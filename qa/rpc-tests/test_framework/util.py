--- conflicted
+++ resolved
@@ -233,17 +233,11 @@
     """
     datadir = os.path.join(dirname, "node"+str(i))
     if binary is None:
-<<<<<<< HEAD
         binary = os.getenv("NAMECOIND", "namecoind")
-    args = [ binary, "-datadir="+datadir, "-keypool=1", "-discover=0", "-rest" ]
-    args.extend(extra_args)
-    args.extend(base_node_args(i))
-=======
-        binary = os.getenv("BITCOIND", "bitcoind")
     # RPC tests still depend on free transactions
     args = [ binary, "-datadir="+datadir, "-keypool=1", "-discover=0", "-rest", "-blockprioritysize=50000" ]
     if extra_args is not None: args.extend(extra_args)
->>>>>>> bd995025
+    args.extend(base_node_args(i))
     bitcoind_processes[i] = subprocess.Popen(args)
     devnull = open(os.devnull, "w")
     if os.getenv("PYTHON_DEBUG", ""):
