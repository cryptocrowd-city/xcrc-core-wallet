#!/usr/bin/env python2
# Copyright (c) 2014 The Bitcoin Core developers
# Distributed under the MIT software license, see the accompanying
# file COPYING or http://www.opensource.org/licenses/mit-license.php.

#
# Test REST interface
#

from test_framework import BitcoinTestFramework
from util import *
<<<<<<< HEAD
=======
from struct import *
import binascii
import json
import StringIO

>>>>>>> f8a96b35
import auxpow

import binascii
import json
import urllib

try:
    import http.client as httplib
except ImportError:
    import httplib
try:
    import urllib.parse as urlparse
except ImportError:
    import urlparse

def deser_uint256(f):
    r = 0
    for i in range(8):
        t = unpack(b"<I", f.read(4))[0]
        r += t << (i * 32)
    return r

#allows simple http get calls with a request body
def http_get_call(host, port, path, requestdata = '', response_object = 0):
    conn = httplib.HTTPConnection(host, port)
    conn.request('GET', path, requestdata)

    if response_object:
        return conn.getresponse()

    return conn.getresponse().read()

class RESTTest (BitcoinTestFramework):
    FORMAT_SEPARATOR = "."

    def setup_chain(self):
        print("Initializing test directory "+self.options.tmpdir)
        initialize_chain_clean(self.options.tmpdir, 3)

    def setup_network(self, split=False):
        self.nodes = start_nodes(3, self.options.tmpdir)
        connect_nodes_bi(self.nodes,0,1)
        connect_nodes_bi(self.nodes,1,2)
        connect_nodes_bi(self.nodes,0,2)
        self.is_network_split=False
        self.sync_all()
        
    def run_test(self):
        url = urlparse.urlparse(self.nodes[0].url)
        print "Mining blocks..."
        
        self.nodes[0].generate(1)
        self.sync_all()
        self.nodes[2].generate(100)
        self.sync_all()
        
        assert_equal(self.nodes[0].getbalance(), 50)
        
        txid = self.nodes[0].sendtoaddress(self.nodes[1].getnewaddress(), 0.1)
        self.sync_all()
        self.nodes[2].generate(1)
        self.sync_all()
        bb_hash = self.nodes[0].getbestblockhash()
        
        assert_equal(self.nodes[1].getbalance(), Decimal("0.1")) #balance now should be 0.1 on node 1
        
        # load the latest 0.1 tx over the REST API
        json_string = http_get_call(url.hostname, url.port, '/rest/tx/'+txid+self.FORMAT_SEPARATOR+"json")
        json_obj = json.loads(json_string)
        vintx = json_obj['vin'][0]['txid'] # get the vin to later check for utxo (should be spent by then)
        # get n of 0.1 outpoint 
        n = 0
        for vout in json_obj['vout']:
            if vout['value'] == 0.1:
                n = vout['n']
        
        
        ######################################
        # GETUTXOS: query a unspent outpoint #
        ######################################
        json_request = '{"checkmempool":true,"outpoints":[{"txid":"'+txid+'","n":'+str(n)+'}]}'
        json_string = http_get_call(url.hostname, url.port, '/rest/getutxos'+self.FORMAT_SEPARATOR+'json', json_request)
        json_obj = json.loads(json_string)
        
        #check chainTip response
        assert_equal(json_obj['chaintipHash'], bb_hash)
        
        #make sure there is one utxo
        assert_equal(len(json_obj['utxos']), 1)
        assert_equal(json_obj['utxos'][0]['value'], 0.1)
        
        
        ################################################
        # GETUTXOS: now query a already spent outpoint #
        ################################################
        json_request = '{"checkmempool":true,"outpoints":[{"txid":"'+vintx+'","n":0}]}'
        json_string = http_get_call(url.hostname, url.port, '/rest/getutxos'+self.FORMAT_SEPARATOR+'json', json_request)
        json_obj = json.loads(json_string)
        
        #check chainTip response
        assert_equal(json_obj['chaintipHash'], bb_hash)

        #make sure there is no utox in the response because this oupoint has been spent
        assert_equal(len(json_obj['utxos']), 0)
        
        #check bitmap
        assert_equal(json_obj['bitmap'], "0")
        
        
        ##################################################
        # GETUTXOS: now check both with the same request #
        ##################################################
        json_request = '{"checkmempool":true,"outpoints":[{"txid":"'+txid+'","n":'+str(n)+'},{"txid":"'+vintx+'","n":0}]}'
        json_string = http_get_call(url.hostname, url.port, '/rest/getutxos'+self.FORMAT_SEPARATOR+'json', json_request)
        json_obj = json.loads(json_string)
        assert_equal(len(json_obj['utxos']), 1)
        assert_equal(json_obj['bitmap'], "10")
        
        #test binary response
        bb_hash = self.nodes[0].getbestblockhash()

        binaryRequest = b'\x01\x02'
        binaryRequest += binascii.unhexlify(txid)
        binaryRequest += pack("i", n);
        binaryRequest += binascii.unhexlify(vintx);
        binaryRequest += pack("i", 0);
        
        bin_response = http_get_call(url.hostname, url.port, '/rest/getutxos'+self.FORMAT_SEPARATOR+'bin', binaryRequest)
        
        output = StringIO.StringIO()
        output.write(bin_response)
        output.seek(0)
        chainHeight = unpack("i", output.read(4))[0]
        hashFromBinResponse = hex(deser_uint256(output))[2:].zfill(65).rstrip("L")
        
        assert_equal(bb_hash, hashFromBinResponse) #check if getutxo's chaintip during calculation was fine
        assert_equal(chainHeight, 102) #chain height must be 102
        
        
        ############################
        # GETUTXOS: mempool checks #
        ############################

        # do a tx and don't sync
        txid = self.nodes[0].sendtoaddress(self.nodes[1].getnewaddress(), 0.1)
        json_string = http_get_call(url.hostname, url.port, '/rest/tx/'+txid+self.FORMAT_SEPARATOR+"json")
        json_obj = json.loads(json_string)
        vintx = json_obj['vin'][0]['txid'] # get the vin to later check for utxo (should be spent by then)
        # get n of 0.1 outpoint 
        n = 0
        for vout in json_obj['vout']:
            if vout['value'] == 0.1:
                n = vout['n']
        
        json_request = '{"checkmempool":false,"outpoints":[{"txid":"'+txid+'","n":'+str(n)+'}]}'
        json_string = http_get_call(url.hostname, url.port, '/rest/getutxos'+self.FORMAT_SEPARATOR+'json', json_request)
        json_obj = json.loads(json_string)
        assert_equal(len(json_obj['utxos']), 0) #there should be a outpoint because it has just added to the mempool
        
        json_request = '{"checkmempool":true,"outpoints":[{"txid":"'+txid+'","n":'+str(n)+'}]}'
        json_string = http_get_call(url.hostname, url.port, '/rest/getutxos'+self.FORMAT_SEPARATOR+'json', json_request)
        json_obj = json.loads(json_string)
        assert_equal(len(json_obj['utxos']), 1) #there should be a outpoint because it has just added to the mempool
        
        #do some invalid requests
        json_request = '{"checkmempool'
        response = http_get_call(url.hostname, url.port, '/rest/getutxos'+self.FORMAT_SEPARATOR+'json', json_request, True)
        assert_equal(response.status, 500) #must be a 500 because we send a invalid json request
        
        json_request = '{"checkmempool'
        response = http_get_call(url.hostname, url.port, '/rest/getutxos'+self.FORMAT_SEPARATOR+'bin', json_request, True)
        assert_equal(response.status, 500) #must be a 500 because we send a invalid bin request
        
        #test limits
        json_request = '{"checkmempool":true,"outpoints":['
        for x in range(0, 200):
            json_request += '{"txid":"'+txid+'","n":'+str(n)+'},'
        json_request = json_request.rstrip(",")
        json_request+="]}";
        response = http_get_call(url.hostname, url.port, '/rest/getutxos'+self.FORMAT_SEPARATOR+'json', json_request, True)
        assert_equal(response.status, 500) #must be a 500 because we exceeding the limits
        
        json_request = '{"checkmempool":true,"outpoints":['
        for x in range(0, 90):
            json_request += '{"txid":"'+txid+'","n":'+str(n)+'},'
        json_request = json_request.rstrip(",")
        json_request+="]}";
        response = http_get_call(url.hostname, url.port, '/rest/getutxos'+self.FORMAT_SEPARATOR+'json', json_request, True)
        assert_equal(response.status, 200) #must be a 500 because we exceeding the limits

        auxpow.mineAuxpowBlock(self.nodes[0])
        self.sync_all()
        bb_hash = self.nodes[0].getbestblockhash()
        
        ################
        # /rest/block/ #
        ################
        
        # check binary format
        response = http_get_call(url.hostname, url.port, '/rest/block/'+bb_hash+self.FORMAT_SEPARATOR+"bin", "", True)
        assert_equal(response.status, 200)
        assert_greater_than(int(response.getheader('content-length')), 80)
        response_str = response.read()

        # compare with block header
        response_header = http_get_call(url.hostname, url.port, '/rest/headers/1/'+bb_hash+self.FORMAT_SEPARATOR+"bin", "", True)
        assert_equal(response_header.status, 200)
        headerLen = int(response_header.getheader('content-length'))
        assert_greater_than(headerLen, 80)
        response_header_str = response_header.read()
        assert_equal(response_str[0:headerLen], response_header_str)

        # check block hex format
        response_hex = http_get_call(url.hostname, url.port, '/rest/block/'+bb_hash+self.FORMAT_SEPARATOR+"hex", "", True)
        assert_equal(response_hex.status, 200)
        assert_greater_than(int(response_hex.getheader('content-length')), 160)
        response_hex_str = response_hex.read().strip()
        assert_equal(response_str.encode("hex"), response_hex_str)

        # compare with hex block header
        response_header_hex = http_get_call(url.hostname, url.port, '/rest/headers/1/'+bb_hash+self.FORMAT_SEPARATOR+"hex", "", True)
        assert_equal(response_header_hex.status, 200)
        assert_greater_than(int(response_header_hex.getheader('content-length')), 160)
        response_header_hex_str = response_header_hex.read().strip()
        headerLen = len (response_header_hex_str)
        assert_equal(response_hex_str[0:headerLen], response_header_hex_str)
        assert_equal(response_header_str.encode("hex"), response_header_hex_str)

        # check json format
        json_string = http_get_call(url.hostname, url.port, '/rest/block/'+bb_hash+self.FORMAT_SEPARATOR+'json')
        json_obj = json.loads(json_string)
        assert_equal(json_obj['hash'], bb_hash)

        # do tx test
        tx_hash = json_obj['tx'][0]['txid'];
        json_string = http_get_call(url.hostname, url.port, '/rest/tx/'+tx_hash+self.FORMAT_SEPARATOR+"json")
        json_obj = json.loads(json_string)
        assert_equal(json_obj['txid'], tx_hash)

        # check hex format response
        hex_string = http_get_call(url.hostname, url.port, '/rest/tx/'+tx_hash+self.FORMAT_SEPARATOR+"hex", "", True)
        assert_equal(hex_string.status, 200)
        assert_greater_than(int(response.getheader('content-length')), 10)
        


        # check block tx details
        # let's make 3 tx and mine them on node 1
        txs = []
        txs.append(self.nodes[0].sendtoaddress(self.nodes[2].getnewaddress(), 11))
        txs.append(self.nodes[0].sendtoaddress(self.nodes[2].getnewaddress(), 11))
        txs.append(self.nodes[0].sendtoaddress(self.nodes[2].getnewaddress(), 11))
        self.sync_all()

        # now mine the transactions
        newblockhash = self.nodes[1].generate(1)
        self.sync_all()

        #check if the 3 tx show up in the new block
        json_string = http_get_call(url.hostname, url.port, '/rest/block/'+newblockhash[0]+self.FORMAT_SEPARATOR+'json')
        json_obj = json.loads(json_string)
        for tx in json_obj['tx']:
            if not 'coinbase' in tx['vin'][0]: #exclude coinbase
                assert_equal(tx['txid'] in txs, True)

        #check the same but without tx details
        json_string = http_get_call(url.hostname, url.port, '/rest/block/notxdetails/'+newblockhash[0]+self.FORMAT_SEPARATOR+'json')
        json_obj = json.loads(json_string)
        for tx in txs:
            assert_equal(tx in json_obj['tx'], True)

        #test rest bestblock
        bb_hash = self.nodes[0].getbestblockhash()
        
        json_string = http_get_call(url.hostname, url.port, '/rest/chaininfo.json')
        json_obj = json.loads(json_string)
        assert_equal(json_obj['bestblockhash'], bb_hash)

        # Test name handling.
        self.name_tests(url)

    def name_tests(self, url):
        """
        Run REST tests specific to names.
        """

        # Start by registering a test name.
        name = "d/some weird.name++"
        binData = binascii.unhexlify("0001")
        value = "correct value\nwith newlines\nand binary: " + binData
        newData = self.nodes[0].name_new(name)
        self.nodes[0].generate(10)
        self.nodes[0].name_firstupdate(name, newData[1], newData[0], value)
        self.nodes[0].generate(5)
        nameData = self.nodes[0].name_show(name)
        assert_equal(nameData['name'], name)
        assert_equal(nameData['value'], value)

        # Different variants of the encoded name that should all work.
        variants = [urllib.quote_plus(name), "d/some+weird.name%2b%2B"]

        for encName in variants:

            # Query JSON data of the name.
            query = '/rest/name/' + encName + self.FORMAT_SEPARATOR + 'json'
            res = http_get_call(url.hostname, url.port, query, True)
            assert_equal(res.status, 200)
            data = json.loads(res.read())
            assert_equal(data, nameData)

            # Query plain value.
            query = '/rest/name/' + encName + self.FORMAT_SEPARATOR + 'bin'
            res = http_get_call(url.hostname, url.port, query, True)
            assert_equal(res.status, 200)
            assert_equal(res.read(), value)

            # Query hex value.
            query = '/rest/name/' + encName + self.FORMAT_SEPARATOR + 'hex'
            res = http_get_call(url.hostname, url.port, query, True)
            assert_equal(res.status, 200)
            assert_equal(res.read(), binascii.hexlify(value) + "\n")

        # Check invalid encoded names.
        invalid = ['%', '%2', '%2x', '%x2']
        for encName in invalid:
            query = '/rest/name/' + encName + self.FORMAT_SEPARATOR + 'bin'
            res = http_get_call(url.hostname, url.port, query, True)
            assert_equal(res.status, httplib.BAD_REQUEST)

if __name__ == '__main__':
    RESTTest ().main ()<|MERGE_RESOLUTION|>--- conflicted
+++ resolved
@@ -9,19 +9,13 @@
 
 from test_framework import BitcoinTestFramework
 from util import *
-<<<<<<< HEAD
-=======
 from struct import *
 import binascii
 import json
 import StringIO
-
->>>>>>> f8a96b35
+import urllib
+
 import auxpow
-
-import binascii
-import json
-import urllib
 
 try:
     import http.client as httplib
@@ -322,20 +316,20 @@
 
             # Query JSON data of the name.
             query = '/rest/name/' + encName + self.FORMAT_SEPARATOR + 'json'
-            res = http_get_call(url.hostname, url.port, query, True)
+            res = http_get_call(url.hostname, url.port, query, '', True)
             assert_equal(res.status, 200)
             data = json.loads(res.read())
             assert_equal(data, nameData)
 
             # Query plain value.
             query = '/rest/name/' + encName + self.FORMAT_SEPARATOR + 'bin'
-            res = http_get_call(url.hostname, url.port, query, True)
+            res = http_get_call(url.hostname, url.port, query, '', True)
             assert_equal(res.status, 200)
             assert_equal(res.read(), value)
 
             # Query hex value.
             query = '/rest/name/' + encName + self.FORMAT_SEPARATOR + 'hex'
-            res = http_get_call(url.hostname, url.port, query, True)
+            res = http_get_call(url.hostname, url.port, query, '', True)
             assert_equal(res.status, 200)
             assert_equal(res.read(), binascii.hexlify(value) + "\n")
 
@@ -343,7 +337,7 @@
         invalid = ['%', '%2', '%2x', '%x2']
         for encName in invalid:
             query = '/rest/name/' + encName + self.FORMAT_SEPARATOR + 'bin'
-            res = http_get_call(url.hostname, url.port, query, True)
+            res = http_get_call(url.hostname, url.port, query, '', True)
             assert_equal(res.status, httplib.BAD_REQUEST)
 
 if __name__ == '__main__':
