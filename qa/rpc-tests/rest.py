--- conflicted
+++ resolved
@@ -8,27 +8,15 @@
 #
 
 
+from test_framework import auxpow
 from test_framework.test_framework import BitcoinTestFramework
 from test_framework.util import *
 from struct import *
 from io import BytesIO
 from codecs import encode
 
-<<<<<<< HEAD
-from test_framework import auxpow
-
-try:
-    import http.client as httplib
-except ImportError:
-    import httplib
-try:
-    import urllib.parse as urlparse
-except ImportError:
-    import urlparse
-=======
 import http.client
 import urllib.parse
->>>>>>> fbd84788
 
 def deser_uint256(f):
     r = 0
