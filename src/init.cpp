// Copyright (c) 2009-2010 Satoshi Nakamoto
// Copyright (c) 2009-2014 The Bitcoin Core developers
// Distributed under the MIT software license, see the accompanying
// file COPYING or http://www.opensource.org/licenses/mit-license.php.

#if defined(HAVE_CONFIG_H)
#include "config/bitcoin-config.h"
#endif

#include "init.h"

#include "addrman.h"
#include "amount.h"
#include "chain.h"
#include "chainparams.h"
#include "checkpoints.h"
#include "compat/sanity.h"
#include "consensus/validation.h"
#include "httpserver.h"
#include "httprpc.h"
#include "key.h"
#include "main.h"
#include "miner.h"
#include "net.h"
#include "policy/policy.h"
#include "rpcserver.h"
#include "script/standard.h"
#include "script/sigcache.h"
#include "scheduler.h"
#include "txdb.h"
#include "txmempool.h"
#include "torcontrol.h"
#include "ui_interface.h"
#include "util.h"
#include "utilmoneystr.h"
#include "utilstrencodings.h"
#include "validationinterface.h"
#ifdef ENABLE_WALLET
#include "wallet/db.h"
#include "wallet/wallet.h"
#include "wallet/walletdb.h"
#endif
#include <stdint.h>
#include <stdio.h>

#ifndef WIN32
#include <signal.h>
#endif

#include <boost/algorithm/string/predicate.hpp>
#include <boost/algorithm/string/replace.hpp>
#include <boost/bind.hpp>
#include <boost/filesystem.hpp>
#include <boost/function.hpp>
#include <boost/interprocess/sync/file_lock.hpp>
#include <boost/thread.hpp>
#include <openssl/crypto.h>

#if ENABLE_ZMQ
#include "zmq/zmqnotificationinterface.h"
#endif

using namespace std;

#ifdef ENABLE_WALLET
CWallet* pwalletMain = NULL;
#endif
bool fFeeEstimatesInitialized = false;
static const bool DEFAULT_PROXYRANDOMIZE = true;
static const bool DEFAULT_REST_ENABLE = false;
static const bool DEFAULT_DISABLE_SAFEMODE = false;
static const bool DEFAULT_STOPAFTERBLOCKIMPORT = false;

#if ENABLE_ZMQ
static CZMQNotificationInterface* pzmqNotificationInterface = NULL;
#endif

#ifdef WIN32
// Win32 LevelDB doesn't use filedescriptors, and the ones used for
// accessing block files don't count towards the fd_set size limit
// anyway.
#define MIN_CORE_FILEDESCRIPTORS 0
#else
#define MIN_CORE_FILEDESCRIPTORS 150
#endif

/** Used to pass flags to the Bind() function */
enum BindFlags {
    BF_NONE         = 0,
    BF_EXPLICIT     = (1U << 0),
    BF_REPORT_ERROR = (1U << 1),
    BF_WHITELIST    = (1U << 2),
};

static const char* FEE_ESTIMATES_FILENAME="fee_estimates.dat";
CClientUIInterface uiInterface; // Declared but not defined in ui_interface.h

//////////////////////////////////////////////////////////////////////////////
//
// Shutdown
//

//
// Thread management and startup/shutdown:
//
// The network-processing threads are all part of a thread group
// created by AppInit() or the Qt main() function.
//
// A clean exit happens when StartShutdown() or the SIGTERM
// signal handler sets fRequestShutdown, which triggers
// the DetectShutdownThread(), which interrupts the main thread group.
// DetectShutdownThread() then exits, which causes AppInit() to
// continue (it .joins the shutdown thread).
// Shutdown() is then
// called to clean up database connections, and stop other
// threads that should only be stopped after the main network-processing
// threads have exited.
//
// Note that if running -daemon the parent process returns from AppInit2
// before adding any threads to the threadGroup, so .join_all() returns
// immediately and the parent exits from main().
//
// Shutdown for Qt is very similar, only it uses a QTimer to detect
// fRequestShutdown getting set, and then does the normal Qt
// shutdown thing.
//

volatile bool fRequestShutdown = false;

void StartShutdown()
{
    fRequestShutdown = true;
}
bool ShutdownRequested()
{
    return fRequestShutdown;
}

class CCoinsViewErrorCatcher : public CCoinsViewBacked
{
public:
    CCoinsViewErrorCatcher(CCoinsView* view) : CCoinsViewBacked(view) {}
    bool GetCoins(const uint256 &txid, CCoins &coins) const {
        try {
            return CCoinsViewBacked::GetCoins(txid, coins);
        } catch(const std::runtime_error& e) {
            uiInterface.ThreadSafeMessageBox(_("Error reading from database, shutting down."), "", CClientUIInterface::MSG_ERROR);
            LogPrintf("Error reading from database: %s\n", e.what());
            // Starting the shutdown sequence and returning false to the caller would be
            // interpreted as 'entry not found' (as opposed to unable to read data), and
            // could lead to invalid interpretation. Just exit immediately, as we can't
            // continue anyway, and all writes should be atomic.
            abort();
        }
    }
    // Writes do not need similar protection, as failure to write is handled by the caller.
};

static CCoinsViewDB *pcoinsdbview = NULL;
static CCoinsViewErrorCatcher *pcoinscatcher = NULL;
static boost::scoped_ptr<ECCVerifyHandle> globalVerifyHandle;

void Interrupt(boost::thread_group& threadGroup)
{
    InterruptHTTPServer();
    InterruptHTTPRPC();
    InterruptRPC();
    InterruptREST();
    InterruptTorControl();
    threadGroup.interrupt_all();
}

void Shutdown()
{
    LogPrintf("%s: In progress...\n", __func__);
    static CCriticalSection cs_Shutdown;
    TRY_LOCK(cs_Shutdown, lockShutdown);
    if (!lockShutdown)
        return;

    /// Note: Shutdown() must be able to handle cases in which AppInit2() failed part of the way,
    /// for example if the data directory was found to be locked.
    /// Be sure that anything that writes files or flushes caches only does this if the respective
    /// module was initialized.
    RenameThread("namecoin-shutoff");
    mempool.AddTransactionsUpdated(1);

    StopHTTPRPC();
    StopREST();
    StopRPC();
    StopHTTPServer();
#ifdef ENABLE_WALLET
    if (pwalletMain)
        pwalletMain->Flush(false);
#endif
    GenerateBitcoins(false, 0, Params());
    StopNode();
    StopTorControl();
    UnregisterNodeSignals(GetNodeSignals());

    if (fFeeEstimatesInitialized)
    {
        boost::filesystem::path est_path = GetDataDir() / FEE_ESTIMATES_FILENAME;
        CAutoFile est_fileout(fopen(est_path.string().c_str(), "wb"), SER_DISK, CLIENT_VERSION);
        if (!est_fileout.IsNull())
            mempool.WriteFeeEstimates(est_fileout);
        else
            LogPrintf("%s: Failed to write fee estimates to %s\n", __func__, est_path.string());
        fFeeEstimatesInitialized = false;
    }

    {
        LOCK(cs_main);
        if (pcoinsTip != NULL) {
            FlushStateToDisk();
        }
        delete pcoinsTip;
        pcoinsTip = NULL;
        delete pcoinscatcher;
        pcoinscatcher = NULL;
        delete pcoinsdbview;
        pcoinsdbview = NULL;
        delete pblocktree;
        pblocktree = NULL;
    }
#ifdef ENABLE_WALLET
    if (pwalletMain)
        pwalletMain->Flush(true);
#endif

#if ENABLE_ZMQ
    if (pzmqNotificationInterface) {
        UnregisterValidationInterface(pzmqNotificationInterface);
        delete pzmqNotificationInterface;
        pzmqNotificationInterface = NULL;
    }
#endif

#ifndef WIN32
    try {
        boost::filesystem::remove(GetPidFile());
    } catch (const boost::filesystem::filesystem_error& e) {
        LogPrintf("%s: Unable to remove pidfile: %s\n", __func__, e.what());
    }
#endif
    UnregisterAllValidationInterfaces();
#ifdef ENABLE_WALLET
    delete pwalletMain;
    pwalletMain = NULL;
#endif
    globalVerifyHandle.reset();
    ECC_Stop();
    LogPrintf("%s: done\n", __func__);
}

/**
 * Signal handlers are very limited in what they are allowed to do, so:
 */
void HandleSIGTERM(int)
{
    fRequestShutdown = true;
}

void HandleSIGHUP(int)
{
    fReopenDebugLog = true;
}

bool static InitError(const std::string &str)
{
    uiInterface.ThreadSafeMessageBox(str, "", CClientUIInterface::MSG_ERROR);
    return false;
}

bool static InitWarning(const std::string &str)
{
    uiInterface.ThreadSafeMessageBox(str, "", CClientUIInterface::MSG_WARNING);
    return true;
}

bool static Bind(const CService &addr, unsigned int flags) {
    if (!(flags & BF_EXPLICIT) && IsLimited(addr))
        return false;
    std::string strError;
    if (!BindListenPort(addr, strError, (flags & BF_WHITELIST) != 0)) {
        if (flags & BF_REPORT_ERROR)
            return InitError(strError);
        return false;
    }
    return true;
}

void OnRPCStopped()
{
    cvBlockChange.notify_all();
    LogPrint("rpc", "RPC stopped.\n");
}

void OnRPCPreCommand(const CRPCCommand& cmd)
{
    // Observe safe mode
    string strWarning = GetWarnings("rpc");
    if (strWarning != "" && !GetBoolArg("-disablesafemode", DEFAULT_DISABLE_SAFEMODE) &&
        !cmd.okSafeMode)
        throw JSONRPCError(RPC_FORBIDDEN_BY_SAFE_MODE, string("Safe mode: ") + strWarning);
}

std::string HelpMessage(HelpMessageMode mode)
{
    const bool showDebug = GetBoolArg("-help-debug", false);

    // When adding new options to the categories, please keep and ensure alphabetical ordering.
    // Do not translate _(...) -help-debug options, Many technical terms, and only a very small audience, so is unnecessary stress to translators.
    string strUsage = HelpMessageGroup(_("Options:"));
    strUsage += HelpMessageOpt("-?", _("This help message"));
    strUsage += HelpMessageOpt("-alerts", strprintf(_("Receive and display P2P network alerts (default: %u)"), DEFAULT_ALERTS));
    strUsage += HelpMessageOpt("-alertnotify=<cmd>", _("Execute command when a relevant alert is received or we see a really long fork (%s in cmd is replaced by message)"));
    strUsage += HelpMessageOpt("-blocknotify=<cmd>", _("Execute command when the best block changes (%s in cmd is replaced by block hash)"));
    if (showDebug)
        strUsage += HelpMessageOpt("-blocksonly", strprintf(_("Whether to operate in a blocks only mode (default: %u)"), DEFAULT_BLOCKSONLY));
    strUsage += HelpMessageOpt("-checkblocks=<n>", strprintf(_("How many blocks to check at startup (default: %u, 0 = all)"), DEFAULT_CHECKBLOCKS));
    strUsage += HelpMessageOpt("-checklevel=<n>", strprintf(_("How thorough the block verification of -checkblocks is (0-4, default: %u)"), DEFAULT_CHECKLEVEL));
<<<<<<< HEAD
    strUsage += HelpMessageOpt("-conf=<file>", strprintf(_("Specify configuration file (default: %s)"), "namecoin.conf"));
=======
    strUsage += HelpMessageOpt("-conf=<file>", strprintf(_("Specify configuration file (default: %s)"), BITCOIN_CONF_FILENAME));
>>>>>>> bd995025
    if (mode == HMM_BITCOIND)
    {
#ifndef WIN32
        strUsage += HelpMessageOpt("-daemon", _("Run in the background as a daemon and accept commands"));
#endif
    }
    strUsage += HelpMessageOpt("-datadir=<dir>", _("Specify data directory"));
    strUsage += HelpMessageOpt("-dbcache=<n>", strprintf(_("Set database cache size in megabytes (%d to %d, default: %d)"), nMinDbCache, nMaxDbCache, nDefaultDbCache));
    strUsage += HelpMessageOpt("-loadblock=<file>", _("Imports blocks from external blk000??.dat file on startup"));
    strUsage += HelpMessageOpt("-maxorphantx=<n>", strprintf(_("Keep at most <n> unconnectable transactions in memory (default: %u)"), DEFAULT_MAX_ORPHAN_TRANSACTIONS));
    strUsage += HelpMessageOpt("-maxmempool=<n>", strprintf(_("Keep the transaction memory pool below <n> megabytes (default: %u)"), DEFAULT_MAX_MEMPOOL_SIZE));
    strUsage += HelpMessageOpt("-mempoolexpiry=<n>", strprintf(_("Do not keep transactions in the mempool longer than <n> hours (default: %u)"), DEFAULT_MEMPOOL_EXPIRY));
    strUsage += HelpMessageOpt("-par=<n>", strprintf(_("Set the number of script verification threads (%u to %d, 0 = auto, <0 = leave that many cores free, default: %d)"),
        -GetNumCores(), MAX_SCRIPTCHECK_THREADS, DEFAULT_SCRIPTCHECK_THREADS));
#ifndef WIN32
<<<<<<< HEAD
    strUsage += HelpMessageOpt("-pid=<file>", strprintf(_("Specify pid file (default: %s)"), "namecoind.pid"));
=======
    strUsage += HelpMessageOpt("-pid=<file>", strprintf(_("Specify pid file (default: %s)"), BITCOIN_PID_FILENAME));
>>>>>>> bd995025
#endif
    strUsage += HelpMessageOpt("-prune=<n>", strprintf(_("Reduce storage requirements by pruning (deleting) old blocks. This mode is incompatible with -txindex and -rescan. "
            "Warning: Reverting this setting requires re-downloading the entire blockchain. "
            "(default: 0 = disable pruning blocks, >%u = target size in MiB to use for block files)"), MIN_DISK_SPACE_FOR_BLOCK_FILES / 1024 / 1024));
    strUsage += HelpMessageOpt("-reindex", _("Rebuild block chain index from current blk000??.dat files on startup"));
#ifndef WIN32
    strUsage += HelpMessageOpt("-sysperms", _("Create new files with system default permissions, instead of umask 077 (only effective with disabled wallet functionality)"));
#endif
<<<<<<< HEAD
    strUsage += HelpMessageOpt("-txindex", strprintf(_("Maintain a full transaction index, used by the getrawtransaction rpc call (default: %u)"), 0));
    strUsage += HelpMessageOpt("-namehistory", strprintf(_("Keep track of the full name history (default: %u)"), 0));
=======
    strUsage += HelpMessageOpt("-txindex", strprintf(_("Maintain a full transaction index, used by the getrawtransaction rpc call (default: %u)"), DEFAULT_TXINDEX));
>>>>>>> bd995025

    strUsage += HelpMessageGroup(_("Connection options:"));
    strUsage += HelpMessageOpt("-addnode=<ip>", _("Add a node to connect to and attempt to keep the connection open"));
    strUsage += HelpMessageOpt("-banscore=<n>", strprintf(_("Threshold for disconnecting misbehaving peers (default: %u)"), DEFAULT_BANSCORE_THRESHOLD));
    strUsage += HelpMessageOpt("-bantime=<n>", strprintf(_("Number of seconds to keep misbehaving peers from reconnecting (default: %u)"), DEFAULT_MISBEHAVING_BANTIME));
    strUsage += HelpMessageOpt("-bind=<addr>", _("Bind to given address and always listen on it. Use [host]:port notation for IPv6"));
    strUsage += HelpMessageOpt("-connect=<ip>", _("Connect only to the specified node(s)"));
    strUsage += HelpMessageOpt("-discover", _("Discover own IP addresses (default: 1 when listening and no -externalip or -proxy)"));
    strUsage += HelpMessageOpt("-dns", _("Allow DNS lookups for -addnode, -seednode and -connect") + " " + strprintf(_("(default: %u)"), DEFAULT_NAME_LOOKUP));
    strUsage += HelpMessageOpt("-dnsseed", _("Query for peer addresses via DNS lookup, if low on addresses (default: 1 unless -connect)"));
    strUsage += HelpMessageOpt("-externalip=<ip>", _("Specify your own public address"));
    strUsage += HelpMessageOpt("-forcednsseed", strprintf(_("Always query for peer addresses via DNS lookup (default: %u)"), DEFAULT_FORCEDNSSEED));
    strUsage += HelpMessageOpt("-listen", _("Accept connections from outside (default: 1 if no -proxy or -connect)"));
    strUsage += HelpMessageOpt("-listenonion", strprintf(_("Automatically create Tor hidden service (default: %d)"), DEFAULT_LISTEN_ONION));
    strUsage += HelpMessageOpt("-maxconnections=<n>", strprintf(_("Maintain at most <n> connections to peers (default: %u)"), DEFAULT_MAX_PEER_CONNECTIONS));
    strUsage += HelpMessageOpt("-maxreceivebuffer=<n>", strprintf(_("Maximum per-connection receive buffer, <n>*1000 bytes (default: %u)"), DEFAULT_MAXRECEIVEBUFFER));
    strUsage += HelpMessageOpt("-maxsendbuffer=<n>", strprintf(_("Maximum per-connection send buffer, <n>*1000 bytes (default: %u)"), DEFAULT_MAXSENDBUFFER));
    strUsage += HelpMessageOpt("-onion=<ip:port>", strprintf(_("Use separate SOCKS5 proxy to reach peers via Tor hidden services (default: %s)"), "-proxy"));
    strUsage += HelpMessageOpt("-onlynet=<net>", _("Only connect to nodes in network <net> (ipv4, ipv6 or onion)"));
    strUsage += HelpMessageOpt("-permitbaremultisig", strprintf(_("Relay non-P2SH multisig (default: %u)"), DEFAULT_PERMIT_BAREMULTISIG));
    strUsage += HelpMessageOpt("-peerbloomfilters", strprintf(_("Support filtering of blocks and transaction with bloom filters (default: %u)"), 1));
    if (showDebug)
        strUsage += HelpMessageOpt("-enforcenodebloom", strprintf("Enforce minimum protocol version to limit use of bloom filters (default: %u)", 0));
<<<<<<< HEAD
    strUsage += HelpMessageOpt("-port=<port>", strprintf(_("Listen for connections on <port> (default: %u or testnet: %u)"), 8334, 18334));
=======
    strUsage += HelpMessageOpt("-port=<port>", strprintf(_("Listen for connections on <port> (default: %u or testnet: %u)"), Params(CBaseChainParams::MAIN).GetDefaultPort(), Params(CBaseChainParams::TESTNET).GetDefaultPort()));
>>>>>>> bd995025
    strUsage += HelpMessageOpt("-proxy=<ip:port>", _("Connect through SOCKS5 proxy"));
    strUsage += HelpMessageOpt("-proxyrandomize", strprintf(_("Randomize credentials for every proxy connection. This enables Tor stream isolation (default: %u)"), DEFAULT_PROXYRANDOMIZE));
    strUsage += HelpMessageOpt("-seednode=<ip>", _("Connect to a node to retrieve peer addresses, and disconnect"));
    strUsage += HelpMessageOpt("-timeout=<n>", strprintf(_("Specify connection timeout in milliseconds (minimum: 1, default: %d)"), DEFAULT_CONNECT_TIMEOUT));
    strUsage += HelpMessageOpt("-torcontrol=<ip>:<port>", strprintf(_("Tor control port to use if onion listening enabled (default: %s)"), DEFAULT_TOR_CONTROL));
    strUsage += HelpMessageOpt("-torpassword=<pass>", _("Tor control port password (default: empty)"));
#ifdef USE_UPNP
#if USE_UPNP
    strUsage += HelpMessageOpt("-upnp", _("Use UPnP to map the listening port (default: 1 when listening and no -proxy)"));
#else
    strUsage += HelpMessageOpt("-upnp", strprintf(_("Use UPnP to map the listening port (default: %u)"), 0));
#endif
#endif
    strUsage += HelpMessageOpt("-whitebind=<addr>", _("Bind to given address and whitelist peers connecting to it. Use [host]:port notation for IPv6"));
    strUsage += HelpMessageOpt("-whitelist=<netmask>", _("Whitelist peers connecting from the given netmask or IP address. Can be specified multiple times.") +
        " " + _("Whitelisted peers cannot be DoS banned and their transactions are always relayed, even if they are already in the mempool, useful e.g. for a gateway"));
    strUsage += HelpMessageOpt("-whitelistalwaysrelay", strprintf(_("Always relay transactions received from whitelisted peers (default: %d)"), DEFAULT_WHITELISTALWAYSRELAY));
    strUsage += HelpMessageOpt("-maxuploadtarget=<n>", strprintf(_("Tries to keep outbound traffic under the given target (in MiB per 24h), 0 = no limit (default: %d)"), DEFAULT_MAX_UPLOAD_TARGET));

#ifdef ENABLE_WALLET
    strUsage += HelpMessageGroup(_("Wallet options:"));
    strUsage += HelpMessageOpt("-disablewallet", _("Do not load the wallet and disable wallet RPC calls"));
    strUsage += HelpMessageOpt("-keypool=<n>", strprintf(_("Set key pool size to <n> (default: %u)"), DEFAULT_KEYPOOL_SIZE));
    strUsage += HelpMessageOpt("-mintxfee=<amt>", strprintf(_("Fees (in %s/kB) smaller than this are considered zero fee for transaction creation (default: %s)"),
            CURRENCY_UNIT, FormatMoney(DEFAULT_TRANSACTION_MINFEE)));
    strUsage += HelpMessageOpt("-paytxfee=<amt>", strprintf(_("Fee (in %s/kB) to add to transactions you send (default: %s)"),
        CURRENCY_UNIT, FormatMoney(payTxFee.GetFeePerK())));
    strUsage += HelpMessageOpt("-rescan", _("Rescan the block chain for missing wallet transactions on startup"));
    strUsage += HelpMessageOpt("-salvagewallet", _("Attempt to recover private keys from a corrupt wallet.dat on startup"));
    strUsage += HelpMessageOpt("-sendfreetransactions", strprintf(_("Send transactions as zero-fee transactions if possible (default: %u)"), DEFAULT_SEND_FREE_TRANSACTIONS));
    strUsage += HelpMessageOpt("-spendzeroconfchange", strprintf(_("Spend unconfirmed change when sending transactions (default: %u)"), DEFAULT_SPEND_ZEROCONF_CHANGE));
    strUsage += HelpMessageOpt("-txconfirmtarget=<n>", strprintf(_("If paytxfee is not set, include enough fee so transactions begin confirmation on average within n blocks (default: %u)"), DEFAULT_TX_CONFIRM_TARGET));
    strUsage += HelpMessageOpt("-maxtxfee=<amt>", strprintf(_("Maximum total fees (in %s) to use in a single wallet transaction; setting this too low may abort large transactions (default: %s)"),
        CURRENCY_UNIT, FormatMoney(DEFAULT_TRANSACTION_MAXFEE)));
    strUsage += HelpMessageOpt("-upgradewallet", _("Upgrade wallet to latest format on startup"));
    strUsage += HelpMessageOpt("-wallet=<file>", _("Specify wallet file (within data directory)") + " " + strprintf(_("(default: %s)"), "wallet.dat"));
    strUsage += HelpMessageOpt("-walletbroadcast", _("Make the wallet broadcast transactions") + " " + strprintf(_("(default: %u)"), DEFAULT_WALLETBROADCAST));
    strUsage += HelpMessageOpt("-walletnotify=<cmd>", _("Execute command when a wallet transaction changes (%s in cmd is replaced by TxID)"));
    strUsage += HelpMessageOpt("-zapwallettxes=<mode>", _("Delete all wallet transactions and only recover those parts of the blockchain through -rescan on startup") +
        " " + _("(1 = keep tx meta data e.g. account owner and payment request information, 2 = drop tx meta data)"));
#endif

#if ENABLE_ZMQ
    strUsage += HelpMessageGroup(_("ZeroMQ notification options:"));
    strUsage += HelpMessageOpt("-zmqpubhashblock=<address>", _("Enable publish hash block in <address>"));
    strUsage += HelpMessageOpt("-zmqpubhashtx=<address>", _("Enable publish hash transaction in <address>"));
    strUsage += HelpMessageOpt("-zmqpubrawblock=<address>", _("Enable publish raw block in <address>"));
    strUsage += HelpMessageOpt("-zmqpubrawtx=<address>", _("Enable publish raw transaction in <address>"));
#endif

    strUsage += HelpMessageGroup(_("Debugging/Testing options:"));
    if (showDebug)
    {
<<<<<<< HEAD
        strUsage += HelpMessageOpt("-checknamedb=<n>", "Check name database consistency (-1: never, 0: on every block (dis)connect, n: every n'th block)");
        strUsage += HelpMessageOpt("-checkpoints", strprintf("Disable expensive verification for known chain history (default: %u)", 1));
=======
        strUsage += HelpMessageOpt("-checkpoints", strprintf("Disable expensive verification for known chain history (default: %u)", DEFAULT_CHECKPOINTS_ENABLED));
>>>>>>> bd995025
#ifdef ENABLE_WALLET
        strUsage += HelpMessageOpt("-dblogsize=<n>", strprintf("Flush wallet database activity from memory to disk log every <n> megabytes (default: %u)", DEFAULT_WALLET_DBLOGSIZE));
#endif
        strUsage += HelpMessageOpt("-disablesafemode", strprintf("Disable safemode, override a real safe mode event (default: %u)", DEFAULT_DISABLE_SAFEMODE));
        strUsage += HelpMessageOpt("-testsafemode", strprintf("Force safe mode (default: %u)", DEFAULT_TESTSAFEMODE));
        strUsage += HelpMessageOpt("-dropmessagestest=<n>", "Randomly drop 1 of every <n> network messages");
        strUsage += HelpMessageOpt("-fuzzmessagestest=<n>", "Randomly fuzz 1 of every <n> network messages");
#ifdef ENABLE_WALLET
        strUsage += HelpMessageOpt("-flushwallet", strprintf("Run a thread to flush wallet periodically (default: %u)", DEFAULT_FLUSHWALLET));
#endif
        strUsage += HelpMessageOpt("-stopafterblockimport", strprintf("Stop running after importing blocks from disk (default: %u)", DEFAULT_STOPAFTERBLOCKIMPORT));
        strUsage += HelpMessageOpt("-limitancestorcount=<n>", strprintf("Do not accept transactions if number of in-mempool ancestors is <n> or more (default: %u)", DEFAULT_ANCESTOR_LIMIT));
        strUsage += HelpMessageOpt("-limitancestorsize=<n>", strprintf("Do not accept transactions whose size with all in-mempool ancestors exceeds <n> kilobytes (default: %u)", DEFAULT_ANCESTOR_SIZE_LIMIT));
        strUsage += HelpMessageOpt("-limitdescendantcount=<n>", strprintf("Do not accept transactions if any ancestor would have <n> or more in-mempool descendants (default: %u)", DEFAULT_DESCENDANT_LIMIT));
        strUsage += HelpMessageOpt("-limitdescendantsize=<n>", strprintf("Do not accept transactions if any ancestor would have more than <n> kilobytes of in-mempool descendants (default: %u).", DEFAULT_DESCENDANT_SIZE_LIMIT));
    }
<<<<<<< HEAD
    string debugCategories = "addrman, alert, bench, coindb, db, lock, rand, rpc, selectcoins, mempool, mempoolrej, net, proxy, prune, http, libevent, zmq, names"; // Don't translate these and qt below
=======
    string debugCategories = "addrman, alert, bench, coindb, db, lock, rand, rpc, selectcoins, mempool, mempoolrej, net, proxy, prune, http, libevent, tor, zmq"; // Don't translate these and qt below
>>>>>>> bd995025
    if (mode == HMM_BITCOIN_QT)
        debugCategories += ", qt";
    strUsage += HelpMessageOpt("-debug=<category>", strprintf(_("Output debugging information (default: %u, supplying <category> is optional)"), 0) + ". " +
        _("If <category> is not supplied or if <category> = 1, output all debugging information.") + _("<category> can be:") + " " + debugCategories + ".");
    strUsage += HelpMessageOpt("-gen", strprintf(_("Generate coins (default: %u)"), DEFAULT_GENERATE));
    strUsage += HelpMessageOpt("-genproclimit=<n>", strprintf(_("Set the number of threads for coin generation if enabled (-1 = all cores, default: %d)"), DEFAULT_GENERATE_THREADS));
    strUsage += HelpMessageOpt("-help-debug", _("Show all debugging options (usage: --help -help-debug)"));
    strUsage += HelpMessageOpt("-logips", strprintf(_("Include IP addresses in debug output (default: %u)"), DEFAULT_LOGIPS));
    strUsage += HelpMessageOpt("-logtimestamps", strprintf(_("Prepend debug output with timestamp (default: %u)"), DEFAULT_LOGTIMESTAMPS));
    if (showDebug)
    {
        strUsage += HelpMessageOpt("-logtimemicros", strprintf("Add microsecond precision to debug timestamps (default: %u)", DEFAULT_LOGTIMEMICROS));
        strUsage += HelpMessageOpt("-limitfreerelay=<n>", strprintf("Continuously rate-limit free transactions to <n>*1000 bytes per minute (default: %u)", DEFAULT_LIMITFREERELAY));
        strUsage += HelpMessageOpt("-relaypriority", strprintf("Require high priority for relaying free or low-fee transactions (default: %u)", DEFAULT_RELAYPRIORITY));
        strUsage += HelpMessageOpt("-maxsigcachesize=<n>", strprintf("Limit size of signature cache to <n> MiB (default: %u)", DEFAULT_MAX_SIG_CACHE_SIZE));
    }
    strUsage += HelpMessageOpt("-minrelaytxfee=<amt>", strprintf(_("Fees (in %s/kB) smaller than this are considered zero fee for relaying, mining and transaction creation (default: %s)"),
        CURRENCY_UNIT, FormatMoney(DEFAULT_MIN_RELAY_TX_FEE)));
    strUsage += HelpMessageOpt("-printtoconsole", _("Send trace/debug info to console instead of debug.log file"));
    if (showDebug)
    {
        strUsage += HelpMessageOpt("-printpriority", strprintf("Log transaction priority and fee per kB when mining blocks (default: %u)", DEFAULT_PRINTPRIORITY));
#ifdef ENABLE_WALLET
        strUsage += HelpMessageOpt("-privdb", strprintf("Sets the DB_PRIVATE flag in the wallet db environment (default: %u)", DEFAULT_WALLET_PRIVDB));
#endif
    }
    strUsage += HelpMessageOpt("-shrinkdebugfile", _("Shrink debug.log file on client startup (default: 1 when no -debug)"));

    AppendParamsHelpMessages(strUsage, showDebug);

    strUsage += HelpMessageGroup(_("Node relay options:"));
    if (showDebug)
        strUsage += HelpMessageOpt("-acceptnonstdtxn", strprintf("Relay and mine \"non-standard\" transactions (%sdefault: %u)", "testnet/regtest only; ", !Params(CBaseChainParams::TESTNET).RequireStandard()));
    strUsage += HelpMessageOpt("-datacarrier", strprintf(_("Relay and mine data carrier transactions (default: %u)"), DEFAULT_ACCEPT_DATACARRIER));
    strUsage += HelpMessageOpt("-datacarriersize", strprintf(_("Maximum size of data in data carrier transactions we relay and mine (default: %u)"), MAX_OP_RETURN_RELAY));

    strUsage += HelpMessageGroup(_("Block creation options:"));
    strUsage += HelpMessageOpt("-blockminsize=<n>", strprintf(_("Set minimum block size in bytes (default: %u)"), DEFAULT_BLOCK_MIN_SIZE));
    strUsage += HelpMessageOpt("-blockmaxsize=<n>", strprintf(_("Set maximum block size in bytes (default: %d)"), DEFAULT_BLOCK_MAX_SIZE));
    strUsage += HelpMessageOpt("-blockprioritysize=<n>", strprintf(_("Set maximum size of high-priority/low-fee transactions in bytes (default: %d)"), DEFAULT_BLOCK_PRIORITY_SIZE));
    if (showDebug)
        strUsage += HelpMessageOpt("-blockversion=<n>", strprintf("Override block version to test forking scenarios (default: %d)", (int)CBlock::CURRENT_VERSION));

    strUsage += HelpMessageGroup(_("RPC server options:"));
    strUsage += HelpMessageOpt("-server", _("Accept command line and JSON-RPC commands"));
    strUsage += HelpMessageOpt("-rest", strprintf(_("Accept public REST requests (default: %u)"), DEFAULT_REST_ENABLE));
    strUsage += HelpMessageOpt("-rpcbind=<addr>", _("Bind to given address to listen for JSON-RPC connections. Use [host]:port notation for IPv6. This option can be specified multiple times (default: bind to all interfaces)"));
    strUsage += HelpMessageOpt("-rpcuser=<user>", _("Username for JSON-RPC connections"));
    strUsage += HelpMessageOpt("-rpcpassword=<pw>", _("Password for JSON-RPC connections"));
<<<<<<< HEAD
    strUsage += HelpMessageOpt("-rpcport=<port>", strprintf(_("Listen for JSON-RPC connections on <port> (default: %u or testnet: %u)"), 8336, 18336));
=======
    strUsage += HelpMessageOpt("-rpcauth=<userpw>", _("Username and hashed password for JSON-RPC connections. The field <userpw> comes in the format: <USERNAME>:<SALT>$<HASH>. A canonical python script is included in share/rpcuser. This option can be specified multiple times"));
    strUsage += HelpMessageOpt("-rpcport=<port>", strprintf(_("Listen for JSON-RPC connections on <port> (default: %u or testnet: %u)"), BaseParams(CBaseChainParams::MAIN).RPCPort(), BaseParams(CBaseChainParams::TESTNET).RPCPort()));
>>>>>>> bd995025
    strUsage += HelpMessageOpt("-rpcallowip=<ip>", _("Allow JSON-RPC connections from specified source. Valid for <ip> are a single IP (e.g. 1.2.3.4), a network/netmask (e.g. 1.2.3.4/255.255.255.0) or a network/CIDR (e.g. 1.2.3.4/24). This option can be specified multiple times"));
    strUsage += HelpMessageOpt("-rpcthreads=<n>", strprintf(_("Set the number of threads to service RPC calls (default: %d)"), DEFAULT_HTTP_THREADS));
    if (showDebug) {
        strUsage += HelpMessageOpt("-rpcworkqueue=<n>", strprintf("Set the depth of the work queue to service RPC calls (default: %d)", DEFAULT_HTTP_WORKQUEUE));
        strUsage += HelpMessageOpt("-rpcservertimeout=<n>", strprintf("Timeout during HTTP requests (default: %d)", DEFAULT_HTTP_SERVER_TIMEOUT));
    }

    return strUsage;
}

std::string LicenseInfo()
{
    // todo: remove urls from translations on next change
    return FormatParagraph(strprintf(_("Copyright (C) 2009-%i The Bitcoin Core and Namecoin Developers"), COPYRIGHT_YEAR)) + "\n" +
           "\n" +
           FormatParagraph(_("This is experimental software.")) + "\n" +
           "\n" +
           FormatParagraph(_("Distributed under the MIT software license, see the accompanying file COPYING or <http://www.opensource.org/licenses/mit-license.php>.")) + "\n" +
           "\n" +
           FormatParagraph(_("This product includes software developed by the OpenSSL Project for use in the OpenSSL Toolkit <https://www.openssl.org/> and cryptographic software written by Eric Young and UPnP software written by Thomas Bernard.")) +
           "\n";
}

static void BlockNotifyCallback(bool initialSync, const CBlockIndex *pBlockIndex)
{
    if (initialSync || !pBlockIndex)
        return;

    std::string strCmd = GetArg("-blocknotify", "");

    boost::replace_all(strCmd, "%s", pBlockIndex->GetBlockHash().GetHex());
    boost::thread t(runCommand, strCmd); // thread runs free
}

struct CImportingNow
{
    CImportingNow() {
        assert(fImporting == false);
        fImporting = true;
    }

    ~CImportingNow() {
        assert(fImporting == true);
        fImporting = false;
    }
};


// If we're using -prune with -reindex, then delete block files that will be ignored by the
// reindex.  Since reindexing works by starting at block file 0 and looping until a blockfile
// is missing, do the same here to delete any later block files after a gap.  Also delete all
// rev files since they'll be rewritten by the reindex anyway.  This ensures that vinfoBlockFile
// is in sync with what's actually on disk by the time we start downloading, so that pruning
// works correctly.
void CleanupBlockRevFiles()
{
    using namespace boost::filesystem;
    map<string, path> mapBlockFiles;

    // Glob all blk?????.dat and rev?????.dat files from the blocks directory.
    // Remove the rev files immediately and insert the blk file paths into an
    // ordered map keyed by block file index.
    LogPrintf("Removing unusable blk?????.dat and rev?????.dat files for -reindex with -prune\n");
    path blocksdir = GetDataDir() / "blocks";
    for (directory_iterator it(blocksdir); it != directory_iterator(); it++) {
        if (is_regular_file(*it) &&
            it->path().filename().string().length() == 12 &&
            it->path().filename().string().substr(8,4) == ".dat")
        {
            if (it->path().filename().string().substr(0,3) == "blk")
                mapBlockFiles[it->path().filename().string().substr(3,5)] = it->path();
            else if (it->path().filename().string().substr(0,3) == "rev")
                remove(it->path());
        }
    }

    // Remove all block files that aren't part of a contiguous set starting at
    // zero by walking the ordered map (keys are block file indices) by
    // keeping a separate counter.  Once we hit a gap (or if 0 doesn't exist)
    // start removing block files.
    int nContigCounter = 0;
    BOOST_FOREACH(const PAIRTYPE(string, path)& item, mapBlockFiles) {
        if (atoi(item.first) == nContigCounter) {
            nContigCounter++;
            continue;
        }
        remove(item.second);
    }
}

void ThreadImport(std::vector<boost::filesystem::path> vImportFiles)
{
    const CChainParams& chainparams = Params();
    RenameThread("namecoin-loadblk");
    // -reindex
    if (fReindex) {
        CImportingNow imp;
        int nFile = 0;
        while (true) {
            CDiskBlockPos pos(nFile, 0);
            if (!boost::filesystem::exists(GetBlockPosFilename(pos, "blk")))
                break; // No block files left to reindex
            FILE *file = OpenBlockFile(pos, true);
            if (!file)
                break; // This error is logged in OpenBlockFile
            LogPrintf("Reindexing block file blk%05u.dat...\n", (unsigned int)nFile);
            LoadExternalBlockFile(chainparams, file, &pos);
            nFile++;
        }
        pblocktree->WriteReindexing(false);
        fReindex = false;
        LogPrintf("Reindexing finished\n");
        // To avoid ending up in a situation without genesis block, re-try initializing (no-op if reindexing worked):
        InitBlockIndex(chainparams);
    }

    // hardcoded $DATADIR/bootstrap.dat
    boost::filesystem::path pathBootstrap = GetDataDir() / "bootstrap.dat";
    if (boost::filesystem::exists(pathBootstrap)) {
        FILE *file = fopen(pathBootstrap.string().c_str(), "rb");
        if (file) {
            CImportingNow imp;
            boost::filesystem::path pathBootstrapOld = GetDataDir() / "bootstrap.dat.old";
            LogPrintf("Importing bootstrap.dat...\n");
            LoadExternalBlockFile(chainparams, file);
            RenameOver(pathBootstrap, pathBootstrapOld);
        } else {
            LogPrintf("Warning: Could not open bootstrap file %s\n", pathBootstrap.string());
        }
    }

    // -loadblock=
    BOOST_FOREACH(const boost::filesystem::path& path, vImportFiles) {
        FILE *file = fopen(path.string().c_str(), "rb");
        if (file) {
            CImportingNow imp;
            LogPrintf("Importing blocks file %s...\n", path.string());
            LoadExternalBlockFile(chainparams, file);
        } else {
            LogPrintf("Warning: Could not open blocks file %s\n", path.string());
        }
    }

    if (GetBoolArg("-stopafterblockimport", DEFAULT_STOPAFTERBLOCKIMPORT)) {
        LogPrintf("Stopping after block import\n");
        StartShutdown();
    }
}

/** Sanity checks
 *  Ensure that Bitcoin is running in a usable environment with all
 *  necessary library support.
 */
bool InitSanityCheck(void)
{
    if(!ECC_InitSanityCheck()) {
        InitError("Elliptic curve cryptography sanity check failure. Aborting.");
        return false;
    }
    if (!glibc_sanity_test() || !glibcxx_sanity_test())
        return false;

    return true;
}

bool AppInitServers(boost::thread_group& threadGroup)
{
    RPCServer::OnStopped(&OnRPCStopped);
    RPCServer::OnPreCommand(&OnRPCPreCommand);
    if (!InitHTTPServer())
        return false;
    if (!StartRPC())
        return false;
    if (!StartHTTPRPC())
        return false;
    if (GetBoolArg("-rest", DEFAULT_REST_ENABLE) && !StartREST())
        return false;
    if (!StartHTTPServer())
        return false;
    return true;
}

// Parameter interaction based on rules
void InitParameterInteraction()
{
    // when specifying an explicit binding address, you want to listen on it
    // even when -connect or -proxy is specified
    if (mapArgs.count("-bind")) {
        if (SoftSetBoolArg("-listen", true))
            LogPrintf("%s: parameter interaction: -bind set -> setting -listen=1\n", __func__);
    }
    if (mapArgs.count("-whitebind")) {
        if (SoftSetBoolArg("-listen", true))
            LogPrintf("%s: parameter interaction: -whitebind set -> setting -listen=1\n", __func__);
    }

    if (mapArgs.count("-connect") && mapMultiArgs["-connect"].size() > 0) {
        // when only connecting to trusted nodes, do not seed via DNS, or listen by default
        if (SoftSetBoolArg("-dnsseed", false))
            LogPrintf("%s: parameter interaction: -connect set -> setting -dnsseed=0\n", __func__);
        if (SoftSetBoolArg("-listen", false))
            LogPrintf("%s: parameter interaction: -connect set -> setting -listen=0\n", __func__);
    }

    if (mapArgs.count("-proxy")) {
        // to protect privacy, do not listen by default if a default proxy server is specified
        if (SoftSetBoolArg("-listen", false))
            LogPrintf("%s: parameter interaction: -proxy set -> setting -listen=0\n", __func__);
        // to protect privacy, do not use UPNP when a proxy is set. The user may still specify -listen=1
        // to listen locally, so don't rely on this happening through -listen below.
        if (SoftSetBoolArg("-upnp", false))
            LogPrintf("%s: parameter interaction: -proxy set -> setting -upnp=0\n", __func__);
        // to protect privacy, do not discover addresses by default
        if (SoftSetBoolArg("-discover", false))
            LogPrintf("%s: parameter interaction: -proxy set -> setting -discover=0\n", __func__);
    }

    if (!GetBoolArg("-listen", DEFAULT_LISTEN)) {
        // do not map ports or try to retrieve public IP when not listening (pointless)
        if (SoftSetBoolArg("-upnp", false))
            LogPrintf("%s: parameter interaction: -listen=0 -> setting -upnp=0\n", __func__);
        if (SoftSetBoolArg("-discover", false))
            LogPrintf("%s: parameter interaction: -listen=0 -> setting -discover=0\n", __func__);
        if (SoftSetBoolArg("-listenonion", false))
            LogPrintf("%s: parameter interaction: -listen=0 -> setting -listenonion=0\n", __func__);
    }

    if (mapArgs.count("-externalip")) {
        // if an explicit public IP is specified, do not try to find others
        if (SoftSetBoolArg("-discover", false))
            LogPrintf("%s: parameter interaction: -externalip set -> setting -discover=0\n", __func__);
    }

    if (GetBoolArg("-salvagewallet", false)) {
        // Rewrite just private keys: rescan to find transactions
        if (SoftSetBoolArg("-rescan", true))
            LogPrintf("%s: parameter interaction: -salvagewallet=1 -> setting -rescan=1\n", __func__);
    }

    // -zapwallettx implies a rescan
    if (GetBoolArg("-zapwallettxes", false)) {
        if (SoftSetBoolArg("-rescan", true))
            LogPrintf("%s: parameter interaction: -zapwallettxes=<mode> -> setting -rescan=1\n", __func__);
    }

    // disable walletbroadcast and whitelistalwaysrelay in blocksonly mode
    if (GetBoolArg("-blocksonly", DEFAULT_BLOCKSONLY)) {
        if (SoftSetBoolArg("-whitelistalwaysrelay", false))
            LogPrintf("%s: parameter interaction: -blocksonly=1 -> setting -whitelistalwaysrelay=0\n", __func__);
#ifdef ENABLE_WALLET
        if (SoftSetBoolArg("-walletbroadcast", false))
            LogPrintf("%s: parameter interaction: -blocksonly=1 -> setting -walletbroadcast=0\n", __func__);
#endif
    }
}

void InitLogging()
{
    fPrintToConsole = GetBoolArg("-printtoconsole", false);
    fLogTimestamps = GetBoolArg("-logtimestamps", DEFAULT_LOGTIMESTAMPS);
    fLogTimeMicros = GetBoolArg("-logtimemicros", DEFAULT_LOGTIMEMICROS);
    fLogIPs = GetBoolArg("-logips", DEFAULT_LOGIPS);

    LogPrintf("\n\n\n\n\n\n\n\n\n\n\n\n\n\n\n\n\n\n\n\n");
    LogPrintf("Namecoin version %s (%s)\n", FormatFullVersion(), CLIENT_DATE);
}

/** Initialize bitcoin.
 *  @pre Parameters should be parsed and config file should be read.
 */
bool AppInit2(boost::thread_group& threadGroup, CScheduler& scheduler)
{
    // ********************************************************* Step 1: setup
#ifdef _MSC_VER
    // Turn off Microsoft heap dump noise
    _CrtSetReportMode(_CRT_WARN, _CRTDBG_MODE_FILE);
    _CrtSetReportFile(_CRT_WARN, CreateFileA("NUL", GENERIC_WRITE, 0, NULL, OPEN_EXISTING, 0, 0));
#endif
#if _MSC_VER >= 1400
    // Disable confusing "helpful" text message on abort, Ctrl-C
    _set_abort_behavior(0, _WRITE_ABORT_MSG | _CALL_REPORTFAULT);
#endif
#ifdef WIN32
    // Enable Data Execution Prevention (DEP)
    // Minimum supported OS versions: WinXP SP3, WinVista >= SP1, Win Server 2008
    // A failure is non-critical and needs no further attention!
#ifndef PROCESS_DEP_ENABLE
    // We define this here, because GCCs winbase.h limits this to _WIN32_WINNT >= 0x0601 (Windows 7),
    // which is not correct. Can be removed, when GCCs winbase.h is fixed!
#define PROCESS_DEP_ENABLE 0x00000001
#endif
    typedef BOOL (WINAPI *PSETPROCDEPPOL)(DWORD);
    PSETPROCDEPPOL setProcDEPPol = (PSETPROCDEPPOL)GetProcAddress(GetModuleHandleA("Kernel32.dll"), "SetProcessDEPPolicy");
    if (setProcDEPPol != NULL) setProcDEPPol(PROCESS_DEP_ENABLE);
#endif

    if (!SetupNetworking())
        return InitError("Initializing networking failed");

#ifndef WIN32
    if (GetBoolArg("-sysperms", false)) {
#ifdef ENABLE_WALLET
        if (!GetBoolArg("-disablewallet", false))
            return InitError("-sysperms is not allowed in combination with enabled wallet functionality");
#endif
    } else {
        umask(077);
    }

    // Clean shutdown on SIGTERM
    struct sigaction sa;
    sa.sa_handler = HandleSIGTERM;
    sigemptyset(&sa.sa_mask);
    sa.sa_flags = 0;
    sigaction(SIGTERM, &sa, NULL);
    sigaction(SIGINT, &sa, NULL);

    // Reopen debug.log on SIGHUP
    struct sigaction sa_hup;
    sa_hup.sa_handler = HandleSIGHUP;
    sigemptyset(&sa_hup.sa_mask);
    sa_hup.sa_flags = 0;
    sigaction(SIGHUP, &sa_hup, NULL);

    // Ignore SIGPIPE, otherwise it will bring the daemon down if the client closes unexpectedly
    signal(SIGPIPE, SIG_IGN);
#endif

    // ********************************************************* Step 2: parameter interactions
    const CChainParams& chainparams = Params();

<<<<<<< HEAD
=======
    // also see: InitParameterInteraction()
>>>>>>> bd995025

    // if using block pruning, then disable txindex
    if (GetArg("-prune", 0)) {
        if (GetBoolArg("-txindex", DEFAULT_TXINDEX))
            return InitError(_("Prune mode is incompatible with -txindex."));
#ifdef ENABLE_WALLET
        if (GetBoolArg("-rescan", false)) {
            return InitError(_("Rescans are not possible in pruned mode. You will need to use -reindex which will download the whole blockchain again."));
        }
#endif
    }

    // Make sure enough file descriptors are available
    int nBind = std::max((int)mapArgs.count("-bind") + (int)mapArgs.count("-whitebind"), 1);
    int nUserMaxConnections = GetArg("-maxconnections", DEFAULT_MAX_PEER_CONNECTIONS);
    nMaxConnections = std::max(nUserMaxConnections, 0);

    // Trim requested connection counts, to fit into system limitations
    nMaxConnections = std::max(std::min(nMaxConnections, (int)(FD_SETSIZE - nBind - MIN_CORE_FILEDESCRIPTORS)), 0);
    int nFD = RaiseFileDescriptorLimit(nMaxConnections + MIN_CORE_FILEDESCRIPTORS);
    if (nFD < MIN_CORE_FILEDESCRIPTORS)
        return InitError(_("Not enough file descriptors available."));
    nMaxConnections = std::min(nFD - MIN_CORE_FILEDESCRIPTORS, nMaxConnections);

    if (nMaxConnections < nUserMaxConnections)
        InitWarning(strprintf(_("Reducing -maxconnections from %d to %d, because of system limitations."), nUserMaxConnections, nMaxConnections));

    // ********************************************************* Step 3: parameter-to-internal-flags

    fDebug = !mapMultiArgs["-debug"].empty();
    // Special-case: if -debug=0/-nodebug is set, turn off debugging messages
    const vector<string>& categories = mapMultiArgs["-debug"];
    if (GetBoolArg("-nodebug", false) || find(categories.begin(), categories.end(), string("0")) != categories.end())
        fDebug = false;

    // Check for -debugnet
    if (GetBoolArg("-debugnet", false))
        InitWarning(_("Unsupported argument -debugnet ignored, use -debug=net."));
    // Check for -socks - as this is a privacy risk to continue, exit here
    if (mapArgs.count("-socks"))
        return InitError(_("Unsupported argument -socks found. Setting SOCKS version isn't possible anymore, only SOCKS5 proxies are supported."));
    // Check for -tor - as this is a privacy risk to continue, exit here
    if (GetBoolArg("-tor", false))
        return InitError(_("Unsupported argument -tor found, use -onion."));

    if (GetBoolArg("-benchmark", false))
        InitWarning(_("Unsupported argument -benchmark ignored, use -debug=bench."));

    // Checkmempool and checkblockindex default to true in regtest mode
    int ratio = std::min<int>(std::max<int>(GetArg("-checkmempool", chainparams.DefaultConsistencyChecks() ? 1 : 0), 0), 1000000);
    if (ratio != 0) {
        mempool.setSanityCheck(1.0 / ratio);
    }
    fCheckBlockIndex = GetBoolArg("-checkblockindex", chainparams.DefaultConsistencyChecks());
    fCheckpointsEnabled = GetBoolArg("-checkpoints", DEFAULT_CHECKPOINTS_ENABLED);

    // mempool limits
    int64_t nMempoolSizeMax = GetArg("-maxmempool", DEFAULT_MAX_MEMPOOL_SIZE) * 1000000;
    int64_t nMempoolSizeMin = GetArg("-limitdescendantsize", DEFAULT_DESCENDANT_SIZE_LIMIT) * 1000 * 40;
    if (nMempoolSizeMax < 0 || nMempoolSizeMax < nMempoolSizeMin)
        return InitError(strprintf(_("-maxmempool must be at least %d MB"), std::ceil(nMempoolSizeMin / 1000000.0)));

    // -par=0 means autodetect, but nScriptCheckThreads==0 means no concurrency
    nScriptCheckThreads = GetArg("-par", DEFAULT_SCRIPTCHECK_THREADS);
    if (nScriptCheckThreads <= 0)
        nScriptCheckThreads += GetNumCores();
    if (nScriptCheckThreads <= 1)
        nScriptCheckThreads = 0;
    else if (nScriptCheckThreads > MAX_SCRIPTCHECK_THREADS)
        nScriptCheckThreads = MAX_SCRIPTCHECK_THREADS;

    fServer = GetBoolArg("-server", false);

    // block pruning; get the amount of disk space (in MiB) to allot for block & undo files
    int64_t nSignedPruneTarget = GetArg("-prune", 0) * 1024 * 1024;
    if (nSignedPruneTarget < 0) {
        return InitError(_("Prune cannot be configured with a negative value."));
    }
    nPruneTarget = (uint64_t) nSignedPruneTarget;
    if (nPruneTarget) {
        if (nPruneTarget < MIN_DISK_SPACE_FOR_BLOCK_FILES) {
            return InitError(strprintf(_("Prune configured below the minimum of %d MiB.  Please use a higher number."), MIN_DISK_SPACE_FOR_BLOCK_FILES / 1024 / 1024));
        }
        LogPrintf("Prune configured to target %uMiB on disk for block and undo files.\n", nPruneTarget / 1024 / 1024);
        fPruneMode = true;
    }

#ifdef ENABLE_WALLET
    bool fDisableWallet = GetBoolArg("-disablewallet", false);
#endif

    nConnectTimeout = GetArg("-timeout", DEFAULT_CONNECT_TIMEOUT);
    if (nConnectTimeout <= 0)
        nConnectTimeout = DEFAULT_CONNECT_TIMEOUT;

    // Fee-per-kilobyte amount considered the same as "free"
    // If you are mining, be careful setting this:
    // if you set it to zero then
    // a transaction spammer can cheaply fill blocks using
    // 1-satoshi-fee transactions. It should be set above the real
    // cost to you of processing a transaction.
    if (mapArgs.count("-minrelaytxfee"))
    {
        CAmount n = 0;
        if (ParseMoney(mapArgs["-minrelaytxfee"], n) && n > 0)
            ::minRelayTxFee = CFeeRate(n);
        else
            return InitError(strprintf(_("Invalid amount for -minrelaytxfee=<amount>: '%s'"), mapArgs["-minrelaytxfee"]));
    }

    fRequireStandard = !GetBoolArg("-acceptnonstdtxn", !Params().RequireStandard());
    if (Params().RequireStandard() && !fRequireStandard)
        return InitError(strprintf("acceptnonstdtxn is not currently supported for %s chain", chainparams.NetworkIDString()));

#ifdef ENABLE_WALLET
    if (mapArgs.count("-mintxfee"))
    {
        CAmount n = 0;
        if (ParseMoney(mapArgs["-mintxfee"], n) && n > 0)
            CWallet::minTxFee = CFeeRate(n);
        else
            return InitError(strprintf(_("Invalid amount for -mintxfee=<amount>: '%s'"), mapArgs["-mintxfee"]));
    }
    if (mapArgs.count("-paytxfee"))
    {
        CAmount nFeePerK = 0;
        if (!ParseMoney(mapArgs["-paytxfee"], nFeePerK))
            return InitError(strprintf(_("Invalid amount for -paytxfee=<amount>: '%s'"), mapArgs["-paytxfee"]));
        if (nFeePerK > nHighTransactionFeeWarning)
            InitWarning(_("-paytxfee is set very high! This is the transaction fee you will pay if you send a transaction."));
        payTxFee = CFeeRate(nFeePerK, 1000);
        if (payTxFee < ::minRelayTxFee)
        {
            return InitError(strprintf(_("Invalid amount for -paytxfee=<amount>: '%s' (must be at least %s)"),
                                       mapArgs["-paytxfee"], ::minRelayTxFee.ToString()));
        }
    }
    if (mapArgs.count("-maxtxfee"))
    {
        CAmount nMaxFee = 0;
        if (!ParseMoney(mapArgs["-maxtxfee"], nMaxFee))
            return InitError(strprintf(_("Invalid amount for -maxtxfee=<amount>: '%s'"), mapArgs["-maptxfee"]));
        if (nMaxFee > nHighTransactionMaxFeeWarning)
            InitWarning(_("-maxtxfee is set very high! Fees this large could be paid on a single transaction."));
        maxTxFee = nMaxFee;
        if (CFeeRate(maxTxFee, 1000) < ::minRelayTxFee)
        {
            return InitError(strprintf(_("Invalid amount for -maxtxfee=<amount>: '%s' (must be at least the minrelay fee of %s to prevent stuck transactions)"),
                                       mapArgs["-maxtxfee"], ::minRelayTxFee.ToString()));
        }
    }
    nTxConfirmTarget = GetArg("-txconfirmtarget", DEFAULT_TX_CONFIRM_TARGET);
    bSpendZeroConfChange = GetBoolArg("-spendzeroconfchange", DEFAULT_SPEND_ZEROCONF_CHANGE);
    fSendFreeTransactions = GetBoolArg("-sendfreetransactions", DEFAULT_SEND_FREE_TRANSACTIONS);

    std::string strWalletFile = GetArg("-wallet", "wallet.dat");
#endif // ENABLE_WALLET

    fIsBareMultisigStd = GetBoolArg("-permitbaremultisig", DEFAULT_PERMIT_BAREMULTISIG);
    fAcceptDatacarrier = GetBoolArg("-datacarrier", DEFAULT_ACCEPT_DATACARRIER);
    nMaxDatacarrierBytes = GetArg("-datacarriersize", nMaxDatacarrierBytes);

    fAlerts = GetBoolArg("-alerts", DEFAULT_ALERTS);

    // Option to startup with mocktime set (used for regression testing):
    SetMockTime(GetArg("-mocktime", 0)); // SetMockTime(0) is a no-op

    if (GetBoolArg("-peerbloomfilters", true))
        nLocalServices |= NODE_BLOOM;

    // ********************************************************* Step 4: application initialization: dir lock, daemonize, pidfile, debug log

    // Initialize elliptic curve code
    ECC_Start();
    globalVerifyHandle.reset(new ECCVerifyHandle());

    // Sanity check
    if (!InitSanityCheck())
        return InitError(_("Initialization sanity check failed. Namecoin Core is shutting down."));

    std::string strDataDir = GetDataDir().string();
#ifdef ENABLE_WALLET
    // Wallet file must be a plain filename without a directory
    if (strWalletFile != boost::filesystem::basename(strWalletFile) + boost::filesystem::extension(strWalletFile))
        return InitError(strprintf(_("Wallet %s resides outside data directory %s"), strWalletFile, strDataDir));
#endif
    // Make sure only a single Bitcoin process is using the data directory.
    boost::filesystem::path pathLockFile = GetDataDir() / ".lock";
    FILE* file = fopen(pathLockFile.string().c_str(), "a"); // empty lock file; created if it doesn't exist.
    if (file) fclose(file);

    try {
        static boost::interprocess::file_lock lock(pathLockFile.string().c_str());
        if (!lock.try_lock())
            return InitError(strprintf(_("Cannot obtain a lock on data directory %s. Namecoin Core is probably already running."), strDataDir));
    } catch(const boost::interprocess::interprocess_exception& e) {
        return InitError(strprintf(_("Cannot obtain a lock on data directory %s. Namecoin Core is probably already running.") + " %s.", strDataDir, e.what()));
    }

#ifndef WIN32
    CreatePidFile(GetPidFile(), getpid());
#endif
    if (GetBoolArg("-shrinkdebugfile", !fDebug))
        ShrinkDebugFile();

    if (fPrintToDebugLog)
        OpenDebugLog();

#if (OPENSSL_VERSION_NUMBER < 0x10100000L)
    LogPrintf("Using OpenSSL version %s\n", SSLeay_version(SSLEAY_VERSION));
#else
    LogPrintf("Using OpenSSL version %s\n", OpenSSL_version(OPENSSL_VERSION));
#endif

#ifdef ENABLE_WALLET
    LogPrintf("Using BerkeleyDB version %s\n", DbEnv::version(0, 0, 0));
#endif
    if (!fLogTimestamps)
        LogPrintf("Startup time: %s\n", DateTimeStrFormat("%Y-%m-%d %H:%M:%S", GetTime()));
    LogPrintf("Default data directory %s\n", GetDefaultDataDir().string());
    LogPrintf("Using data directory %s\n", strDataDir);
    LogPrintf("Using config file %s\n", GetConfigFile().string());
    LogPrintf("Using at most %i connections (%i file descriptors available)\n", nMaxConnections, nFD);
    std::ostringstream strErrors;

    LogPrintf("Using %u threads for script verification\n", nScriptCheckThreads);
    if (nScriptCheckThreads) {
        for (int i=0; i<nScriptCheckThreads-1; i++)
            threadGroup.create_thread(&ThreadScriptCheck);
    }

    // Start the lightweight task scheduler thread
    CScheduler::Function serviceLoop = boost::bind(&CScheduler::serviceQueue, &scheduler);
    threadGroup.create_thread(boost::bind(&TraceThread<CScheduler::Function>, "scheduler", serviceLoop));

    /* Start the RPC server already.  It will be started in "warmup" mode
     * and not really process calls already (but it will signify connections
     * that the server is there and will be ready later).  Warmup mode will
     * be disabled when initialisation is finished.
     */
    if (fServer)
    {
        uiInterface.InitMessage.connect(SetRPCWarmupStatus);
        if (!AppInitServers(threadGroup))
            return InitError(_("Unable to start HTTP server. See debug log for details."));
    }

    int64_t nStart;

    // ********************************************************* Step 5: verify wallet database integrity
#ifdef ENABLE_WALLET
    if (!fDisableWallet) {
        LogPrintf("Using wallet %s\n", strWalletFile);
        uiInterface.InitMessage(_("Verifying wallet..."));

        std::string warningString;
        std::string errorString;

        if (!CWallet::Verify(strWalletFile, warningString, errorString))
            return false;

        if (!warningString.empty())
            InitWarning(warningString);
        if (!errorString.empty())
            return InitError(errorString);

    } // (!fDisableWallet)
#endif // ENABLE_WALLET
    // ********************************************************* Step 6: network initialization

    RegisterNodeSignals(GetNodeSignals());

    // sanitize comments per BIP-0014, format user agent and check total size
    std::vector<string> uacomments;
    BOOST_FOREACH(string cmt, mapMultiArgs["-uacomment"])
    {
        if (cmt != SanitizeString(cmt, SAFE_CHARS_UA_COMMENT))
            return InitError(strprintf(_("User Agent comment (%s) contains unsafe characters."), cmt));
        uacomments.push_back(SanitizeString(cmt, SAFE_CHARS_UA_COMMENT));
    }
    strSubVersion = FormatSubVersion(CLIENT_NAME, CLIENT_VERSION, uacomments);
    if (strSubVersion.size() > MAX_SUBVERSION_LENGTH) {
        return InitError(strprintf(_("Total length of network version string (%i) exceeds maximum length (%i). Reduce the number or size of uacomments."),
            strSubVersion.size(), MAX_SUBVERSION_LENGTH));
    }

    if (mapArgs.count("-onlynet")) {
        std::set<enum Network> nets;
        BOOST_FOREACH(const std::string& snet, mapMultiArgs["-onlynet"]) {
            enum Network net = ParseNetwork(snet);
            if (net == NET_UNROUTABLE)
                return InitError(strprintf(_("Unknown network specified in -onlynet: '%s'"), snet));
            nets.insert(net);
        }
        for (int n = 0; n < NET_MAX; n++) {
            enum Network net = (enum Network)n;
            if (!nets.count(net))
                SetLimited(net);
        }
    }

    if (mapArgs.count("-whitelist")) {
        BOOST_FOREACH(const std::string& net, mapMultiArgs["-whitelist"]) {
            CSubNet subnet(net);
            if (!subnet.IsValid())
                return InitError(strprintf(_("Invalid netmask specified in -whitelist: '%s'"), net));
            CNode::AddWhitelistedRange(subnet);
        }
    }

    bool proxyRandomize = GetBoolArg("-proxyrandomize", DEFAULT_PROXYRANDOMIZE);
    // -proxy sets a proxy for all outgoing network traffic
    // -noproxy (or -proxy=0) as well as the empty string can be used to not set a proxy, this is the default
    std::string proxyArg = GetArg("-proxy", "");
    if (proxyArg != "" && proxyArg != "0") {
        proxyType addrProxy = proxyType(CService(proxyArg, 9050), proxyRandomize);
        if (!addrProxy.IsValid())
            return InitError(strprintf(_("Invalid -proxy address: '%s'"), proxyArg));

        SetProxy(NET_IPV4, addrProxy);
        SetProxy(NET_IPV6, addrProxy);
        SetProxy(NET_TOR, addrProxy);
        SetNameProxy(addrProxy);
        SetReachable(NET_TOR); // by default, -proxy sets onion as reachable, unless -noonion later
    }

    // -onion can be used to set only a proxy for .onion, or override normal proxy for .onion addresses
    // -noonion (or -onion=0) disables connecting to .onion entirely
    // An empty string is used to not override the onion proxy (in which case it defaults to -proxy set above, or none)
    std::string onionArg = GetArg("-onion", "");
    if (onionArg != "") {
        if (onionArg == "0") { // Handle -noonion/-onion=0
            SetReachable(NET_TOR, false); // set onions as unreachable
        } else {
            proxyType addrOnion = proxyType(CService(onionArg, 9050), proxyRandomize);
            if (!addrOnion.IsValid())
                return InitError(strprintf(_("Invalid -onion address: '%s'"), onionArg));
            SetProxy(NET_TOR, addrOnion);
            SetReachable(NET_TOR);
        }
    }

    // see Step 2: parameter interactions for more information about these
    fListen = GetBoolArg("-listen", DEFAULT_LISTEN);
    fDiscover = GetBoolArg("-discover", true);
    fNameLookup = GetBoolArg("-dns", DEFAULT_NAME_LOOKUP);

    bool fBound = false;
    if (fListen) {
        if (mapArgs.count("-bind") || mapArgs.count("-whitebind")) {
            BOOST_FOREACH(const std::string& strBind, mapMultiArgs["-bind"]) {
                CService addrBind;
                if (!Lookup(strBind.c_str(), addrBind, GetListenPort(), false))
                    return InitError(strprintf(_("Cannot resolve -bind address: '%s'"), strBind));
                fBound |= Bind(addrBind, (BF_EXPLICIT | BF_REPORT_ERROR));
            }
            BOOST_FOREACH(const std::string& strBind, mapMultiArgs["-whitebind"]) {
                CService addrBind;
                if (!Lookup(strBind.c_str(), addrBind, 0, false))
                    return InitError(strprintf(_("Cannot resolve -whitebind address: '%s'"), strBind));
                if (addrBind.GetPort() == 0)
                    return InitError(strprintf(_("Need to specify a port with -whitebind: '%s'"), strBind));
                fBound |= Bind(addrBind, (BF_EXPLICIT | BF_REPORT_ERROR | BF_WHITELIST));
            }
        }
        else {
            struct in_addr inaddr_any;
            inaddr_any.s_addr = INADDR_ANY;
            fBound |= Bind(CService(in6addr_any, GetListenPort()), BF_NONE);
            fBound |= Bind(CService(inaddr_any, GetListenPort()), !fBound ? BF_REPORT_ERROR : BF_NONE);
        }
        if (!fBound)
            return InitError(_("Failed to listen on any port. Use -listen=0 if you want this."));
    }

    if (mapArgs.count("-externalip")) {
        BOOST_FOREACH(const std::string& strAddr, mapMultiArgs["-externalip"]) {
            CService addrLocal(strAddr, GetListenPort(), fNameLookup);
            if (!addrLocal.IsValid())
                return InitError(strprintf(_("Cannot resolve -externalip address: '%s'"), strAddr));
            AddLocal(CService(strAddr, GetListenPort(), fNameLookup), LOCAL_MANUAL);
        }
    }

    BOOST_FOREACH(const std::string& strDest, mapMultiArgs["-seednode"])
        AddOneShot(strDest);

#if ENABLE_ZMQ
    pzmqNotificationInterface = CZMQNotificationInterface::CreateWithArguments(mapArgs);

    if (pzmqNotificationInterface) {
        RegisterValidationInterface(pzmqNotificationInterface);
    }
#endif
    if (mapArgs.count("-maxuploadtarget")) {
        CNode::SetMaxOutboundTarget(GetArg("-maxuploadtarget", DEFAULT_MAX_UPLOAD_TARGET)*1024*1024);
    }

    // ********************************************************* Step 7: load block chain

    fReindex = GetBoolArg("-reindex", false);

    // Upgrading to 0.8; hard-link the old blknnnn.dat files into /blocks/
    boost::filesystem::path blocksDir = GetDataDir() / "blocks";
    if (!boost::filesystem::exists(blocksDir))
    {
        boost::filesystem::create_directories(blocksDir);
        bool linked = false;
        for (unsigned int i = 1; i < 10000; i++) {
            boost::filesystem::path source = GetDataDir() / strprintf("blk%04u.dat", i);
            if (!boost::filesystem::exists(source)) break;
            boost::filesystem::path dest = blocksDir / strprintf("blk%05u.dat", i-1);
            try {
                boost::filesystem::create_hard_link(source, dest);
                LogPrintf("Hardlinked %s -> %s\n", source.string(), dest.string());
                linked = true;
            } catch (const boost::filesystem::filesystem_error& e) {
                // Note: hardlink creation failing is not a disaster, it just means
                // blocks will get re-downloaded from peers.
                LogPrintf("Error hardlinking blk%04u.dat: %s\n", i, e.what());
                break;
            }
        }
        if (linked)
        {
            fReindex = true;
        }
    }

    // cache size calculations
    int64_t nTotalCache = (GetArg("-dbcache", nDefaultDbCache) << 20);
    nTotalCache = std::max(nTotalCache, nMinDbCache << 20); // total cache cannot be less than nMinDbCache
    nTotalCache = std::min(nTotalCache, nMaxDbCache << 20); // total cache cannot be greated than nMaxDbcache
    int64_t nBlockTreeDBCache = nTotalCache / 8;
    if (nBlockTreeDBCache > (1 << 21) && !GetBoolArg("-txindex", DEFAULT_TXINDEX))
        nBlockTreeDBCache = (1 << 21); // block tree db cache shouldn't be larger than 2 MiB
    nTotalCache -= nBlockTreeDBCache;
    int64_t nCoinDBCache = std::min(nTotalCache / 2, (nTotalCache / 4) + (1 << 23)); // use 25%-50% of the remainder for disk cache
    nTotalCache -= nCoinDBCache;
    nCoinCacheUsage = nTotalCache; // the rest goes to in-memory cache
    LogPrintf("Cache configuration:\n");
    LogPrintf("* Using %.1fMiB for block index database\n", nBlockTreeDBCache * (1.0 / 1024 / 1024));
    LogPrintf("* Using %.1fMiB for chain state database\n", nCoinDBCache * (1.0 / 1024 / 1024));
    LogPrintf("* Using %.1fMiB for in-memory UTXO set\n", nCoinCacheUsage * (1.0 / 1024 / 1024));

    bool fLoaded = false;
    while (!fLoaded) {
        bool fReset = fReindex;
        std::string strLoadError;

        uiInterface.InitMessage(_("Loading block index..."));

        nStart = GetTimeMillis();
        do {
            try {
                UnloadBlockIndex();
                delete pcoinsTip;
                delete pcoinsdbview;
                delete pcoinscatcher;
                delete pblocktree;

                pblocktree = new CBlockTreeDB(nBlockTreeDBCache, false, fReindex);
                pcoinsdbview = new CCoinsViewDB(nCoinDBCache, false, fReindex);
                pcoinscatcher = new CCoinsViewErrorCatcher(pcoinsdbview);
                pcoinsTip = new CCoinsViewCache(pcoinscatcher);

                if (fReindex) {
                    pblocktree->WriteReindexing(true);
                    //If we're reindexing in prune mode, wipe away unusable block files and all undo data files
                    if (fPruneMode)
                        CleanupBlockRevFiles();
                }

                if (!LoadBlockIndex()) {
                    strLoadError = _("Error loading block database");
                    break;
                }

                // If the loaded chain has a wrong genesis, bail out immediately
                // (we're likely using a testnet datadir, or the other way around).
                if (!mapBlockIndex.empty() && mapBlockIndex.count(chainparams.GetConsensus().hashGenesisBlock) == 0)
                    return InitError(_("Incorrect or no genesis block found. Wrong datadir for network?"));

                // Initialize the block index (no-op if non-empty database was already loaded)
                if (!InitBlockIndex(chainparams)) {
                    strLoadError = _("Error initializing block database");
                    break;
                }

                // Check for changed -txindex state
                if (fTxIndex != GetBoolArg("-txindex", DEFAULT_TXINDEX)) {
                    strLoadError = _("You need to rebuild the database using -reindex to change -txindex");
                    break;
                }
                // Check for changed -namehistory state
                if (fNameHistory != GetBoolArg("-namehistory", false)) {
                    strLoadError = _("You need to rebuild the database using -reindex to change -namehistory");
                    break;
                }

                // Check for changed -prune state.  What we are concerned about is a user who has pruned blocks
                // in the past, but is now trying to run unpruned.
                if (fHavePruned && !fPruneMode) {
                    strLoadError = _("You need to rebuild the database using -reindex to go back to unpruned mode.  This will redownload the entire blockchain");
                    break;
                }

                uiInterface.InitMessage(_("Verifying blocks..."));
                if (fHavePruned && GetArg("-checkblocks", DEFAULT_CHECKBLOCKS) > MIN_BLOCKS_TO_KEEP) {
                    LogPrintf("Prune: pruned datadir may not have more than %d blocks; -checkblocks=%d may fail\n",
                        MIN_BLOCKS_TO_KEEP, GetArg("-checkblocks", DEFAULT_CHECKBLOCKS));
                }

                {
                    LOCK(cs_main);
                    CBlockIndex* tip = chainActive.Tip();
                    if (tip && tip->nTime > GetAdjustedTime() + 2 * 60 * 60) {
                        strLoadError = _("The block database contains a block which appears to be from the future. "
                                "This may be due to your computer's date and time being set incorrectly. "
                                "Only rebuild the block database if you are sure that your computer's date and time are correct");
                        break;
                    }
                }

                if (!CVerifyDB().VerifyDB(chainparams, pcoinsdbview, GetArg("-checklevel", DEFAULT_CHECKLEVEL),
                              GetArg("-checkblocks", DEFAULT_CHECKBLOCKS))) {
                    strLoadError = _("Corrupted block database detected");
                    break;
                }
            } catch (const std::exception& e) {
                if (fDebug) LogPrintf("%s\n", e.what());
                strLoadError = _("Error opening block database");
                break;
            }

            fLoaded = true;
        } while(false);

        if (!fLoaded) {
            // first suggest a reindex
            if (!fReset) {
                bool fRet = uiInterface.ThreadSafeMessageBox(
                    strLoadError + ".\n\n" + _("Do you want to rebuild the block database now?"),
                    "", CClientUIInterface::MSG_ERROR | CClientUIInterface::BTN_ABORT);
                if (fRet) {
                    fReindex = true;
                    fRequestShutdown = false;
                } else {
                    LogPrintf("Aborted block database rebuild. Exiting.\n");
                    return false;
                }
            } else {
                return InitError(strLoadError);
            }
        }
    }

    // As LoadBlockIndex can take several minutes, it's possible the user
    // requested to kill the GUI during the last operation. If so, exit.
    // As the program has not fully started yet, Shutdown() is possibly overkill.
    if (fRequestShutdown)
    {
        LogPrintf("Shutdown requested. Exiting.\n");
        return false;
    }
    LogPrintf(" block index %15dms\n", GetTimeMillis() - nStart);

    boost::filesystem::path est_path = GetDataDir() / FEE_ESTIMATES_FILENAME;
    CAutoFile est_filein(fopen(est_path.string().c_str(), "rb"), SER_DISK, CLIENT_VERSION);
    // Allowed to fail as this file IS missing on first startup.
    if (!est_filein.IsNull())
        mempool.ReadFeeEstimates(est_filein);
    fFeeEstimatesInitialized = true;

    // ********************************************************* Step 8: load wallet
#ifdef ENABLE_WALLET
    if (fDisableWallet) {
        pwalletMain = NULL;
        LogPrintf("Wallet disabled!\n");
    } else {

        // needed to restore wallet transaction meta data after -zapwallettxes
        std::vector<CWalletTx> vWtx;

        if (GetBoolArg("-zapwallettxes", false)) {
            uiInterface.InitMessage(_("Zapping all transactions from wallet..."));

            pwalletMain = new CWallet(strWalletFile);
            DBErrors nZapWalletRet = pwalletMain->ZapWalletTx(vWtx);
            if (nZapWalletRet != DB_LOAD_OK) {
                uiInterface.InitMessage(_("Error loading wallet.dat: Wallet corrupted"));
                return false;
            }

            delete pwalletMain;
            pwalletMain = NULL;
        }

        uiInterface.InitMessage(_("Loading wallet..."));

        nStart = GetTimeMillis();
        bool fFirstRun = true;
        pwalletMain = new CWallet(strWalletFile);
        DBErrors nLoadWalletRet = pwalletMain->LoadWallet(fFirstRun);
        if (nLoadWalletRet != DB_LOAD_OK)
        {
            if (nLoadWalletRet == DB_CORRUPT)
                strErrors << _("Error loading wallet.dat: Wallet corrupted") << "\n";
            else if (nLoadWalletRet == DB_NONCRITICAL_ERROR)
            {
                InitWarning(_("Error reading wallet.dat! All keys read correctly, but transaction data"
                             " or address book entries might be missing or incorrect."));
            }
            else if (nLoadWalletRet == DB_TOO_NEW)
                strErrors << _("Error loading wallet.dat: Wallet requires newer version of Namecoin Core") << "\n";
            else if (nLoadWalletRet == DB_NEED_REWRITE)
            {
                strErrors << _("Wallet needed to be rewritten: restart Namecoin Core to complete") << "\n";
                LogPrintf("%s", strErrors.str());
                return InitError(strErrors.str());
            }
            else
                strErrors << _("Error loading wallet.dat") << "\n";
        }

        if (GetBoolArg("-upgradewallet", fFirstRun))
        {
            int nMaxVersion = GetArg("-upgradewallet", 0);
            if (nMaxVersion == 0) // the -upgradewallet without argument case
            {
                LogPrintf("Performing wallet upgrade to %i\n", FEATURE_LATEST);
                nMaxVersion = CLIENT_VERSION;
                pwalletMain->SetMinVersion(FEATURE_LATEST); // permanently upgrade the wallet immediately
            }
            else
                LogPrintf("Allowing wallet upgrade up to %i\n", nMaxVersion);
            if (nMaxVersion < pwalletMain->GetVersion())
                strErrors << _("Cannot downgrade wallet") << "\n";
            pwalletMain->SetMaxVersion(nMaxVersion);
        }

        if (fFirstRun)
        {
            // Create new keyUser and set as default key
            RandAddSeedPerfmon();

            CPubKey newDefaultKey;
            if (pwalletMain->GetKeyFromPool(newDefaultKey)) {
                pwalletMain->SetDefaultKey(newDefaultKey);
                if (!pwalletMain->SetAddressBook(pwalletMain->vchDefaultKey.GetID(), "", "receive"))
                    strErrors << _("Cannot write default address") << "\n";
            }

            pwalletMain->SetBestChain(chainActive.GetLocator());
        }

        LogPrintf("%s", strErrors.str());
        LogPrintf(" wallet      %15dms\n", GetTimeMillis() - nStart);

        RegisterValidationInterface(pwalletMain);

        CBlockIndex *pindexRescan = chainActive.Tip();
        if (GetBoolArg("-rescan", false))
            pindexRescan = chainActive.Genesis();
        else
        {
            CWalletDB walletdb(strWalletFile);
            CBlockLocator locator;
            if (walletdb.ReadBestBlock(locator))
                pindexRescan = FindForkInGlobalIndex(chainActive, locator);
            else
                pindexRescan = chainActive.Genesis();
        }
        if (chainActive.Tip() && chainActive.Tip() != pindexRescan)
        {
            //We can't rescan beyond non-pruned blocks, stop and throw an error
            //this might happen if a user uses a old wallet within a pruned node
            // or if he ran -disablewallet for a longer time, then decided to re-enable
            if (fPruneMode)
            {
                CBlockIndex *block = chainActive.Tip();
                while (block && block->pprev && (block->pprev->nStatus & BLOCK_HAVE_DATA) && block->pprev->nTx > 0 && pindexRescan != block)
                    block = block->pprev;

                if (pindexRescan != block)
                    return InitError(_("Prune: last wallet synchronisation goes beyond pruned data. You need to -reindex (download the whole blockchain again in case of pruned node)"));
            }

            uiInterface.InitMessage(_("Rescanning..."));
            LogPrintf("Rescanning last %i blocks (from block %i)...\n", chainActive.Height() - pindexRescan->nHeight, pindexRescan->nHeight);
            nStart = GetTimeMillis();
            pwalletMain->ScanForWalletTransactions(pindexRescan, true);
            LogPrintf(" rescan      %15dms\n", GetTimeMillis() - nStart);
            pwalletMain->SetBestChain(chainActive.GetLocator());
            nWalletDBUpdated++;

            // Restore wallet transaction metadata after -zapwallettxes=1
            if (GetBoolArg("-zapwallettxes", false) && GetArg("-zapwallettxes", "1") != "2")
            {
                CWalletDB walletdb(strWalletFile);

                BOOST_FOREACH(const CWalletTx& wtxOld, vWtx)
                {
                    uint256 hash = wtxOld.GetHash();
                    std::map<uint256, CWalletTx>::iterator mi = pwalletMain->mapWallet.find(hash);
                    if (mi != pwalletMain->mapWallet.end())
                    {
                        const CWalletTx* copyFrom = &wtxOld;
                        CWalletTx* copyTo = &mi->second;
                        copyTo->mapValue = copyFrom->mapValue;
                        copyTo->vOrderForm = copyFrom->vOrderForm;
                        copyTo->nTimeReceived = copyFrom->nTimeReceived;
                        copyTo->nTimeSmart = copyFrom->nTimeSmart;
                        copyTo->fFromMe = copyFrom->fFromMe;
                        copyTo->strFromAccount = copyFrom->strFromAccount;
                        copyTo->nOrderPos = copyFrom->nOrderPos;
                        copyTo->WriteToDisk(&walletdb);
                    }
                }
            }
        }
        pwalletMain->SetBroadcastTransactions(GetBoolArg("-walletbroadcast", DEFAULT_WALLETBROADCAST));
    } // (!fDisableWallet)
#else // ENABLE_WALLET
    LogPrintf("No wallet support compiled in!\n");
#endif // !ENABLE_WALLET

    // ********************************************************* Step 9: data directory maintenance

    // if pruning, unset the service bit and perform the initial blockstore prune
    // after any wallet rescanning has taken place.
    if (fPruneMode) {
        LogPrintf("Unsetting NODE_NETWORK on prune mode\n");
        nLocalServices &= ~NODE_NETWORK;
        if (!fReindex) {
            uiInterface.InitMessage(_("Pruning blockstore..."));
            PruneAndFlush();
        }
    }

    // ********************************************************* Step 10: import blocks

    if (mapArgs.count("-blocknotify"))
        uiInterface.NotifyBlockTip.connect(BlockNotifyCallback);

    uiInterface.InitMessage(_("Activating best chain..."));
    // scan for better chains in the block chain database, that are not yet connected in the active best chain
    CValidationState state;
    if (!ActivateBestChain(state, chainparams))
        strErrors << "Failed to connect best block";

    std::vector<boost::filesystem::path> vImportFiles;
    if (mapArgs.count("-loadblock"))
    {
        BOOST_FOREACH(const std::string& strFile, mapMultiArgs["-loadblock"])
            vImportFiles.push_back(strFile);
    }
    threadGroup.create_thread(boost::bind(&ThreadImport, vImportFiles));
    if (chainActive.Tip() == NULL) {
        LogPrintf("Waiting for genesis block to be imported...\n");
        while (!fRequestShutdown && chainActive.Tip() == NULL)
            MilliSleep(10);
    }

    // ********************************************************* Step 11: start node

    if (!CheckDiskSpace())
        return false;

    if (!strErrors.str().empty())
        return InitError(strErrors.str());

    RandAddSeedPerfmon();

    //// debug print
    LogPrintf("mapBlockIndex.size() = %u\n",   mapBlockIndex.size());
    LogPrintf("nBestHeight = %d\n",                   chainActive.Height());
#ifdef ENABLE_WALLET
    LogPrintf("setKeyPool.size() = %u\n",      pwalletMain ? pwalletMain->setKeyPool.size() : 0);
    LogPrintf("mapWallet.size() = %u\n",       pwalletMain ? pwalletMain->mapWallet.size() : 0);
    LogPrintf("mapAddressBook.size() = %u\n",  pwalletMain ? pwalletMain->mapAddressBook.size() : 0);
#endif

    if (GetBoolArg("-listenonion", DEFAULT_LISTEN_ONION))
        StartTorControl(threadGroup, scheduler);

    StartNode(threadGroup, scheduler);

    // Monitor the chain, and alert if we get blocks much quicker or slower than expected
    int64_t nPowTargetSpacing = Params().GetConsensus().nPowTargetSpacing;
    CScheduler::Function f = boost::bind(&PartitionCheck, &IsInitialBlockDownload,
                                         boost::ref(cs_main), boost::cref(pindexBestHeader), nPowTargetSpacing);
    scheduler.scheduleEvery(f, nPowTargetSpacing);

    // Generate coins in the background
    GenerateBitcoins(GetBoolArg("-gen", DEFAULT_GENERATE), GetArg("-genproclimit", DEFAULT_GENERATE_THREADS), chainparams);

    // ********************************************************* Step 12: finished

    SetRPCWarmupFinished();
    uiInterface.InitMessage(_("Done loading"));

#ifdef ENABLE_WALLET
    if (pwalletMain) {
        // Add wallet transactions that aren't already in a block to mapTransactions
        pwalletMain->ReacceptWalletTransactions();

        // Run a thread to flush wallet periodically
        threadGroup.create_thread(boost::bind(&ThreadFlushWalletDB, boost::ref(pwalletMain->strWalletFile)));
    }
#endif

    return !fRequestShutdown;
}<|MERGE_RESOLUTION|>--- conflicted
+++ resolved
@@ -320,11 +320,7 @@
         strUsage += HelpMessageOpt("-blocksonly", strprintf(_("Whether to operate in a blocks only mode (default: %u)"), DEFAULT_BLOCKSONLY));
     strUsage += HelpMessageOpt("-checkblocks=<n>", strprintf(_("How many blocks to check at startup (default: %u, 0 = all)"), DEFAULT_CHECKBLOCKS));
     strUsage += HelpMessageOpt("-checklevel=<n>", strprintf(_("How thorough the block verification of -checkblocks is (0-4, default: %u)"), DEFAULT_CHECKLEVEL));
-<<<<<<< HEAD
-    strUsage += HelpMessageOpt("-conf=<file>", strprintf(_("Specify configuration file (default: %s)"), "namecoin.conf"));
-=======
     strUsage += HelpMessageOpt("-conf=<file>", strprintf(_("Specify configuration file (default: %s)"), BITCOIN_CONF_FILENAME));
->>>>>>> bd995025
     if (mode == HMM_BITCOIND)
     {
 #ifndef WIN32
@@ -340,11 +336,7 @@
     strUsage += HelpMessageOpt("-par=<n>", strprintf(_("Set the number of script verification threads (%u to %d, 0 = auto, <0 = leave that many cores free, default: %d)"),
         -GetNumCores(), MAX_SCRIPTCHECK_THREADS, DEFAULT_SCRIPTCHECK_THREADS));
 #ifndef WIN32
-<<<<<<< HEAD
-    strUsage += HelpMessageOpt("-pid=<file>", strprintf(_("Specify pid file (default: %s)"), "namecoind.pid"));
-=======
     strUsage += HelpMessageOpt("-pid=<file>", strprintf(_("Specify pid file (default: %s)"), BITCOIN_PID_FILENAME));
->>>>>>> bd995025
 #endif
     strUsage += HelpMessageOpt("-prune=<n>", strprintf(_("Reduce storage requirements by pruning (deleting) old blocks. This mode is incompatible with -txindex and -rescan. "
             "Warning: Reverting this setting requires re-downloading the entire blockchain. "
@@ -353,12 +345,8 @@
 #ifndef WIN32
     strUsage += HelpMessageOpt("-sysperms", _("Create new files with system default permissions, instead of umask 077 (only effective with disabled wallet functionality)"));
 #endif
-<<<<<<< HEAD
-    strUsage += HelpMessageOpt("-txindex", strprintf(_("Maintain a full transaction index, used by the getrawtransaction rpc call (default: %u)"), 0));
+    strUsage += HelpMessageOpt("-txindex", strprintf(_("Maintain a full transaction index, used by the getrawtransaction rpc call (default: %u)"), DEFAULT_TXINDEX));
     strUsage += HelpMessageOpt("-namehistory", strprintf(_("Keep track of the full name history (default: %u)"), 0));
-=======
-    strUsage += HelpMessageOpt("-txindex", strprintf(_("Maintain a full transaction index, used by the getrawtransaction rpc call (default: %u)"), DEFAULT_TXINDEX));
->>>>>>> bd995025
 
     strUsage += HelpMessageGroup(_("Connection options:"));
     strUsage += HelpMessageOpt("-addnode=<ip>", _("Add a node to connect to and attempt to keep the connection open"));
@@ -382,11 +370,7 @@
     strUsage += HelpMessageOpt("-peerbloomfilters", strprintf(_("Support filtering of blocks and transaction with bloom filters (default: %u)"), 1));
     if (showDebug)
         strUsage += HelpMessageOpt("-enforcenodebloom", strprintf("Enforce minimum protocol version to limit use of bloom filters (default: %u)", 0));
-<<<<<<< HEAD
-    strUsage += HelpMessageOpt("-port=<port>", strprintf(_("Listen for connections on <port> (default: %u or testnet: %u)"), 8334, 18334));
-=======
     strUsage += HelpMessageOpt("-port=<port>", strprintf(_("Listen for connections on <port> (default: %u or testnet: %u)"), Params(CBaseChainParams::MAIN).GetDefaultPort(), Params(CBaseChainParams::TESTNET).GetDefaultPort()));
->>>>>>> bd995025
     strUsage += HelpMessageOpt("-proxy=<ip:port>", _("Connect through SOCKS5 proxy"));
     strUsage += HelpMessageOpt("-proxyrandomize", strprintf(_("Randomize credentials for every proxy connection. This enables Tor stream isolation (default: %u)"), DEFAULT_PROXYRANDOMIZE));
     strUsage += HelpMessageOpt("-seednode=<ip>", _("Connect to a node to retrieve peer addresses, and disconnect"));
@@ -440,12 +424,8 @@
     strUsage += HelpMessageGroup(_("Debugging/Testing options:"));
     if (showDebug)
     {
-<<<<<<< HEAD
-        strUsage += HelpMessageOpt("-checknamedb=<n>", "Check name database consistency (-1: never, 0: on every block (dis)connect, n: every n'th block)");
+        strUsage += HelpMessageOpt("-checkpoints", strprintf("Disable expensive verification for known chain history (default: %u)", DEFAULT_CHECKPOINTS_ENABLED));
         strUsage += HelpMessageOpt("-checkpoints", strprintf("Disable expensive verification for known chain history (default: %u)", 1));
-=======
-        strUsage += HelpMessageOpt("-checkpoints", strprintf("Disable expensive verification for known chain history (default: %u)", DEFAULT_CHECKPOINTS_ENABLED));
->>>>>>> bd995025
 #ifdef ENABLE_WALLET
         strUsage += HelpMessageOpt("-dblogsize=<n>", strprintf("Flush wallet database activity from memory to disk log every <n> megabytes (default: %u)", DEFAULT_WALLET_DBLOGSIZE));
 #endif
@@ -462,11 +442,7 @@
         strUsage += HelpMessageOpt("-limitdescendantcount=<n>", strprintf("Do not accept transactions if any ancestor would have <n> or more in-mempool descendants (default: %u)", DEFAULT_DESCENDANT_LIMIT));
         strUsage += HelpMessageOpt("-limitdescendantsize=<n>", strprintf("Do not accept transactions if any ancestor would have more than <n> kilobytes of in-mempool descendants (default: %u).", DEFAULT_DESCENDANT_SIZE_LIMIT));
     }
-<<<<<<< HEAD
-    string debugCategories = "addrman, alert, bench, coindb, db, lock, rand, rpc, selectcoins, mempool, mempoolrej, net, proxy, prune, http, libevent, zmq, names"; // Don't translate these and qt below
-=======
-    string debugCategories = "addrman, alert, bench, coindb, db, lock, rand, rpc, selectcoins, mempool, mempoolrej, net, proxy, prune, http, libevent, tor, zmq"; // Don't translate these and qt below
->>>>>>> bd995025
+    string debugCategories = "addrman, alert, bench, coindb, db, lock, rand, rpc, selectcoins, mempool, mempoolrej, net, proxy, prune, http, libevent, tor, zmq, names"; // Don't translate these and qt below
     if (mode == HMM_BITCOIN_QT)
         debugCategories += ", qt";
     strUsage += HelpMessageOpt("-debug=<category>", strprintf(_("Output debugging information (default: %u, supplying <category> is optional)"), 0) + ". " +
@@ -516,12 +492,8 @@
     strUsage += HelpMessageOpt("-rpcbind=<addr>", _("Bind to given address to listen for JSON-RPC connections. Use [host]:port notation for IPv6. This option can be specified multiple times (default: bind to all interfaces)"));
     strUsage += HelpMessageOpt("-rpcuser=<user>", _("Username for JSON-RPC connections"));
     strUsage += HelpMessageOpt("-rpcpassword=<pw>", _("Password for JSON-RPC connections"));
-<<<<<<< HEAD
-    strUsage += HelpMessageOpt("-rpcport=<port>", strprintf(_("Listen for JSON-RPC connections on <port> (default: %u or testnet: %u)"), 8336, 18336));
-=======
     strUsage += HelpMessageOpt("-rpcauth=<userpw>", _("Username and hashed password for JSON-RPC connections. The field <userpw> comes in the format: <USERNAME>:<SALT>$<HASH>. A canonical python script is included in share/rpcuser. This option can be specified multiple times"));
     strUsage += HelpMessageOpt("-rpcport=<port>", strprintf(_("Listen for JSON-RPC connections on <port> (default: %u or testnet: %u)"), BaseParams(CBaseChainParams::MAIN).RPCPort(), BaseParams(CBaseChainParams::TESTNET).RPCPort()));
->>>>>>> bd995025
     strUsage += HelpMessageOpt("-rpcallowip=<ip>", _("Allow JSON-RPC connections from specified source. Valid for <ip> are a single IP (e.g. 1.2.3.4), a network/netmask (e.g. 1.2.3.4/255.255.255.0) or a network/CIDR (e.g. 1.2.3.4/24). This option can be specified multiple times"));
     strUsage += HelpMessageOpt("-rpcthreads=<n>", strprintf(_("Set the number of threads to service RPC calls (default: %d)"), DEFAULT_HTTP_THREADS));
     if (showDebug) {
@@ -853,10 +825,7 @@
     // ********************************************************* Step 2: parameter interactions
     const CChainParams& chainparams = Params();
 
-<<<<<<< HEAD
-=======
     // also see: InitParameterInteraction()
->>>>>>> bd995025
 
     // if using block pruning, then disable txindex
     if (GetArg("-prune", 0)) {
