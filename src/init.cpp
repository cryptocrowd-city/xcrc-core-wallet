// Copyright (c) 2009-2010 Satoshi Nakamoto
// Copyright (c) 2009-2018 The Bitcoin Core developers
// Distributed under the MIT software license, see the accompanying
// file COPYING or http://www.opensource.org/licenses/mit-license.php.

#if defined(HAVE_CONFIG_H)
#include <config/bitcoin-config.h>
#endif

#include <init.h>

#include <addrman.h>
#include <amount.h>
#include <banman.h>
#include <chain.h>
#include <chainparams.h>
#include <checkpoints.h>
#include <compat/sanity.h>
#include <consensus/validation.h>
#include <fs.h>
#include <httpserver.h>
#include <httprpc.h>
#include <interfaces/chain.h>
#include <index/txindex.h>
#include <key.h>
#include <validation.h>
#include <miner.h>
#include <names/encoding.h>
#include <netbase.h>
#include <net.h>
#include <net_processing.h>
#include <policy/feerate.h>
#include <policy/fees.h>
#include <policy/policy.h>
#include <rpc/auxpow_miner.h>
#include <rpc/game.h>
#include <rpc/mining.h>
#include <rpc/server.h>
#include <rpc/register.h>
#include <rpc/blockchain.h>
#include <rpc/util.h>
#include <script/standard.h>
#include <script/sigcache.h>
#include <scheduler.h>
#include <shutdown.h>
#include <timedata.h>
#include <txdb.h>
#include <txmempool.h>
#include <torcontrol.h>
#include <ui_interface.h>
#include <util/system.h>
#include <util/moneystr.h>
#include <validationinterface.h>
#include <warnings.h>
#include <walletinitinterface.h>
#include <stdint.h>
#include <stdio.h>

#ifndef WIN32
#include <attributes.h>
#include <cerrno>
#include <signal.h>
#include <sys/stat.h>
#endif

#include <boost/algorithm/string/classification.hpp>
#include <boost/algorithm/string/replace.hpp>
#include <boost/algorithm/string/split.hpp>
#include <boost/thread.hpp>
#include <openssl/crypto.h>

#if ENABLE_ZMQ
#include <zmq/zmqabstractnotifier.h>
#include <zmq/zmqnotificationinterface.h>
#include <zmq/zmqrpc.h>
#endif

bool fFeeEstimatesInitialized = false;
static const bool DEFAULT_PROXYRANDOMIZE = true;
static const bool DEFAULT_REST_ENABLE = false;
static const bool DEFAULT_STOPAFTERBLOCKIMPORT = false;

// Dump addresses to banlist.dat every 15 minutes (900s)
static constexpr int DUMP_BANS_INTERVAL = 60 * 15;

std::unique_ptr<CConnman> g_connman;
std::unique_ptr<PeerLogicValidation> peerLogic;
std::unique_ptr<BanMan> g_banman;

#ifdef WIN32
// Win32 LevelDB doesn't use filedescriptors, and the ones used for
// accessing block files don't count towards the fd_set size limit
// anyway.
#define MIN_CORE_FILEDESCRIPTORS 0
#else
#define MIN_CORE_FILEDESCRIPTORS 150
#endif

static const char* FEE_ESTIMATES_FILENAME="fee_estimates.dat";

/**
 * The PID file facilities.
 */
<<<<<<< HEAD
#ifndef WIN32
static const char* BITCOIN_PID_FILENAME = "xayad.pid";
=======
static const char* BITCOIN_PID_FILENAME = "namecoind.pid";
>>>>>>> 5c83d362

static fs::path GetPidFile()
{
    return AbsPathForConfigVal(fs::path(gArgs.GetArg("-pid", BITCOIN_PID_FILENAME)));
}

NODISCARD static bool CreatePidFile()
{
    FILE* file = fsbridge::fopen(GetPidFile(), "w");
    if (file) {
#ifdef WIN32
        fprintf(file, "%d\n", GetCurrentProcessId());
#else
        fprintf(file, "%d\n", getpid());
#endif
        fclose(file);
        return true;
    } else {
        return InitError(strprintf(_("Unable to create the PID file '%s': %s"), GetPidFile().string(), std::strerror(errno)));
    }
}

//////////////////////////////////////////////////////////////////////////////
//
// Shutdown
//

//
// Thread management and startup/shutdown:
//
// The network-processing threads are all part of a thread group
// created by AppInit() or the Qt main() function.
//
// A clean exit happens when StartShutdown() or the SIGTERM
// signal handler sets ShutdownRequested(), which makes main thread's
// WaitForShutdown() interrupts the thread group.
// And then, WaitForShutdown() makes all other on-going threads
// in the thread group join the main thread.
// Shutdown() is then called to clean up database connections, and stop other
// threads that should only be stopped after the main network-processing
// threads have exited.
//
// Shutdown for Qt is very similar, only it uses a QTimer to detect
// ShutdownRequested() getting set, and then does the normal Qt
// shutdown thing.
//

/**
 * This is a minimally invasive approach to shutdown on LevelDB read errors from the
 * chainstate, while keeping user interface out of the common library, which is shared
 * between bitcoind, and bitcoin-qt and non-server tools.
*/
class CCoinsViewErrorCatcher final : public CCoinsViewBacked
{
public:
    explicit CCoinsViewErrorCatcher(CCoinsView* view) : CCoinsViewBacked(view) {}
    bool GetCoin(const COutPoint &outpoint, Coin &coin) const override {
        try {
            return CCoinsViewBacked::GetCoin(outpoint, coin);
        } catch(const std::runtime_error& e) {
            uiInterface.ThreadSafeMessageBox(_("Error reading from database, shutting down."), "", CClientUIInterface::MSG_ERROR);
            LogPrintf("Error reading from database: %s\n", e.what());
            // Starting the shutdown sequence and returning false to the caller would be
            // interpreted as 'entry not found' (as opposed to unable to read data), and
            // could lead to invalid interpretation. Just exit immediately, as we can't
            // continue anyway, and all writes should be atomic.
            abort();
        }
    }
    // Writes do not need similar protection, as failure to write is handled by the caller.
};

static std::unique_ptr<CCoinsViewErrorCatcher> pcoinscatcher;
static std::unique_ptr<ECCVerifyHandle> globalVerifyHandle;

static boost::thread_group threadGroup;
static CScheduler scheduler;

void Interrupt()
{
    InterruptHTTPServer();
    InterruptHTTPRPC();
    InterruptRPC();
    InterruptREST();
    InterruptTorControl();
    InterruptMapPort();
    if (g_connman)
        g_connman->Interrupt();
    if (g_txindex) {
        g_txindex->Interrupt();
    }
    if (g_send_updates_worker != nullptr) {
        g_send_updates_worker->interrupt();
    }
}

void Shutdown(InitInterfaces& interfaces)
{
    LogPrintf("%s: In progress...\n", __func__);
    static CCriticalSection cs_Shutdown;
    TRY_LOCK(cs_Shutdown, lockShutdown);
    if (!lockShutdown)
        return;

    /// Note: Shutdown() must be able to handle cases in which initialization failed part of the way,
    /// for example if the data directory was found to be locked.
    /// Be sure that anything that writes files or flushes caches only does this if the respective
    /// module was initialized.
    RenameThread("xaya-shutoff");
    mempool.AddTransactionsUpdated(1);

    StopHTTPRPC();
    StopREST();
    StopRPC();
    StopHTTPServer();
    for (const auto& client : interfaces.chain_clients) {
        client->flush();
    }
    StopMapPort();
    if (g_send_updates_worker != nullptr) {
        g_send_updates_worker.reset ();
    }

    // Because these depend on each-other, we make sure that neither can be
    // using the other before destroying them.
    if (peerLogic) UnregisterValidationInterface(peerLogic.get());
    if (g_connman) g_connman->Stop();
    if (g_txindex) g_txindex->Stop();

    if (g_auxpow_miner != nullptr) {
        g_auxpow_miner.reset();
    }

    StopTorControl();

    // After everything has been shut down, but before things get flushed, stop the
    // CScheduler/checkqueue threadGroup
    threadGroup.interrupt_all();
    threadGroup.join_all();

    // After the threads that potentially access these pointers have been stopped,
    // destruct and reset all to nullptr.
    peerLogic.reset();
    g_connman.reset();
    g_banman.reset();
    g_txindex.reset();

    if (g_is_mempool_loaded && gArgs.GetArg("-persistmempool", DEFAULT_PERSIST_MEMPOOL)) {
        DumpMempool();
    }

    if (fFeeEstimatesInitialized)
    {
        ::feeEstimator.FlushUnconfirmed();
        fs::path est_path = GetDataDir() / FEE_ESTIMATES_FILENAME;
        CAutoFile est_fileout(fsbridge::fopen(est_path, "wb"), SER_DISK, CLIENT_VERSION);
        if (!est_fileout.IsNull())
            ::feeEstimator.Write(est_fileout);
        else
            LogPrintf("%s: Failed to write fee estimates to %s\n", __func__, est_path.string());
        fFeeEstimatesInitialized = false;
    }

    // FlushStateToDisk generates a ChainStateFlushed callback, which we should avoid missing
    if (pcoinsTip != nullptr) {
        FlushStateToDisk();
    }

    // After there are no more peers/RPC left to give us new data which may generate
    // CValidationInterface callbacks, flush them...
    GetMainSignals().FlushBackgroundCallbacks();

    // Any future callbacks will be dropped. This should absolutely be safe - if
    // missing a callback results in an unrecoverable situation, unclean shutdown
    // would too. The only reason to do the above flushes is to let the wallet catch
    // up with our current chain to avoid any strange pruning edge cases and make
    // next startup faster by avoiding rescan.

    {
        LOCK(cs_main);
        if (pcoinsTip != nullptr) {
            FlushStateToDisk();
        }
        pcoinsTip.reset();
        pcoinscatcher.reset();
        pcoinsdbview.reset();
        pblocktree.reset();
    }
    for (const auto& client : interfaces.chain_clients) {
        client->stop();
    }

#if ENABLE_ZMQ
    if (g_zmq_notification_interface) {
        UnregisterValidationInterface(g_zmq_notification_interface);
        delete g_zmq_notification_interface;
        g_zmq_notification_interface = nullptr;
    }
#endif

    try {
        if (!fs::remove(GetPidFile())) {
            LogPrintf("%s: Unable to remove PID file: File does not exist\n", __func__);
        }
    } catch (const fs::filesystem_error& e) {
        LogPrintf("%s: Unable to remove PID file: %s\n", __func__, fsbridge::get_filesystem_error_message(e));
    }
    interfaces.chain_clients.clear();
    UnregisterAllValidationInterfaces();
    GetMainSignals().UnregisterBackgroundSignalScheduler();
    GetMainSignals().UnregisterWithMempoolSignals(mempool);
    globalVerifyHandle.reset();
    ECC_Stop();
    LogPrintf("%s: done\n", __func__);
}

/**
 * Signal handlers are very limited in what they are allowed to do.
 * The execution context the handler is invoked in is not guaranteed,
 * so we restrict handler operations to just touching variables:
 */
#ifndef WIN32
static void HandleSIGTERM(int)
{
    StartShutdown();
}

static void HandleSIGHUP(int)
{
    LogInstance().m_reopen_file = true;
}
#else
static BOOL WINAPI consoleCtrlHandler(DWORD dwCtrlType)
{
    StartShutdown();
    Sleep(INFINITE);
    return true;
}
#endif

#ifndef WIN32
static void registerSignalHandler(int signal, void(*handler)(int))
{
    struct sigaction sa;
    sa.sa_handler = handler;
    sigemptyset(&sa.sa_mask);
    sa.sa_flags = 0;
    sigaction(signal, &sa, nullptr);
}
#endif

static void OnRPCStarted()
{
    uiInterface.NotifyBlockTip_connect(&RPCNotifyBlockChange);
}

static void OnRPCStopped()
{
    uiInterface.NotifyBlockTip_disconnect(&RPCNotifyBlockChange);
    RPCNotifyBlockChange(false, nullptr);
    g_best_block_cv.notify_all();
    LogPrint(BCLog::RPC, "RPC stopped.\n");
}

void SetupServerArgs()
{
    SetupHelpOptions(gArgs);
    gArgs.AddArg("-help-debug", "Print help message with debugging options and exit", false, OptionsCategory::DEBUG_TEST); // server-only for now

    const auto defaultBaseParams = CreateBaseChainParams(CBaseChainParams::MAIN);
    const auto testnetBaseParams = CreateBaseChainParams(CBaseChainParams::TESTNET);
    const auto regtestBaseParams = CreateBaseChainParams(CBaseChainParams::REGTEST);
    const auto defaultChainParams = CreateChainParams(CBaseChainParams::MAIN);
    const auto testnetChainParams = CreateChainParams(CBaseChainParams::TESTNET);
    const auto regtestChainParams = CreateChainParams(CBaseChainParams::REGTEST);

    // Hidden Options
    std::vector<std::string> hidden_args = {
        "-dbcrashratio", "-forcecompactdb",
        // GUI args. These will be overwritten by SetupUIArgs for the GUI
        "-allowselfsignedrootcertificates", "-choosedatadir", "-lang=<lang>", "-min", "-resetguisettings", "-rootcertificates=<file>", "-splash", "-uiplatform"};

    gArgs.AddArg("-version", "Print version and exit", false, OptionsCategory::OPTIONS);
    gArgs.AddArg("-alertnotify=<cmd>", "Execute command when a relevant alert is received or we see a really long fork (%s in cmd is replaced by message)", false, OptionsCategory::OPTIONS);
    gArgs.AddArg("-assumevalid=<hex>", strprintf("If this block is in the chain assume that it and its ancestors are valid and potentially skip their script verification (0 to verify all, default: %s, testnet: %s)", defaultChainParams->GetConsensus().defaultAssumeValid.GetHex(), testnetChainParams->GetConsensus().defaultAssumeValid.GetHex()), false, OptionsCategory::OPTIONS);
    gArgs.AddArg("-blocksdir=<dir>", "Specify blocks directory (default: <datadir>/blocks)", false, OptionsCategory::OPTIONS);
    gArgs.AddArg("-blocknotify=<cmd>", "Execute command when the best block changes (%s in cmd is replaced by block hash)", false, OptionsCategory::OPTIONS);
    gArgs.AddArg("-blockreconstructionextratxn=<n>", strprintf("Extra transactions to keep in memory for compact block reconstructions (default: %u)", DEFAULT_BLOCK_RECONSTRUCTION_EXTRA_TXN), false, OptionsCategory::OPTIONS);
    gArgs.AddArg("-blocksonly", strprintf("Whether to operate in a blocks only mode (default: %u)", DEFAULT_BLOCKSONLY), true, OptionsCategory::OPTIONS);
    gArgs.AddArg("-conf=<file>", strprintf("Specify configuration file. Relative paths will be prefixed by datadir location. (default: %s)", BITCOIN_CONF_FILENAME), false, OptionsCategory::OPTIONS);
    gArgs.AddArg("-datadir=<dir>", "Specify data directory", false, OptionsCategory::OPTIONS);
    gArgs.AddArg("-dbbatchsize", strprintf("Maximum database write batch size in bytes (default: %u)", nDefaultDbBatchSize), true, OptionsCategory::OPTIONS);
    gArgs.AddArg("-dbcache=<n>", strprintf("Maximum database cache size <n> MiB (%d to %d, default: %d). In addition, unused mempool memory is shared for this cache (see -maxmempool).", nMinDbCache, nMaxDbCache, nDefaultDbCache), false, OptionsCategory::OPTIONS);
    gArgs.AddArg("-debuglogfile=<file>", strprintf("Specify location of debug log file. Relative paths will be prefixed by a net-specific datadir location. (-nodebuglogfile to disable; default: %s)", DEFAULT_DEBUGLOGFILE), false, OptionsCategory::OPTIONS);
    gArgs.AddArg("-feefilter", strprintf("Tell other nodes to filter invs to us by our mempool min fee (default: %u)", DEFAULT_FEEFILTER), true, OptionsCategory::OPTIONS);
    gArgs.AddArg("-includeconf=<file>", "Specify additional configuration file, relative to the -datadir path (only useable from configuration file, not command line)", false, OptionsCategory::OPTIONS);
    gArgs.AddArg("-loadblock=<file>", "Imports blocks from external blk000??.dat file on startup", false, OptionsCategory::OPTIONS);
    gArgs.AddArg("-maxmempool=<n>", strprintf("Keep the transaction memory pool below <n> megabytes (default: %u)", DEFAULT_MAX_MEMPOOL_SIZE), false, OptionsCategory::OPTIONS);
    gArgs.AddArg("-maxorphantx=<n>", strprintf("Keep at most <n> unconnectable transactions in memory (default: %u)", DEFAULT_MAX_ORPHAN_TRANSACTIONS), false, OptionsCategory::OPTIONS);
    gArgs.AddArg("-mempoolexpiry=<n>", strprintf("Do not keep transactions in the mempool longer than <n> hours (default: %u)", DEFAULT_MEMPOOL_EXPIRY), false, OptionsCategory::OPTIONS);
    gArgs.AddArg("-minimumchainwork=<hex>", strprintf("Minimum work assumed to exist on a valid chain in hex (default: %s, testnet: %s)", defaultChainParams->GetConsensus().nMinimumChainWork.GetHex(), testnetChainParams->GetConsensus().nMinimumChainWork.GetHex()), true, OptionsCategory::OPTIONS);
    gArgs.AddArg("-par=<n>", strprintf("Set the number of script verification threads (%u to %d, 0 = auto, <0 = leave that many cores free, default: %d)",
        -GetNumCores(), MAX_SCRIPTCHECK_THREADS, DEFAULT_SCRIPTCHECK_THREADS), false, OptionsCategory::OPTIONS);
    gArgs.AddArg("-persistmempool", strprintf("Whether to save the mempool on shutdown and load on restart (default: %u)", DEFAULT_PERSIST_MEMPOOL), false, OptionsCategory::OPTIONS);
    gArgs.AddArg("-pid=<file>", strprintf("Specify pid file. Relative paths will be prefixed by a net-specific datadir location. (default: %s)", BITCOIN_PID_FILENAME), false, OptionsCategory::OPTIONS);
    gArgs.AddArg("-prune=<n>", strprintf("Reduce storage requirements by enabling pruning (deleting) of old blocks. This allows the pruneblockchain RPC to be called to delete specific blocks, and enables automatic pruning of old blocks if a target size in MiB is provided. This mode is incompatible with -txindex and -rescan. "
            "Warning: Reverting this setting requires re-downloading the entire blockchain. "
            "(default: 0 = disable pruning blocks, 1 = allow manual pruning via RPC, >=%u = automatically prune block files to stay under the specified target size in MiB)", MIN_DISK_SPACE_FOR_BLOCK_FILES / 1024 / 1024), false, OptionsCategory::OPTIONS);
    gArgs.AddArg("-reindex", "Rebuild chain state and block index from the blk*.dat files on disk", false, OptionsCategory::OPTIONS);
    gArgs.AddArg("-reindex-chainstate", "Rebuild chain state from the currently indexed blocks. When in pruning mode or if blocks on disk might be corrupted, use full -reindex instead.", false, OptionsCategory::OPTIONS);
#ifndef WIN32
    gArgs.AddArg("-sysperms", "Create new files with system default permissions, instead of umask 077 (only effective with disabled wallet functionality)", false, OptionsCategory::OPTIONS);
#else
    hidden_args.emplace_back("-sysperms");
#endif
    gArgs.AddArg("-txindex", strprintf("Maintain a full transaction index, used by the getrawtransaction rpc call (default: %u)", DEFAULT_TXINDEX), false, OptionsCategory::OPTIONS);
    gArgs.AddArg("-namehistory", strprintf("Keep track of the full name history (default: %u)", 0), false, OptionsCategory::OPTIONS);

    gArgs.AddArg("-addnode=<ip>", "Add a node to connect to and attempt to keep the connection open (see the `addnode` RPC command help for more info). This option can be specified multiple times to add multiple nodes.", false, OptionsCategory::CONNECTION);
    gArgs.AddArg("-banscore=<n>", strprintf("Threshold for disconnecting misbehaving peers (default: %u)", DEFAULT_BANSCORE_THRESHOLD), false, OptionsCategory::CONNECTION);
    gArgs.AddArg("-bantime=<n>", strprintf("Number of seconds to keep misbehaving peers from reconnecting (default: %u)", DEFAULT_MISBEHAVING_BANTIME), false, OptionsCategory::CONNECTION);
    gArgs.AddArg("-bind=<addr>", "Bind to given address and always listen on it. Use [host]:port notation for IPv6", false, OptionsCategory::CONNECTION);
    gArgs.AddArg("-connect=<ip>", "Connect only to the specified node; -noconnect disables automatic connections (the rules for this peer are the same as for -addnode). This option can be specified multiple times to connect to multiple nodes.", false, OptionsCategory::CONNECTION);
    gArgs.AddArg("-discover", "Discover own IP addresses (default: 1 when listening and no -externalip or -proxy)", false, OptionsCategory::CONNECTION);
    gArgs.AddArg("-dns", strprintf("Allow DNS lookups for -addnode, -seednode and -connect (default: %u)", DEFAULT_NAME_LOOKUP), false, OptionsCategory::CONNECTION);
    gArgs.AddArg("-dnsseed", "Query for peer addresses via DNS lookup, if low on addresses (default: 1 unless -connect used)", false, OptionsCategory::CONNECTION);
    gArgs.AddArg("-enablebip61", strprintf("Send reject messages per BIP61 (default: %u)", DEFAULT_ENABLE_BIP61), false, OptionsCategory::CONNECTION);
    gArgs.AddArg("-externalip=<ip>", "Specify your own public address", false, OptionsCategory::CONNECTION);
    gArgs.AddArg("-forcednsseed", strprintf("Always query for peer addresses via DNS lookup (default: %u)", DEFAULT_FORCEDNSSEED), false, OptionsCategory::CONNECTION);
    gArgs.AddArg("-listen", "Accept connections from outside (default: 1 if no -proxy or -connect)", false, OptionsCategory::CONNECTION);
    gArgs.AddArg("-listenonion", strprintf("Automatically create Tor hidden service (default: %d)", DEFAULT_LISTEN_ONION), false, OptionsCategory::CONNECTION);
    gArgs.AddArg("-maxconnections=<n>", strprintf("Maintain at most <n> connections to peers (default: %u)", DEFAULT_MAX_PEER_CONNECTIONS), false, OptionsCategory::CONNECTION);
    gArgs.AddArg("-maxreceivebuffer=<n>", strprintf("Maximum per-connection receive buffer, <n>*1000 bytes (default: %u)", DEFAULT_MAXRECEIVEBUFFER), false, OptionsCategory::CONNECTION);
    gArgs.AddArg("-maxsendbuffer=<n>", strprintf("Maximum per-connection send buffer, <n>*1000 bytes (default: %u)", DEFAULT_MAXSENDBUFFER), false, OptionsCategory::CONNECTION);
    gArgs.AddArg("-maxtimeadjustment", strprintf("Maximum allowed median peer time offset adjustment. Local perspective of time may be influenced by peers forward or backward by this amount. (default: %u seconds)", DEFAULT_MAX_TIME_ADJUSTMENT), false, OptionsCategory::CONNECTION);
    gArgs.AddArg("-maxuploadtarget=<n>", strprintf("Tries to keep outbound traffic under the given target (in MiB per 24h), 0 = no limit (default: %d)", DEFAULT_MAX_UPLOAD_TARGET), false, OptionsCategory::CONNECTION);
    gArgs.AddArg("-onion=<ip:port>", "Use separate SOCKS5 proxy to reach peers via Tor hidden services, set -noonion to disable (default: -proxy)", false, OptionsCategory::CONNECTION);
    gArgs.AddArg("-onlynet=<net>", "Make outgoing connections only through network <net> (ipv4, ipv6 or onion). Incoming connections are not affected by this option. This option can be specified multiple times to allow multiple networks.", false, OptionsCategory::CONNECTION);
    gArgs.AddArg("-peerbloomfilters", strprintf("Support filtering of blocks and transaction with bloom filters (default: %u)", DEFAULT_PEERBLOOMFILTERS), false, OptionsCategory::CONNECTION);
    gArgs.AddArg("-permitbaremultisig", strprintf("Relay non-P2SH multisig (default: %u)", DEFAULT_PERMIT_BAREMULTISIG), false, OptionsCategory::CONNECTION);
    gArgs.AddArg("-port=<port>", strprintf("Listen for connections on <port> (default: %u, testnet: %u, regtest: %u)", defaultChainParams->GetDefaultPort(), testnetChainParams->GetDefaultPort(), regtestChainParams->GetDefaultPort()), false, OptionsCategory::CONNECTION);
    gArgs.AddArg("-proxy=<ip:port>", "Connect through SOCKS5 proxy, set -noproxy to disable (default: disabled)", false, OptionsCategory::CONNECTION);
    gArgs.AddArg("-proxyrandomize", strprintf("Randomize credentials for every proxy connection. This enables Tor stream isolation (default: %u)", DEFAULT_PROXYRANDOMIZE), false, OptionsCategory::CONNECTION);
    gArgs.AddArg("-seednode=<ip>", "Connect to a node to retrieve peer addresses, and disconnect. This option can be specified multiple times to connect to multiple nodes.", false, OptionsCategory::CONNECTION);
    gArgs.AddArg("-timeout=<n>", strprintf("Specify connection timeout in milliseconds (minimum: 1, default: %d)", DEFAULT_CONNECT_TIMEOUT), false, OptionsCategory::CONNECTION);
    gArgs.AddArg("-peertimeout=<n>", strprintf("Specify p2p connection timeout in seconds. This option determines the amount of time a peer may be inactive before the connection to it is dropped. (minimum: 1, default: %d)", DEFAULT_PEER_CONNECT_TIMEOUT), true, OptionsCategory::CONNECTION);
    gArgs.AddArg("-torcontrol=<ip>:<port>", strprintf("Tor control port to use if onion listening enabled (default: %s)", DEFAULT_TOR_CONTROL), false, OptionsCategory::CONNECTION);
    gArgs.AddArg("-torpassword=<pass>", "Tor control port password (default: empty)", false, OptionsCategory::CONNECTION);
#ifdef USE_UPNP
#if USE_UPNP
    gArgs.AddArg("-upnp", "Use UPnP to map the listening port (default: 1 when listening and no -proxy)", false, OptionsCategory::CONNECTION);
#else
    gArgs.AddArg("-upnp", strprintf("Use UPnP to map the listening port (default: %u)", 0), false, OptionsCategory::CONNECTION);
#endif
#else
    hidden_args.emplace_back("-upnp");
#endif
    gArgs.AddArg("-whitebind=<addr>", "Bind to given address and whitelist peers connecting to it. Use [host]:port notation for IPv6", false, OptionsCategory::CONNECTION);
    gArgs.AddArg("-whitelist=<IP address or network>", "Whitelist peers connecting from the given IP address (e.g. 1.2.3.4) or CIDR notated network (e.g. 1.2.3.0/24). Can be specified multiple times."
        " Whitelisted peers cannot be DoS banned and their transactions are always relayed, even if they are already in the mempool, useful e.g. for a gateway", false, OptionsCategory::CONNECTION);

    g_wallet_init_interface.AddWalletOptions();

#if ENABLE_ZMQ
    gArgs.AddArg("-zmqpubhashblock=<address>", "Enable publish hash block in <address>", false, OptionsCategory::ZMQ);
    gArgs.AddArg("-zmqpubhashtx=<address>", "Enable publish hash transaction in <address>", false, OptionsCategory::ZMQ);
    gArgs.AddArg("-zmqpubrawblock=<address>", "Enable publish raw block in <address>", false, OptionsCategory::ZMQ);
    gArgs.AddArg("-zmqpubrawtx=<address>", "Enable publish raw transaction in <address>", false, OptionsCategory::ZMQ);
    gArgs.AddArg("-zmqpubhashblockhwm=<n>", strprintf("Set publish hash block outbound message high water mark (default: %d)", CZMQAbstractNotifier::DEFAULT_ZMQ_SNDHWM), false, OptionsCategory::ZMQ);
    gArgs.AddArg("-zmqpubhashtxhwm=<n>", strprintf("Set publish hash transaction outbound message high water mark (default: %d)", CZMQAbstractNotifier::DEFAULT_ZMQ_SNDHWM), false, OptionsCategory::ZMQ);
    gArgs.AddArg("-zmqpubrawblockhwm=<n>", strprintf("Set publish raw block outbound message high water mark (default: %d)", CZMQAbstractNotifier::DEFAULT_ZMQ_SNDHWM), false, OptionsCategory::ZMQ);
    gArgs.AddArg("-zmqpubrawtxhwm=<n>", strprintf("Set publish raw transaction outbound message high water mark (default: %d)", CZMQAbstractNotifier::DEFAULT_ZMQ_SNDHWM), false, OptionsCategory::ZMQ);
    gArgs.AddArg("-zmqpubgameblocks=<address>", "Enable publication of game data for block attach/detach events in <address>", false, OptionsCategory::ZMQ);
    gArgs.AddArg("-trackgame=<game>", "Enable tracking of the listed game for the Xaya game interface", false, OptionsCategory::ZMQ);
#else
    hidden_args.emplace_back("-zmqpubhashblock=<address>");
    hidden_args.emplace_back("-zmqpubhashtx=<address>");
    hidden_args.emplace_back("-zmqpubrawblock=<address>");
    hidden_args.emplace_back("-zmqpubrawtx=<address>");
    hidden_args.emplace_back("-zmqpubhashblockhwm=<n>");
    hidden_args.emplace_back("-zmqpubhashtxhwm=<n>");
    hidden_args.emplace_back("-zmqpubrawblockhwm=<n>");
    hidden_args.emplace_back("-zmqpubrawtxhwm=<n>");
    hidden_args.emplace_back("-zmqpubgameblocks=<address>");
    hidden_args.emplace_back("-trackgame=<game>");
#endif

    gArgs.AddArg("-checkblocks=<n>", strprintf("How many blocks to check at startup (default: %u, 0 = all)", DEFAULT_CHECKBLOCKS), true, OptionsCategory::DEBUG_TEST);
    gArgs.AddArg("-checklevel=<n>", strprintf("How thorough the block verification of -checkblocks is: "
        "level 0 reads the blocks from disk, "
        "level 1 verifies block validity, "
        "level 2 verifies undo data, "
        "level 3 checks disconnection of tip blocks, "
        "and level 4 tries to reconnect the blocks, "
        "each level includes the checks of the previous levels "
        "(0-4, default: %u)", DEFAULT_CHECKLEVEL), true, OptionsCategory::DEBUG_TEST);
    gArgs.AddArg("-checkblockindex", strprintf("Do a full consistency check for mapBlockIndex, setBlockIndexCandidates, chainActive and mapBlocksUnlinked occasionally. (default: %u, regtest: %u)", defaultChainParams->DefaultConsistencyChecks(), regtestChainParams->DefaultConsistencyChecks()), true, OptionsCategory::DEBUG_TEST);
    gArgs.AddArg("-checkmempool=<n>", strprintf("Run checks every <n> transactions (default: %u, regtest: %u)", defaultChainParams->DefaultConsistencyChecks(), regtestChainParams->DefaultConsistencyChecks()), true, OptionsCategory::DEBUG_TEST);
    gArgs.AddArg("-checkpoints", strprintf("Disable expensive verification for known chain history (default: %u)", DEFAULT_CHECKPOINTS_ENABLED), true, OptionsCategory::DEBUG_TEST);
    gArgs.AddArg("-deprecatedrpc=<method>", "Allows deprecated RPC method(s) to be used", true, OptionsCategory::DEBUG_TEST);
    gArgs.AddArg("-dropmessagestest=<n>", "Randomly drop 1 of every <n> network messages", true, OptionsCategory::DEBUG_TEST);
    gArgs.AddArg("-stopafterblockimport", strprintf("Stop running after importing blocks from disk (default: %u)", DEFAULT_STOPAFTERBLOCKIMPORT), true, OptionsCategory::DEBUG_TEST);
    gArgs.AddArg("-stopatheight", strprintf("Stop running after reaching the given height in the main chain (default: %u)", DEFAULT_STOPATHEIGHT), true, OptionsCategory::DEBUG_TEST);
    gArgs.AddArg("-limitancestorcount=<n>", strprintf("Do not accept transactions if number of in-mempool ancestors is <n> or more (default: %u)", DEFAULT_ANCESTOR_LIMIT), true, OptionsCategory::DEBUG_TEST);
    gArgs.AddArg("-limitancestorsize=<n>", strprintf("Do not accept transactions whose size with all in-mempool ancestors exceeds <n> kilobytes (default: %u)", DEFAULT_ANCESTOR_SIZE_LIMIT), true, OptionsCategory::DEBUG_TEST);
    gArgs.AddArg("-limitdescendantcount=<n>", strprintf("Do not accept transactions if any ancestor would have <n> or more in-mempool descendants (default: %u)", DEFAULT_DESCENDANT_LIMIT), true, OptionsCategory::DEBUG_TEST);
    gArgs.AddArg("-limitdescendantsize=<n>", strprintf("Do not accept transactions if any ancestor would have more than <n> kilobytes of in-mempool descendants (default: %u).", DEFAULT_DESCENDANT_SIZE_LIMIT), true, OptionsCategory::DEBUG_TEST);
    gArgs.AddArg("-addrmantest", "Allows to test address relay on localhost", true, OptionsCategory::DEBUG_TEST);
    gArgs.AddArg("-debug=<category>", "Output debugging information (default: -nodebug, supplying <category> is optional). "
        "If <category> is not supplied or if <category> = 1, output all debugging information. <category> can be: " + ListLogCategories() + ".", false, OptionsCategory::DEBUG_TEST);
    gArgs.AddArg("-debugexclude=<category>", strprintf("Exclude debugging information for a category. Can be used in conjunction with -debug=1 to output debug logs for all categories except one or more specified categories."), false, OptionsCategory::DEBUG_TEST);
    gArgs.AddArg("-logips", strprintf("Include IP addresses in debug output (default: %u)", DEFAULT_LOGIPS), false, OptionsCategory::DEBUG_TEST);
    gArgs.AddArg("-logtimestamps", strprintf("Prepend debug output with timestamp (default: %u)", DEFAULT_LOGTIMESTAMPS), false, OptionsCategory::DEBUG_TEST);
    gArgs.AddArg("-logtimemicros", strprintf("Add microsecond precision to debug timestamps (default: %u)", DEFAULT_LOGTIMEMICROS), true, OptionsCategory::DEBUG_TEST);
    gArgs.AddArg("-mocktime=<n>", "Replace actual time with <n> seconds since epoch (default: 0)", true, OptionsCategory::DEBUG_TEST);
    gArgs.AddArg("-maxsigcachesize=<n>", strprintf("Limit sum of signature cache and script execution cache sizes to <n> MiB (default: %u)", DEFAULT_MAX_SIG_CACHE_SIZE), true, OptionsCategory::DEBUG_TEST);
    gArgs.AddArg("-maxtipage=<n>", strprintf("Maximum tip age in seconds to consider node in initial block download (default: %u)", DEFAULT_MAX_TIP_AGE), true, OptionsCategory::DEBUG_TEST);
    gArgs.AddArg("-maxtxfee=<amt>", strprintf("Maximum total fees (in %s) to use in a single wallet transaction or raw transaction; setting this too low may abort large transactions (default: %s)",
        CURRENCY_UNIT, FormatMoney(DEFAULT_TRANSACTION_MAXFEE)), false, OptionsCategory::DEBUG_TEST);
    gArgs.AddArg("-printpriority", strprintf("Log transaction fee per kB when mining blocks (default: %u)", DEFAULT_PRINTPRIORITY), true, OptionsCategory::DEBUG_TEST);
    gArgs.AddArg("-printtoconsole", "Send trace/debug info to console (default: 1 when no -daemon. To disable logging to file, set -nodebuglogfile)", false, OptionsCategory::DEBUG_TEST);
    gArgs.AddArg("-shrinkdebugfile", "Shrink debug.log file on client startup (default: 1 when no -debug)", false, OptionsCategory::DEBUG_TEST);
    gArgs.AddArg("-uacomment=<cmt>", "Append comment to the user agent string", false, OptionsCategory::DEBUG_TEST);

    SetupChainParamsBaseOptions();

    gArgs.AddArg("-acceptnonstdtxn", strprintf("Relay and mine \"non-standard\" transactions (%sdefault: %u)", "testnet/regtest only; ", !testnetChainParams->RequireStandard()), true, OptionsCategory::NODE_RELAY);
    gArgs.AddArg("-incrementalrelayfee=<amt>", strprintf("Fee rate (in %s/kB) used to define cost of relay, used for mempool limiting and BIP 125 replacement. (default: %s)", CURRENCY_UNIT, FormatMoney(DEFAULT_INCREMENTAL_RELAY_FEE)), true, OptionsCategory::NODE_RELAY);
    gArgs.AddArg("-dustrelayfee=<amt>", strprintf("Fee rate (in %s/kB) used to defined dust, the value of an output such that it will cost more than its value in fees at this fee rate to spend it. (default: %s)", CURRENCY_UNIT, FormatMoney(DUST_RELAY_TX_FEE)), true, OptionsCategory::NODE_RELAY);
    gArgs.AddArg("-bytespersigop", strprintf("Equivalent bytes per sigop in transactions for relay and mining (default: %u)", DEFAULT_BYTES_PER_SIGOP), false, OptionsCategory::NODE_RELAY);
    gArgs.AddArg("-datacarrier", strprintf("Relay and mine data carrier transactions (default: %u)", DEFAULT_ACCEPT_DATACARRIER), false, OptionsCategory::NODE_RELAY);
    gArgs.AddArg("-datacarriersize", strprintf("Maximum size of data in data carrier transactions we relay and mine (default: %u)", MAX_OP_RETURN_RELAY), false, OptionsCategory::NODE_RELAY);
    gArgs.AddArg("-mempoolreplacement", strprintf("Enable transaction replacement in the memory pool (default: %u)", DEFAULT_ENABLE_REPLACEMENT), false, OptionsCategory::NODE_RELAY);
    gArgs.AddArg("-minrelaytxfee=<amt>", strprintf("Fees (in %s/kB) smaller than this are considered zero fee for relaying, mining and transaction creation (default: %s)",
        CURRENCY_UNIT, FormatMoney(DEFAULT_MIN_RELAY_TX_FEE)), false, OptionsCategory::NODE_RELAY);
    gArgs.AddArg("-whitelistforcerelay", strprintf("Force relay of transactions from whitelisted peers even if they violate local relay policy (default: %d)", DEFAULT_WHITELISTFORCERELAY), false, OptionsCategory::NODE_RELAY);
    gArgs.AddArg("-whitelistrelay", strprintf("Accept relayed transactions received from whitelisted peers even when not relaying transactions (default: %d)", DEFAULT_WHITELISTRELAY), false, OptionsCategory::NODE_RELAY);


    gArgs.AddArg("-blockmaxweight=<n>", strprintf("Set maximum BIP141 block weight (default: %d)", DEFAULT_BLOCK_MAX_WEIGHT), false, OptionsCategory::BLOCK_CREATION);
    gArgs.AddArg("-blockmintxfee=<amt>", strprintf("Set lowest fee rate (in %s/kB) for transactions to be included in block creation. (default: %s)", CURRENCY_UNIT, FormatMoney(DEFAULT_BLOCK_MIN_TX_FEE)), false, OptionsCategory::BLOCK_CREATION);
    gArgs.AddArg("-blockversion=<n>", "Override block version to test forking scenarios", true, OptionsCategory::BLOCK_CREATION);

    gArgs.AddArg("-rest", strprintf("Accept public REST requests (default: %u)", DEFAULT_REST_ENABLE), false, OptionsCategory::RPC);
    gArgs.AddArg("-rpcallowip=<ip>", "Allow JSON-RPC connections from specified source. Valid for <ip> are a single IP (e.g. 1.2.3.4), a network/netmask (e.g. 1.2.3.4/255.255.255.0) or a network/CIDR (e.g. 1.2.3.4/24). This option can be specified multiple times", false, OptionsCategory::RPC);
    gArgs.AddArg("-rpcauth=<userpw>", "Username and HMAC-SHA-256 hashed password for JSON-RPC connections. The field <userpw> comes in the format: <USERNAME>:<SALT>$<HASH>. A canonical python script is included in share/rpcauth. The client then connects normally using the rpcuser=<USERNAME>/rpcpassword=<PASSWORD> pair of arguments. This option can be specified multiple times", false, OptionsCategory::RPC);
    gArgs.AddArg("-rpcbind=<addr>[:port]", "Bind to given address to listen for JSON-RPC connections. Do not expose the RPC server to untrusted networks such as the public internet! This option is ignored unless -rpcallowip is also passed. Port is optional and overrides -rpcport. Use [host]:port notation for IPv6. This option can be specified multiple times (default: 127.0.0.1 and ::1 i.e., localhost)", false, OptionsCategory::RPC);
    gArgs.AddArg("-rpccookiefile=<loc>", "Location of the auth cookie. Relative paths will be prefixed by a net-specific datadir location. (default: data dir)", false, OptionsCategory::RPC);
    gArgs.AddArg("-rpcpassword=<pw>", "Password for JSON-RPC connections", false, OptionsCategory::RPC);
    gArgs.AddArg("-rpcport=<port>", strprintf("Listen for JSON-RPC connections on <port> (default: %u, testnet: %u, regtest: %u)", defaultBaseParams->RPCPort(), testnetBaseParams->RPCPort(), regtestBaseParams->RPCPort()), false, OptionsCategory::RPC);
    gArgs.AddArg("-rpcserialversion", strprintf("Sets the serialization of raw transaction or block hex returned in non-verbose mode, non-segwit(0) or segwit(1) (default: %d)", DEFAULT_RPC_SERIALIZE_VERSION), false, OptionsCategory::RPC);
    gArgs.AddArg("-rpcservertimeout=<n>", strprintf("Timeout during HTTP requests (default: %d)", DEFAULT_HTTP_SERVER_TIMEOUT), true, OptionsCategory::RPC);
    gArgs.AddArg("-rpcthreads=<n>", strprintf("Set the number of threads to service RPC calls (default: %d)", DEFAULT_HTTP_THREADS), false, OptionsCategory::RPC);
    gArgs.AddArg("-rpcuser=<user>", "Username for JSON-RPC connections", false, OptionsCategory::RPC);
    gArgs.AddArg("-rpcworkqueue=<n>", strprintf("Set the depth of the work queue to service RPC calls (default: %d)", DEFAULT_HTTP_WORKQUEUE), true, OptionsCategory::RPC);
    gArgs.AddArg("-server", "Accept command line and JSON-RPC commands", false, OptionsCategory::RPC);

    gArgs.AddArg("-nameencoding=<enc>", strprintf("Sets the default encoding used for names in the RPC interface (default: %s)", EncodingToString(DEFAULT_NAME_ENCODING)), false, OptionsCategory::RPC);
    gArgs.AddArg("-valueencoding=<enc>", strprintf("Sets the default encoding used for values in the RPC interface (default: %s)", EncodingToString(DEFAULT_VALUE_ENCODING)), false, OptionsCategory::RPC);

    gArgs.AddArg("-maxgameblockattaches=<n>", strprintf("Sets the maximum number of attach steps sent for a single game_sendupdates request (default: %d)", DEFAULT_MAX_GAME_BLOCK_ATTACHES), false, OptionsCategory::RPC);

#if HAVE_DECL_DAEMON
    gArgs.AddArg("-daemon", "Run in the background as a daemon and accept commands", false, OptionsCategory::OPTIONS);
#else
    hidden_args.emplace_back("-daemon");
#endif

    // Add the hidden options
    gArgs.AddHiddenArgs(hidden_args);
}

std::string LicenseInfo()
{
    const std::string URL_SOURCE_CODE = "<https://github.com/xaya/xaya>";
    const std::string URL_WEBSITE = "<https://xaya.io/>";
    // todo: remove urls from translations on next change
    return CopyrightHolders(strprintf(_("Copyright (C) %i-%i"), 2009, COPYRIGHT_YEAR) + " ") + "\n" +
           "\n" +
           strprintf(_("Please contribute if you find %s useful. "
                       "Visit %s for further information about the software."),
               PACKAGE_NAME, URL_WEBSITE) +
           "\n" +
           strprintf(_("The source code is available from %s."),
               URL_SOURCE_CODE) +
           "\n" +
           "\n" +
           _("This is experimental software.") + "\n" +
           strprintf(_("Distributed under the MIT software license, see the accompanying file %s or %s"), "COPYING", "<https://opensource.org/licenses/MIT>") + "\n" +
           "\n" +
           strprintf(_("This product includes software developed by the OpenSSL Project for use in the OpenSSL Toolkit %s and cryptographic software written by Eric Young and UPnP software written by Thomas Bernard."), "<https://www.openssl.org>") +
           "\n";
}

static void BlockNotifyCallback(bool initialSync, const CBlockIndex *pBlockIndex)
{
    if (initialSync || !pBlockIndex)
        return;

    std::string strCmd = gArgs.GetArg("-blocknotify", "");
    if (!strCmd.empty()) {
        boost::replace_all(strCmd, "%s", pBlockIndex->GetBlockHash().GetHex());
        std::thread t(runCommand, strCmd);
        t.detach(); // thread runs free
    }
}

static bool fHaveGenesis = false;
static Mutex g_genesis_wait_mutex;
static std::condition_variable g_genesis_wait_cv;

static void BlockNotifyGenesisWait(bool, const CBlockIndex *pBlockIndex)
{
    if (pBlockIndex != nullptr) {
        {
            LOCK(g_genesis_wait_mutex);
            fHaveGenesis = true;
        }
        g_genesis_wait_cv.notify_all();
    }
}

struct CImportingNow
{
    CImportingNow() {
        assert(fImporting == false);
        fImporting = true;
    }

    ~CImportingNow() {
        assert(fImporting == true);
        fImporting = false;
    }
};


// If we're using -prune with -reindex, then delete block files that will be ignored by the
// reindex.  Since reindexing works by starting at block file 0 and looping until a blockfile
// is missing, do the same here to delete any later block files after a gap.  Also delete all
// rev files since they'll be rewritten by the reindex anyway.  This ensures that vinfoBlockFile
// is in sync with what's actually on disk by the time we start downloading, so that pruning
// works correctly.
static void CleanupBlockRevFiles()
{
    std::map<std::string, fs::path> mapBlockFiles;

    // Glob all blk?????.dat and rev?????.dat files from the blocks directory.
    // Remove the rev files immediately and insert the blk file paths into an
    // ordered map keyed by block file index.
    LogPrintf("Removing unusable blk?????.dat and rev?????.dat files for -reindex with -prune\n");
    fs::path blocksdir = GetBlocksDir();
    for (fs::directory_iterator it(blocksdir); it != fs::directory_iterator(); it++) {
        if (fs::is_regular_file(*it) &&
            it->path().filename().string().length() == 12 &&
            it->path().filename().string().substr(8,4) == ".dat")
        {
            if (it->path().filename().string().substr(0,3) == "blk")
                mapBlockFiles[it->path().filename().string().substr(3,5)] = it->path();
            else if (it->path().filename().string().substr(0,3) == "rev")
                remove(it->path());
        }
    }

    // Remove all block files that aren't part of a contiguous set starting at
    // zero by walking the ordered map (keys are block file indices) by
    // keeping a separate counter.  Once we hit a gap (or if 0 doesn't exist)
    // start removing block files.
    int nContigCounter = 0;
    for (const std::pair<const std::string, fs::path>& item : mapBlockFiles) {
        if (atoi(item.first) == nContigCounter) {
            nContigCounter++;
            continue;
        }
        remove(item.second);
    }
}

static void ThreadImport(std::vector<fs::path> vImportFiles)
{
    const CChainParams& chainparams = Params();
    RenameThread("xaya-loadblk");
    ScheduleBatchPriority();

    {
    CImportingNow imp;

    // -reindex
    if (fReindex) {
        int nFile = 0;
        while (true) {
            FlatFilePos pos(nFile, 0);
            if (!fs::exists(GetBlockPosFilename(pos)))
                break; // No block files left to reindex
            FILE *file = OpenBlockFile(pos, true);
            if (!file)
                break; // This error is logged in OpenBlockFile
            LogPrintf("Reindexing block file blk%05u.dat...\n", (unsigned int)nFile);
            LoadExternalBlockFile(chainparams, file, &pos);
            nFile++;
        }
        pblocktree->WriteReindexing(false);
        fReindex = false;
        LogPrintf("Reindexing finished\n");
        // To avoid ending up in a situation without genesis block, re-try initializing (no-op if reindexing worked):
        LoadGenesisBlock(chainparams);
    }

    // hardcoded $DATADIR/bootstrap.dat
    fs::path pathBootstrap = GetDataDir() / "bootstrap.dat";
    if (fs::exists(pathBootstrap)) {
        FILE *file = fsbridge::fopen(pathBootstrap, "rb");
        if (file) {
            fs::path pathBootstrapOld = GetDataDir() / "bootstrap.dat.old";
            LogPrintf("Importing bootstrap.dat...\n");
            LoadExternalBlockFile(chainparams, file);
            RenameOver(pathBootstrap, pathBootstrapOld);
        } else {
            LogPrintf("Warning: Could not open bootstrap file %s\n", pathBootstrap.string());
        }
    }

    // -loadblock=
    for (const fs::path& path : vImportFiles) {
        FILE *file = fsbridge::fopen(path, "rb");
        if (file) {
            LogPrintf("Importing blocks file %s...\n", path.string());
            LoadExternalBlockFile(chainparams, file);
        } else {
            LogPrintf("Warning: Could not open blocks file %s\n", path.string());
        }
    }

    // scan for better chains in the block chain database, that are not yet connected in the active best chain
    CValidationState state;
    if (!ActivateBestChain(state, chainparams)) {
        LogPrintf("Failed to connect best block (%s)\n", FormatStateMessage(state));
        StartShutdown();
        return;
    }

    if (gArgs.GetBoolArg("-stopafterblockimport", DEFAULT_STOPAFTERBLOCKIMPORT)) {
        LogPrintf("Stopping after block import\n");
        StartShutdown();
        return;
    }
    } // End scope of CImportingNow
    if (gArgs.GetArg("-persistmempool", DEFAULT_PERSIST_MEMPOOL)) {
        LoadMempool();
    }
    g_is_mempool_loaded = !ShutdownRequested();
}

/** Sanity checks
 *  Ensure that Bitcoin is running in a usable environment with all
 *  necessary library support.
 */
static bool InitSanityCheck()
{
    if(!ECC_InitSanityCheck()) {
        InitError("Elliptic curve cryptography sanity check failure. Aborting.");
        return false;
    }

    if (!glibc_sanity_test() || !glibcxx_sanity_test())
        return false;

    if (!Random_SanityCheck()) {
        InitError("OS cryptographic RNG sanity check failure. Aborting.");
        return false;
    }

    return true;
}

static bool AppInitServers()
{
    RPCServer::OnStarted(&OnRPCStarted);
    RPCServer::OnStopped(&OnRPCStopped);
    if (!InitHTTPServer())
        return false;
    StartRPC();
    if (!StartHTTPRPC())
        return false;
    if (gArgs.GetBoolArg("-rest", DEFAULT_REST_ENABLE)) StartREST();
    StartHTTPServer();
    return true;
}

// Parameter interaction based on rules
void InitParameterInteraction()
{
    // when specifying an explicit binding address, you want to listen on it
    // even when -connect or -proxy is specified
    if (gArgs.IsArgSet("-bind")) {
        if (gArgs.SoftSetBoolArg("-listen", true))
            LogPrintf("%s: parameter interaction: -bind set -> setting -listen=1\n", __func__);
    }
    if (gArgs.IsArgSet("-whitebind")) {
        if (gArgs.SoftSetBoolArg("-listen", true))
            LogPrintf("%s: parameter interaction: -whitebind set -> setting -listen=1\n", __func__);
    }

    if (gArgs.IsArgSet("-connect")) {
        // when only connecting to trusted nodes, do not seed via DNS, or listen by default
        if (gArgs.SoftSetBoolArg("-dnsseed", false))
            LogPrintf("%s: parameter interaction: -connect set -> setting -dnsseed=0\n", __func__);
        if (gArgs.SoftSetBoolArg("-listen", false))
            LogPrintf("%s: parameter interaction: -connect set -> setting -listen=0\n", __func__);
    }

    if (gArgs.IsArgSet("-proxy")) {
        // to protect privacy, do not listen by default if a default proxy server is specified
        if (gArgs.SoftSetBoolArg("-listen", false))
            LogPrintf("%s: parameter interaction: -proxy set -> setting -listen=0\n", __func__);
        // to protect privacy, do not use UPNP when a proxy is set. The user may still specify -listen=1
        // to listen locally, so don't rely on this happening through -listen below.
        if (gArgs.SoftSetBoolArg("-upnp", false))
            LogPrintf("%s: parameter interaction: -proxy set -> setting -upnp=0\n", __func__);
        // to protect privacy, do not discover addresses by default
        if (gArgs.SoftSetBoolArg("-discover", false))
            LogPrintf("%s: parameter interaction: -proxy set -> setting -discover=0\n", __func__);
    }

    if (!gArgs.GetBoolArg("-listen", DEFAULT_LISTEN)) {
        // do not map ports or try to retrieve public IP when not listening (pointless)
        if (gArgs.SoftSetBoolArg("-upnp", false))
            LogPrintf("%s: parameter interaction: -listen=0 -> setting -upnp=0\n", __func__);
        if (gArgs.SoftSetBoolArg("-discover", false))
            LogPrintf("%s: parameter interaction: -listen=0 -> setting -discover=0\n", __func__);
        if (gArgs.SoftSetBoolArg("-listenonion", false))
            LogPrintf("%s: parameter interaction: -listen=0 -> setting -listenonion=0\n", __func__);
    }

    if (gArgs.IsArgSet("-externalip")) {
        // if an explicit public IP is specified, do not try to find others
        if (gArgs.SoftSetBoolArg("-discover", false))
            LogPrintf("%s: parameter interaction: -externalip set -> setting -discover=0\n", __func__);
    }

    // disable whitelistrelay in blocksonly mode
    if (gArgs.GetBoolArg("-blocksonly", DEFAULT_BLOCKSONLY)) {
        if (gArgs.SoftSetBoolArg("-whitelistrelay", false))
            LogPrintf("%s: parameter interaction: -blocksonly=1 -> setting -whitelistrelay=0\n", __func__);
    }

    // Forcing relay from whitelisted hosts implies we will accept relays from them in the first place.
    if (gArgs.GetBoolArg("-whitelistforcerelay", DEFAULT_WHITELISTFORCERELAY)) {
        if (gArgs.SoftSetBoolArg("-whitelistrelay", true))
            LogPrintf("%s: parameter interaction: -whitelistforcerelay=1 -> setting -whitelistrelay=1\n", __func__);
    }

    // Warn if network-specific options (-addnode, -connect, etc) are
    // specified in default section of config file, but not overridden
    // on the command line or in this network's section of the config file.
    std::string network = gArgs.GetChainName();
    for (const auto& arg : gArgs.GetUnsuitableSectionOnlyArgs()) {
        InitWarning(strprintf(_("Config setting for %s only applied on %s network when in [%s] section."), arg, network, network));
    }

    // Warn if unrecognized section name are present in the config file.
    for (const auto& section : gArgs.GetUnrecognizedSections()) {
        InitWarning(strprintf("%s:%i " + _("Section [%s] is not recognized."), section.m_file, section.m_line, section.m_name));
    }
}

static std::string ResolveErrMsg(const char * const optname, const std::string& strBind)
{
    return strprintf(_("Cannot resolve -%s address: '%s'"), optname, strBind);
}

/**
 * Initialize global loggers.
 *
 * Note that this is called very early in the process lifetime, so you should be
 * careful about what global state you rely on here.
 */
void InitLogging()
{
    LogInstance().m_print_to_file = !gArgs.IsArgNegated("-debuglogfile");
    LogInstance().m_file_path = AbsPathForConfigVal(gArgs.GetArg("-debuglogfile", DEFAULT_DEBUGLOGFILE));

    // Add newlines to the logfile to distinguish this execution from the last
    // one; called before console logging is set up, so this is only sent to
    // debug.log.
    LogPrintf("\n\n\n\n\n");

    LogInstance().m_print_to_console = gArgs.GetBoolArg("-printtoconsole", !gArgs.GetBoolArg("-daemon", false));
    LogInstance().m_log_timestamps = gArgs.GetBoolArg("-logtimestamps", DEFAULT_LOGTIMESTAMPS);
    LogInstance().m_log_time_micros = gArgs.GetBoolArg("-logtimemicros", DEFAULT_LOGTIMEMICROS);

    fLogIPs = gArgs.GetBoolArg("-logips", DEFAULT_LOGIPS);

    std::string version_string = FormatFullVersion();
#ifdef DEBUG
    version_string += " (debug build)";
#else
    version_string += " (release build)";
#endif
    LogPrintf(PACKAGE_NAME " version %s\n", version_string);
}

namespace { // Variables internal to initialization process only

int nMaxConnections;
int nUserMaxConnections;
int nFD;
ServiceFlags nLocalServices = ServiceFlags(NODE_NETWORK | NODE_NETWORK_LIMITED | NODE_WITNESS);
int64_t peer_connect_timeout;

} // namespace

[[noreturn]] static void new_handler_terminate()
{
    // Rather than throwing std::bad-alloc if allocation fails, terminate
    // immediately to (try to) avoid chain corruption.
    // Since LogPrintf may itself allocate memory, set the handler directly
    // to terminate first.
    std::set_new_handler(std::terminate);
    LogPrintf("Error: Out of memory. Terminating.\n");

    // The log was successful, terminate now.
    std::terminate();
};

bool AppInitBasicSetup()
{
    // ********************************************************* Step 1: setup
#ifdef _MSC_VER
    // Turn off Microsoft heap dump noise
    _CrtSetReportMode(_CRT_WARN, _CRTDBG_MODE_FILE);
    _CrtSetReportFile(_CRT_WARN, CreateFileA("NUL", GENERIC_WRITE, 0, nullptr, OPEN_EXISTING, 0, 0));
    // Disable confusing "helpful" text message on abort, Ctrl-C
    _set_abort_behavior(0, _WRITE_ABORT_MSG | _CALL_REPORTFAULT);
#endif
#ifdef WIN32
    // Enable Data Execution Prevention (DEP)
    SetProcessDEPPolicy(PROCESS_DEP_ENABLE);
#endif

    if (!SetupNetworking())
        return InitError("Initializing networking failed");

#ifndef WIN32
    if (!gArgs.GetBoolArg("-sysperms", false)) {
        umask(077);
    }

    // Clean shutdown on SIGTERM
    registerSignalHandler(SIGTERM, HandleSIGTERM);
    registerSignalHandler(SIGINT, HandleSIGTERM);

    // Reopen debug.log on SIGHUP
    registerSignalHandler(SIGHUP, HandleSIGHUP);

    // Ignore SIGPIPE, otherwise it will bring the daemon down if the client closes unexpectedly
    signal(SIGPIPE, SIG_IGN);
#else
    SetConsoleCtrlHandler(consoleCtrlHandler, true);
#endif

    std::set_new_handler(new_handler_terminate);

    return true;
}

bool AppInitParameterInteraction()
{
    const CChainParams& chainparams = Params();
    // ********************************************************* Step 2: parameter interactions

    // also see: InitParameterInteraction()

    if (!fs::is_directory(GetBlocksDir())) {
        return InitError(strprintf(_("Specified blocks directory \"%s\" does not exist."), gArgs.GetArg("-blocksdir", "").c_str()));
    }

    // if using block pruning, then disallow txindex
    if (gArgs.GetArg("-prune", 0)) {
        if (gArgs.GetBoolArg("-txindex", DEFAULT_TXINDEX))
            return InitError(_("Prune mode is incompatible with -txindex."));
    }

    // -bind and -whitebind can't be set when not listening
    size_t nUserBind = gArgs.GetArgs("-bind").size() + gArgs.GetArgs("-whitebind").size();
    if (nUserBind != 0 && !gArgs.GetBoolArg("-listen", DEFAULT_LISTEN)) {
        return InitError("Cannot set -bind or -whitebind together with -listen=0");
    }

    // Make sure enough file descriptors are available
    int nBind = std::max(nUserBind, size_t(1));
    nUserMaxConnections = gArgs.GetArg("-maxconnections", DEFAULT_MAX_PEER_CONNECTIONS);
    nMaxConnections = std::max(nUserMaxConnections, 0);

    // Trim requested connection counts, to fit into system limitations
    // <int> in std::min<int>(...) to work around FreeBSD compilation issue described in #2695
    nFD = RaiseFileDescriptorLimit(nMaxConnections + MIN_CORE_FILEDESCRIPTORS + MAX_ADDNODE_CONNECTIONS);
#ifdef USE_POLL
    int fd_max = nFD;
#else
    int fd_max = FD_SETSIZE;
#endif
    nMaxConnections = std::max(std::min<int>(nMaxConnections, fd_max - nBind - MIN_CORE_FILEDESCRIPTORS - MAX_ADDNODE_CONNECTIONS), 0);
    if (nFD < MIN_CORE_FILEDESCRIPTORS)
        return InitError(_("Not enough file descriptors available."));
    nMaxConnections = std::min(nFD - MIN_CORE_FILEDESCRIPTORS - MAX_ADDNODE_CONNECTIONS, nMaxConnections);

    if (nMaxConnections < nUserMaxConnections)
        InitWarning(strprintf(_("Reducing -maxconnections from %d to %d, because of system limitations."), nUserMaxConnections, nMaxConnections));

    // ********************************************************* Step 3: parameter-to-internal-flags
    if (gArgs.IsArgSet("-debug")) {
        // Special-case: if -debug=0/-nodebug is set, turn off debugging messages
        const std::vector<std::string> categories = gArgs.GetArgs("-debug");

        if (std::none_of(categories.begin(), categories.end(),
            [](std::string cat){return cat == "0" || cat == "none";})) {
            for (const auto& cat : categories) {
                if (!LogInstance().EnableCategory(cat)) {
                    InitWarning(strprintf(_("Unsupported logging category %s=%s."), "-debug", cat));
                }
            }
        }
    }

    // Now remove the logging categories which were explicitly excluded
    for (const std::string& cat : gArgs.GetArgs("-debugexclude")) {
        if (!LogInstance().DisableCategory(cat)) {
            InitWarning(strprintf(_("Unsupported logging category %s=%s."), "-debugexclude", cat));
        }
    }

    // Checkmempool and checkblockindex default to true in regtest mode
    int ratio = std::min<int>(std::max<int>(gArgs.GetArg("-checkmempool", chainparams.DefaultConsistencyChecks() ? 1 : 0), 0), 1000000);
    if (ratio != 0) {
        mempool.setSanityCheck(1.0 / ratio);
    }
    fCheckBlockIndex = gArgs.GetBoolArg("-checkblockindex", chainparams.DefaultConsistencyChecks());
    fCheckpointsEnabled = gArgs.GetBoolArg("-checkpoints", DEFAULT_CHECKPOINTS_ENABLED);

    hashAssumeValid = uint256S(gArgs.GetArg("-assumevalid", chainparams.GetConsensus().defaultAssumeValid.GetHex()));
    if (!hashAssumeValid.IsNull())
        LogPrintf("Assuming ancestors of block %s have valid signatures.\n", hashAssumeValid.GetHex());
    else
        LogPrintf("Validating signatures for all blocks.\n");

    if (gArgs.IsArgSet("-minimumchainwork")) {
        const std::string minChainWorkStr = gArgs.GetArg("-minimumchainwork", "");
        if (!IsHexNumber(minChainWorkStr)) {
            return InitError(strprintf("Invalid non-hex (%s) minimum chain work value specified", minChainWorkStr));
        }
        nMinimumChainWork = UintToArith256(uint256S(minChainWorkStr));
    } else {
        nMinimumChainWork = UintToArith256(chainparams.GetConsensus().nMinimumChainWork);
    }
    LogPrintf("Setting nMinimumChainWork=%s\n", nMinimumChainWork.GetHex());
    if (nMinimumChainWork < UintToArith256(chainparams.GetConsensus().nMinimumChainWork)) {
        LogPrintf("Warning: nMinimumChainWork set below default value of %s\n", chainparams.GetConsensus().nMinimumChainWork.GetHex());
    }

    // mempool limits
    int64_t nMempoolSizeMax = gArgs.GetArg("-maxmempool", DEFAULT_MAX_MEMPOOL_SIZE) * 1000000;
    int64_t nMempoolSizeMin = gArgs.GetArg("-limitdescendantsize", DEFAULT_DESCENDANT_SIZE_LIMIT) * 1000 * 40;
    if (nMempoolSizeMax < 0 || nMempoolSizeMax < nMempoolSizeMin)
        return InitError(strprintf(_("-maxmempool must be at least %d MB"), std::ceil(nMempoolSizeMin / 1000000.0)));
    // incremental relay fee sets the minimum feerate increase necessary for BIP 125 replacement in the mempool
    // and the amount the mempool min fee increases above the feerate of txs evicted due to mempool limiting.
    if (gArgs.IsArgSet("-incrementalrelayfee"))
    {
        CAmount n = 0;
        if (!ParseMoney(gArgs.GetArg("-incrementalrelayfee", ""), n))
            return InitError(AmountErrMsg("incrementalrelayfee", gArgs.GetArg("-incrementalrelayfee", "")));
        incrementalRelayFee = CFeeRate(n);
    }

    // -par=0 means autodetect, but nScriptCheckThreads==0 means no concurrency
    nScriptCheckThreads = gArgs.GetArg("-par", DEFAULT_SCRIPTCHECK_THREADS);
    if (nScriptCheckThreads <= 0)
        nScriptCheckThreads += GetNumCores();
    if (nScriptCheckThreads <= 1)
        nScriptCheckThreads = 0;
    else if (nScriptCheckThreads > MAX_SCRIPTCHECK_THREADS)
        nScriptCheckThreads = MAX_SCRIPTCHECK_THREADS;

    // block pruning; get the amount of disk space (in MiB) to allot for block & undo files
    int64_t nPruneArg = gArgs.GetArg("-prune", 0);
    if (nPruneArg < 0) {
        return InitError(_("Prune cannot be configured with a negative value."));
    }
    nPruneTarget = (uint64_t) nPruneArg * 1024 * 1024;
    if (nPruneArg == 1) {  // manual pruning: -prune=1
        LogPrintf("Block pruning enabled.  Use RPC call pruneblockchain(height) to manually prune block and undo files.\n");
        nPruneTarget = std::numeric_limits<uint64_t>::max();
        fPruneMode = true;
    } else if (nPruneTarget) {
        if (nPruneTarget < MIN_DISK_SPACE_FOR_BLOCK_FILES) {
            return InitError(strprintf(_("Prune configured below the minimum of %d MiB.  Please use a higher number."), MIN_DISK_SPACE_FOR_BLOCK_FILES / 1024 / 1024));
        }
        LogPrintf("Prune configured to target %u MiB on disk for block and undo files.\n", nPruneTarget / 1024 / 1024);
        fPruneMode = true;
    }

    nConnectTimeout = gArgs.GetArg("-timeout", DEFAULT_CONNECT_TIMEOUT);
    if (nConnectTimeout <= 0) {
        nConnectTimeout = DEFAULT_CONNECT_TIMEOUT;
    }

    peer_connect_timeout = gArgs.GetArg("-peertimeout", DEFAULT_PEER_CONNECT_TIMEOUT);
    if (peer_connect_timeout <= 0) {
        return InitError("peertimeout cannot be configured with a negative value.");
    }

    if (gArgs.IsArgSet("-minrelaytxfee")) {
        CAmount n = 0;
        if (!ParseMoney(gArgs.GetArg("-minrelaytxfee", ""), n)) {
            return InitError(AmountErrMsg("minrelaytxfee", gArgs.GetArg("-minrelaytxfee", "")));
        }
        // High fee check is done afterward in WalletParameterInteraction()
        ::minRelayTxFee = CFeeRate(n);
    } else if (incrementalRelayFee > ::minRelayTxFee) {
        // Allow only setting incrementalRelayFee to control both
        ::minRelayTxFee = incrementalRelayFee;
        LogPrintf("Increasing minrelaytxfee to %s to match incrementalrelayfee\n",::minRelayTxFee.ToString());
    }

    // Sanity check argument for min fee for including tx in block
    // TODO: Harmonize which arguments need sanity checking and where that happens
    if (gArgs.IsArgSet("-blockmintxfee"))
    {
        CAmount n = 0;
        if (!ParseMoney(gArgs.GetArg("-blockmintxfee", ""), n))
            return InitError(AmountErrMsg("blockmintxfee", gArgs.GetArg("-blockmintxfee", "")));
    }

    // Feerate used to define dust.  Shouldn't be changed lightly as old
    // implementations may inadvertently create non-standard transactions
    if (gArgs.IsArgSet("-dustrelayfee"))
    {
        CAmount n = 0;
        if (!ParseMoney(gArgs.GetArg("-dustrelayfee", ""), n))
            return InitError(AmountErrMsg("dustrelayfee", gArgs.GetArg("-dustrelayfee", "")));
        dustRelayFee = CFeeRate(n);
    }

    // This is required by both the wallet and node
    if (gArgs.IsArgSet("-maxtxfee"))
    {
        CAmount nMaxFee = 0;
        if (!ParseMoney(gArgs.GetArg("-maxtxfee", ""), nMaxFee))
            return InitError(AmountErrMsg("maxtxfee", gArgs.GetArg("-maxtxfee", "")));
        if (nMaxFee > HIGH_MAX_TX_FEE)
            InitWarning(_("-maxtxfee is set very high! Fees this large could be paid on a single transaction."));
        maxTxFee = nMaxFee;
        if (CFeeRate(maxTxFee, 1000) < ::minRelayTxFee)
        {
            return InitError(strprintf(_("Invalid amount for -maxtxfee=<amount>: '%s' (must be at least the minrelay fee of %s to prevent stuck transactions)"),
                                       gArgs.GetArg("-maxtxfee", ""), ::minRelayTxFee.ToString()));
        }
    }

    fRequireStandard = !gArgs.GetBoolArg("-acceptnonstdtxn", !chainparams.RequireStandard());
    if (chainparams.RequireStandard() && !fRequireStandard)
        return InitError(strprintf("acceptnonstdtxn is not currently supported for %s chain", chainparams.NetworkIDString()));
    nBytesPerSigOp = gArgs.GetArg("-bytespersigop", nBytesPerSigOp);

    if (!g_wallet_init_interface.ParameterInteraction()) return false;

    fIsBareMultisigStd = gArgs.GetBoolArg("-permitbaremultisig", DEFAULT_PERMIT_BAREMULTISIG);
    fAcceptDatacarrier = gArgs.GetBoolArg("-datacarrier", DEFAULT_ACCEPT_DATACARRIER);
    nMaxDatacarrierBytes = gArgs.GetArg("-datacarriersize", nMaxDatacarrierBytes);

    // Option to startup with mocktime set (used for regression testing):
    SetMockTime(gArgs.GetArg("-mocktime", 0)); // SetMockTime(0) is a no-op

    if (gArgs.GetBoolArg("-peerbloomfilters", DEFAULT_PEERBLOOMFILTERS))
        nLocalServices = ServiceFlags(nLocalServices | NODE_BLOOM);

    if (gArgs.GetArg("-rpcserialversion", DEFAULT_RPC_SERIALIZE_VERSION) < 0)
        return InitError("rpcserialversion must be non-negative.");

    if (gArgs.GetArg("-rpcserialversion", DEFAULT_RPC_SERIALIZE_VERSION) > 1)
        return InitError("unknown rpcserialversion requested.");

    nMaxTipAge = gArgs.GetArg("-maxtipage", DEFAULT_MAX_TIP_AGE);

    fEnableReplacement = gArgs.GetBoolArg("-mempoolreplacement", DEFAULT_ENABLE_REPLACEMENT);
    if ((!fEnableReplacement) && gArgs.IsArgSet("-mempoolreplacement")) {
        // Minimal effort at forwards compatibility
        std::string strReplacementModeList = gArgs.GetArg("-mempoolreplacement", "");  // default is impossible
        std::vector<std::string> vstrReplacementModes;
        boost::split(vstrReplacementModes, strReplacementModeList, boost::is_any_of(","));
        fEnableReplacement = (std::find(vstrReplacementModes.begin(), vstrReplacementModes.end(), "fee") != vstrReplacementModes.end());
    }

    return true;
}

static bool LockDataDirectory(bool probeOnly)
{
    // Make sure only a single Bitcoin process is using the data directory.
    fs::path datadir = GetDataDir();
    if (!DirIsWritable(datadir)) {
        return InitError(strprintf(_("Cannot write to data directory '%s'; check permissions."), datadir.string()));
    }
    if (!LockDirectory(datadir, ".lock", probeOnly)) {
        return InitError(strprintf(_("Cannot obtain a lock on data directory %s. %s is probably already running."), datadir.string(), _(PACKAGE_NAME)));
    }
    return true;
}

bool AppInitSanityChecks()
{
    // ********************************************************* Step 4: sanity checks

    // Initialize elliptic curve code
    std::string sha256_algo = SHA256AutoDetect();
    LogPrintf("Using the '%s' SHA256 implementation\n", sha256_algo);
    RandomInit();
    ECC_Start();
    globalVerifyHandle.reset(new ECCVerifyHandle());

    // Sanity check
    if (!InitSanityCheck())
        return InitError(strprintf(_("Initialization sanity check failed. %s is shutting down."), _(PACKAGE_NAME)));

    // Probe the data directory lock to give an early error message, if possible
    // We cannot hold the data directory lock here, as the forking for daemon() hasn't yet happened,
    // and a fork will cause weird behavior to it.
    return LockDataDirectory(true);
}

bool AppInitLockDataDirectory()
{
    // After daemonization get the data directory lock again and hold on to it until exit
    // This creates a slight window for a race condition to happen, however this condition is harmless: it
    // will at most make us exit without printing a message to console.
    if (!LockDataDirectory(false)) {
        // Detailed error printed inside LockDataDirectory
        return false;
    }
    return true;
}

bool AppInitMain(InitInterfaces& interfaces)
{
    const CChainParams& chainparams = Params();
    // ********************************************************* Step 4a: application initialization
    if (!CreatePidFile()) {
        // Detailed error printed inside CreatePidFile().
        return false;
    }
    if (LogInstance().m_print_to_file) {
        if (gArgs.GetBoolArg("-shrinkdebugfile", LogInstance().DefaultShrinkDebugFile())) {
            // Do this first since it both loads a bunch of debug.log into memory,
            // and because this needs to happen before any other debug.log printing
            LogInstance().ShrinkDebugFile();
        }
        if (!LogInstance().OpenDebugLog()) {
            return InitError(strprintf("Could not open debug log file %s",
                LogInstance().m_file_path.string()));
        }
    }

    if (!LogInstance().m_log_timestamps)
        LogPrintf("Startup time: %s\n", FormatISO8601DateTime(GetTime()));
    LogPrintf("Default data directory %s\n", GetDefaultDataDir().string());
    LogPrintf("Using data directory %s\n", GetDataDir().string());

    // Only log conf file usage message if conf file actually exists.
    fs::path config_file_path = GetConfigFile(gArgs.GetArg("-conf", BITCOIN_CONF_FILENAME));
    if (fs::exists(config_file_path)) {
        LogPrintf("Config file: %s\n", config_file_path.string());
    } else if (gArgs.IsArgSet("-conf")) {
        // Warn if no conf file exists at path provided by user
        InitWarning(strprintf(_("The specified config file %s does not exist\n"), config_file_path.string()));
    } else {
        // Not categorizing as "Warning" because it's the default behavior
        LogPrintf("Config file: %s (not found, skipping)\n", config_file_path.string());
    }

    LogPrintf("Using at most %i automatic connections (%i file descriptors available)\n", nMaxConnections, nFD);

    // Warn about relative -datadir path.
    if (gArgs.IsArgSet("-datadir") && !fs::path(gArgs.GetArg("-datadir", "")).is_absolute()) {
        LogPrintf("Warning: relative datadir option '%s' specified, which will be interpreted relative to the " /* Continued */
                  "current working directory '%s'. This is fragile, because if namecoin is started in the future "
                  "from a different location, it will be unable to locate the current data files. There could "
                  "also be data loss if namecoin is started while in a temporary directory.\n",
            gArgs.GetArg("-datadir", ""), fs::current_path().string());
    }

    InitSignatureCache();
    InitScriptExecutionCache();

    LogPrintf("Using %u threads for script verification\n", nScriptCheckThreads);
    if (nScriptCheckThreads) {
        for (int i=0; i<nScriptCheckThreads-1; i++)
            threadGroup.create_thread(&ThreadScriptCheck);
    }

    // Start the lightweight task scheduler thread
    CScheduler::Function serviceLoop = std::bind(&CScheduler::serviceQueue, &scheduler);
    threadGroup.create_thread(std::bind(&TraceThread<CScheduler::Function>, "scheduler", serviceLoop));

    GetMainSignals().RegisterBackgroundSignalScheduler(scheduler);
    GetMainSignals().RegisterWithMempoolSignals(mempool);

    // Create client interfaces for wallets that are supposed to be loaded
    // according to -wallet and -disablewallet options. This only constructs
    // the interfaces, it doesn't load wallet data. Wallets actually get loaded
    // when load() and start() interface methods are called below.
    g_wallet_init_interface.Construct(interfaces);

    /* Register RPC commands regardless of -server setting so they will be
     * available in the GUI RPC console even if external calls are disabled.
     */
    RegisterAllCoreRPCCommands(tableRPC);
    for (const auto& client : interfaces.chain_clients) {
        client->registerRpcs();
    }
    g_rpc_interfaces = &interfaces;
#if ENABLE_ZMQ
    RegisterZMQRPCCommands(tableRPC);
#endif

    g_auxpow_miner.reset(new AuxpowMiner());

    /* Start the RPC server already.  It will be started in "warmup" mode
     * and not really process calls already (but it will signify connections
     * that the server is there and will be ready later).  Warmup mode will
     * be disabled when initialisation is finished.
     */
    if (gArgs.GetBoolArg("-server", false))
    {
        uiInterface.InitMessage_connect(SetRPCWarmupStatus);
        if (!AppInitServers())
            return InitError(_("Unable to start HTTP server. See debug log for details."));
    }

    // ********************************************************* Step 5: verify wallet database integrity
    for (const auto& client : interfaces.chain_clients) {
        if (!client->verify()) {
            return false;
        }
    }

    // ********************************************************* Step 6: network initialization
    // Note that we absolutely cannot open any actual connections
    // until the very end ("start node") as the UTXO/block state
    // is not yet setup and may end up being set up twice if we
    // need to reindex later.

    assert(!g_banman);
    g_banman = MakeUnique<BanMan>(GetDataDir() / "banlist.dat", &uiInterface, gArgs.GetArg("-bantime", DEFAULT_MISBEHAVING_BANTIME));
    assert(!g_connman);
    g_connman = std::unique_ptr<CConnman>(new CConnman(GetRand(std::numeric_limits<uint64_t>::max()), GetRand(std::numeric_limits<uint64_t>::max())));

    peerLogic.reset(new PeerLogicValidation(g_connman.get(), g_banman.get(), scheduler, gArgs.GetBoolArg("-enablebip61", DEFAULT_ENABLE_BIP61)));
    RegisterValidationInterface(peerLogic.get());

    // sanitize comments per BIP-0014, format user agent and check total size
    std::vector<std::string> uacomments;
    for (const std::string& cmt : gArgs.GetArgs("-uacomment")) {
        if (cmt != SanitizeString(cmt, SAFE_CHARS_UA_COMMENT))
            return InitError(strprintf(_("User Agent comment (%s) contains unsafe characters."), cmt));
        uacomments.push_back(cmt);
    }
    strSubVersion = FormatSubVersion(CLIENT_NAME, CLIENT_VERSION, uacomments);
    if (strSubVersion.size() > MAX_SUBVERSION_LENGTH) {
        return InitError(strprintf(_("Total length of network version string (%i) exceeds maximum length (%i). Reduce the number or size of uacomments."),
            strSubVersion.size(), MAX_SUBVERSION_LENGTH));
    }

    if (gArgs.IsArgSet("-onlynet")) {
        std::set<enum Network> nets;
        for (const std::string& snet : gArgs.GetArgs("-onlynet")) {
            enum Network net = ParseNetwork(snet);
            if (net == NET_UNROUTABLE)
                return InitError(strprintf(_("Unknown network specified in -onlynet: '%s'"), snet));
            nets.insert(net);
        }
        for (int n = 0; n < NET_MAX; n++) {
            enum Network net = (enum Network)n;
            if (!nets.count(net))
                SetReachable(net, false);
        }
    }

    // Check for host lookup allowed before parsing any network related parameters
    fNameLookup = gArgs.GetBoolArg("-dns", DEFAULT_NAME_LOOKUP);

    bool proxyRandomize = gArgs.GetBoolArg("-proxyrandomize", DEFAULT_PROXYRANDOMIZE);
    // -proxy sets a proxy for all outgoing network traffic
    // -noproxy (or -proxy=0) as well as the empty string can be used to not set a proxy, this is the default
    std::string proxyArg = gArgs.GetArg("-proxy", "");
    SetReachable(NET_ONION, false);
    if (proxyArg != "" && proxyArg != "0") {
        CService proxyAddr;
        if (!Lookup(proxyArg.c_str(), proxyAddr, 9050, fNameLookup)) {
            return InitError(strprintf(_("Invalid -proxy address or hostname: '%s'"), proxyArg));
        }

        proxyType addrProxy = proxyType(proxyAddr, proxyRandomize);
        if (!addrProxy.IsValid())
            return InitError(strprintf(_("Invalid -proxy address or hostname: '%s'"), proxyArg));

        SetProxy(NET_IPV4, addrProxy);
        SetProxy(NET_IPV6, addrProxy);
        SetProxy(NET_ONION, addrProxy);
        SetNameProxy(addrProxy);
        SetReachable(NET_ONION, true); // by default, -proxy sets onion as reachable, unless -noonion later
    }

    // -onion can be used to set only a proxy for .onion, or override normal proxy for .onion addresses
    // -noonion (or -onion=0) disables connecting to .onion entirely
    // An empty string is used to not override the onion proxy (in which case it defaults to -proxy set above, or none)
    std::string onionArg = gArgs.GetArg("-onion", "");
    if (onionArg != "") {
        if (onionArg == "0") { // Handle -noonion/-onion=0
            SetReachable(NET_ONION, false);
        } else {
            CService onionProxy;
            if (!Lookup(onionArg.c_str(), onionProxy, 9050, fNameLookup)) {
                return InitError(strprintf(_("Invalid -onion address or hostname: '%s'"), onionArg));
            }
            proxyType addrOnion = proxyType(onionProxy, proxyRandomize);
            if (!addrOnion.IsValid())
                return InitError(strprintf(_("Invalid -onion address or hostname: '%s'"), onionArg));
            SetProxy(NET_ONION, addrOnion);
            SetReachable(NET_ONION, true);
        }
    }

    // see Step 2: parameter interactions for more information about these
    fListen = gArgs.GetBoolArg("-listen", DEFAULT_LISTEN);
    fDiscover = gArgs.GetBoolArg("-discover", true);
    fRelayTxes = !gArgs.GetBoolArg("-blocksonly", DEFAULT_BLOCKSONLY);

    for (const std::string& strAddr : gArgs.GetArgs("-externalip")) {
        CService addrLocal;
        if (Lookup(strAddr.c_str(), addrLocal, GetListenPort(), fNameLookup) && addrLocal.IsValid())
            AddLocal(addrLocal, LOCAL_MANUAL);
        else
            return InitError(ResolveErrMsg("externalip", strAddr));
    }

#if ENABLE_ZMQ
    g_zmq_notification_interface = CZMQNotificationInterface::Create();

    if (g_zmq_notification_interface) {
        RegisterValidationInterface(g_zmq_notification_interface);
    }
#endif
    uint64_t nMaxOutboundLimit = 0; //unlimited unless -maxuploadtarget is set
    uint64_t nMaxOutboundTimeframe = MAX_UPLOAD_TIMEFRAME;

    if (gArgs.IsArgSet("-maxuploadtarget")) {
        nMaxOutboundLimit = gArgs.GetArg("-maxuploadtarget", DEFAULT_MAX_UPLOAD_TARGET)*1024*1024;
    }

    // ********************************************************* Step 7: load block chain

    fReindex = gArgs.GetBoolArg("-reindex", false);
    bool fReindexChainState = gArgs.GetBoolArg("-reindex-chainstate", false);

    // cache size calculations
    int64_t nTotalCache = (gArgs.GetArg("-dbcache", nDefaultDbCache) << 20);
    nTotalCache = std::max(nTotalCache, nMinDbCache << 20); // total cache cannot be less than nMinDbCache
    nTotalCache = std::min(nTotalCache, nMaxDbCache << 20); // total cache cannot be greater than nMaxDbcache
    int64_t nBlockTreeDBCache = std::min(nTotalCache / 8, nMaxBlockDBCache << 20);
    nTotalCache -= nBlockTreeDBCache;
    int64_t nTxIndexCache = std::min(nTotalCache / 8, gArgs.GetBoolArg("-txindex", DEFAULT_TXINDEX) ? nMaxTxIndexCache << 20 : 0);
    nTotalCache -= nTxIndexCache;
    int64_t nCoinDBCache = std::min(nTotalCache / 2, (nTotalCache / 4) + (1 << 23)); // use 25%-50% of the remainder for disk cache
    nCoinDBCache = std::min(nCoinDBCache, nMaxCoinsDBCache << 20); // cap total coins db cache
    nTotalCache -= nCoinDBCache;
    nCoinCacheUsage = nTotalCache; // the rest goes to in-memory cache
    int64_t nMempoolSizeMax = gArgs.GetArg("-maxmempool", DEFAULT_MAX_MEMPOOL_SIZE) * 1000000;
    LogPrintf("Cache configuration:\n");
    LogPrintf("* Using %.1f MiB for block index database\n", nBlockTreeDBCache * (1.0 / 1024 / 1024));
    if (gArgs.GetBoolArg("-txindex", DEFAULT_TXINDEX)) {
        LogPrintf("* Using %.1f MiB for transaction index database\n", nTxIndexCache * (1.0 / 1024 / 1024));
    }
    LogPrintf("* Using %.1f MiB for chain state database\n", nCoinDBCache * (1.0 / 1024 / 1024));
    LogPrintf("* Using %.1f MiB for in-memory UTXO set (plus up to %.1f MiB of unused mempool space)\n", nCoinCacheUsage * (1.0 / 1024 / 1024), nMempoolSizeMax * (1.0 / 1024 / 1024));

    bool fLoaded = false;
    while (!fLoaded && !ShutdownRequested()) {
        bool fReset = fReindex;
        std::string strLoadError;

        uiInterface.InitMessage(_("Loading block index..."));

        LOCK(cs_main);

        do {
            const int64_t load_block_index_start_time = GetTimeMillis();
            try {
                UnloadBlockIndex();
                pcoinsTip.reset();
                pcoinsdbview.reset();
                pcoinscatcher.reset();
                // new CBlockTreeDB tries to delete the existing file, which
                // fails if it's still open from the previous loop. Close it first:
                pblocktree.reset();
                pblocktree.reset(new CBlockTreeDB(nBlockTreeDBCache, false, fReset));

                if (fReset) {
                    pblocktree->WriteReindexing(true);
                    //If we're reindexing in prune mode, wipe away unusable block files and all undo data files
                    if (fPruneMode)
                        CleanupBlockRevFiles();
                }

                if (ShutdownRequested()) break;

                // LoadBlockIndex will load fHavePruned if we've ever removed a
                // block file from disk.
                // Note that it also sets fReindex based on the disk flag!
                // From here on out fReindex and fReset mean something different!
                if (!LoadBlockIndex(chainparams)) {
                    strLoadError = _("Error loading block database");
                    break;
                }

                // If the loaded chain has a wrong genesis, bail out immediately
                // (we're likely using a testnet datadir, or the other way around).
                if (!mapBlockIndex.empty() && !LookupBlockIndex(chainparams.GetConsensus().hashGenesisBlock)) {
                    return InitError(_("Incorrect or no genesis block found. Wrong datadir for network?"));
                }

                // Check for changed -namehistory state
                if (fNameHistory != gArgs.GetBoolArg("-namehistory", false)) {
                    strLoadError = _("You need to rebuild the database using -reindex to change -namehistory");
                    break;
                }

                // Check for changed -prune state.  What we are concerned about is a user who has pruned blocks
                // in the past, but is now trying to run unpruned.
                if (fHavePruned && !fPruneMode) {
                    strLoadError = _("You need to rebuild the database using -reindex to go back to unpruned mode.  This will redownload the entire blockchain");
                    break;
                }

                // At this point blocktree args are consistent with what's on disk.
                // If we're not mid-reindex (based on disk + args), add a genesis block on disk
                // (otherwise we use the one already on disk).
                // This is called again in ThreadImport after the reindex completes.
                if (!fReindex && !LoadGenesisBlock(chainparams)) {
                    strLoadError = _("Error initializing block database");
                    break;
                }

                // At this point we're either in reindex or we've loaded a useful
                // block tree into mapBlockIndex!

                pcoinsdbview.reset(new CCoinsViewDB(nCoinDBCache, false, fReset || fReindexChainState));
                pcoinscatcher.reset(new CCoinsViewErrorCatcher(pcoinsdbview.get()));

                // If necessary, upgrade from older database format.
                // This is a no-op if we cleared the coinsviewdb with -reindex or -reindex-chainstate
                if (!pcoinsdbview->Upgrade()) {
                    strLoadError = _("Error upgrading chainstate database");
                    break;
                }

                // ReplayBlocks is a no-op if we cleared the coinsviewdb with -reindex or -reindex-chainstate
                if (!ReplayBlocks(chainparams, pcoinsdbview.get())) {
                    strLoadError = _("Unable to replay blocks. You will need to rebuild the database using -reindex-chainstate.");
                    break;
                }

                // The on-disk coinsdb is now in a good state, create the cache
                pcoinsTip.reset(new CCoinsViewCache(pcoinscatcher.get()));

                bool is_coinsview_empty = fReset || fReindexChainState || pcoinsTip->GetBestBlock().IsNull();
                if (!is_coinsview_empty) {
                    // LoadChainTip sets chainActive based on pcoinsTip's best block
                    if (!LoadChainTip(chainparams)) {
                        strLoadError = _("Error initializing block database");
                        break;
                    }
                    assert(chainActive.Tip() != nullptr);
                }

                if (!fReset) {
                    // Note that RewindBlockIndex MUST run even if we're about to -reindex-chainstate.
                    // It both disconnects blocks based on chainActive, and drops block data in
                    // mapBlockIndex based on lack of available witness data.
                    uiInterface.InitMessage(_("Rewinding blocks..."));
                    if (!RewindBlockIndex(chainparams)) {
                        strLoadError = _("Unable to rewind the database to a pre-fork state. You will need to redownload the blockchain");
                        break;
                    }
                }

                if (!is_coinsview_empty) {
                    uiInterface.InitMessage(_("Verifying blocks..."));
                    if (fHavePruned && gArgs.GetArg("-checkblocks", DEFAULT_CHECKBLOCKS) > MIN_BLOCKS_TO_KEEP) {
                        LogPrintf("Prune: pruned datadir may not have more than %d blocks; only checking available blocks\n",
                            MIN_BLOCKS_TO_KEEP);
                    }

                    CBlockIndex* tip = chainActive.Tip();
                    RPCNotifyBlockChange(true, tip);
                    if (tip && tip->nTime > GetAdjustedTime() + 2 * 60 * 60) {
                        strLoadError = _("The block database contains a block which appears to be from the future. "
                                "This may be due to your computer's date and time being set incorrectly. "
                                "Only rebuild the block database if you are sure that your computer's date and time are correct");
                        break;
                    }

                    if (!CVerifyDB().VerifyDB(chainparams, pcoinsdbview.get(), gArgs.GetArg("-checklevel", DEFAULT_CHECKLEVEL),
                                  gArgs.GetArg("-checkblocks", DEFAULT_CHECKBLOCKS))) {
                        strLoadError = _("Corrupted block database detected");
                        break;
                    }
                }
            } catch (const std::exception& e) {
                LogPrintf("%s\n", e.what());
                strLoadError = _("Error opening block database");
                break;
            }

            fLoaded = true;
            LogPrintf(" block index %15dms\n", GetTimeMillis() - load_block_index_start_time);
        } while(false);

        if (!fLoaded && !ShutdownRequested()) {
            // first suggest a reindex
            if (!fReset) {
                bool fRet = uiInterface.ThreadSafeQuestion(
                    strLoadError + ".\n\n" + _("Do you want to rebuild the block database now?"),
                    strLoadError + ".\nPlease restart with -reindex or -reindex-chainstate to recover.",
                    "", CClientUIInterface::MSG_ERROR | CClientUIInterface::BTN_ABORT);
                if (fRet) {
                    fReindex = true;
                    AbortShutdown();
                } else {
                    LogPrintf("Aborted block database rebuild. Exiting.\n");
                    return false;
                }
            } else {
                return InitError(strLoadError);
            }
        }
    }

    // As LoadBlockIndex can take several minutes, it's possible the user
    // requested to kill the GUI during the last operation. If so, exit.
    // As the program has not fully started yet, Shutdown() is possibly overkill.
    if (ShutdownRequested()) {
        LogPrintf("Shutdown requested. Exiting.\n");
        return false;
    }

    fs::path est_path = GetDataDir() / FEE_ESTIMATES_FILENAME;
    CAutoFile est_filein(fsbridge::fopen(est_path, "rb"), SER_DISK, CLIENT_VERSION);
    // Allowed to fail as this file IS missing on first startup.
    if (!est_filein.IsNull())
        ::feeEstimator.Read(est_filein);
    fFeeEstimatesInitialized = true;

    // ********************************************************* Step 8: start indexers
    if (gArgs.GetBoolArg("-txindex", DEFAULT_TXINDEX)) {
        g_txindex = MakeUnique<TxIndex>(nTxIndexCache, false, fReindex);
        g_txindex->Start();
    }

    // ********************************************************* Step 9: load wallet
    for (const auto& client : interfaces.chain_clients) {
        if (!client->load()) {
            return false;
        }
    }

    // ********************************************************* Step 10: data directory maintenance

    // if pruning, unset the service bit and perform the initial blockstore prune
    // after any wallet rescanning has taken place.
    if (fPruneMode) {
        LogPrintf("Unsetting NODE_NETWORK on prune mode\n");
        nLocalServices = ServiceFlags(nLocalServices & ~NODE_NETWORK);
        if (!fReindex) {
            uiInterface.InitMessage(_("Pruning blockstore..."));
            PruneAndFlush();
        }
    }

    // ********************************************************* Step 11: import blocks

    if (!CheckDiskSpace(GetDataDir())) {
        InitError(strprintf(_("Error: Disk space is low for %s"), GetDataDir()));
        return false;
    }
    if (!CheckDiskSpace(GetBlocksDir())) {
        InitError(strprintf(_("Error: Disk space is low for %s"), GetBlocksDir()));
        return false;
    }

    // Either install a handler to notify us when genesis activates, or set fHaveGenesis directly.
    // No locking, as this happens before any background thread is started.
    if (chainActive.Tip() == nullptr) {
        uiInterface.NotifyBlockTip_connect(BlockNotifyGenesisWait);
    } else {
        fHaveGenesis = true;
    }

    if (gArgs.IsArgSet("-blocknotify"))
        uiInterface.NotifyBlockTip_connect(BlockNotifyCallback);

    std::vector<fs::path> vImportFiles;
    for (const std::string& strFile : gArgs.GetArgs("-loadblock")) {
        vImportFiles.push_back(strFile);
    }

    threadGroup.create_thread(std::bind(&ThreadImport, vImportFiles));

    // Wait for genesis block to be processed
    {
        WAIT_LOCK(g_genesis_wait_mutex, lock);
        // We previously could hang here if StartShutdown() is called prior to
        // ThreadImport getting started, so instead we just wait on a timer to
        // check ShutdownRequested() regularly.
        while (!fHaveGenesis && !ShutdownRequested()) {
            g_genesis_wait_cv.wait_for(lock, std::chrono::milliseconds(500));
        }
        uiInterface.NotifyBlockTip_disconnect(BlockNotifyGenesisWait);
    }

    if (ShutdownRequested()) {
        return false;
    }

    // ********************************************************* Step 12: start node

    int chain_active_height;

    //// debug print
    {
        LOCK(cs_main);
        LogPrintf("mapBlockIndex.size() = %u\n", mapBlockIndex.size());
        chain_active_height = chainActive.Height();
    }
    LogPrintf("nBestHeight = %d\n", chain_active_height);

    if (gArgs.GetBoolArg("-listenonion", DEFAULT_LISTEN_ONION))
        StartTorControl();

    Discover();

    // Map ports with UPnP
    if (gArgs.GetBoolArg("-upnp", DEFAULT_UPNP)) {
        StartMapPort();
    }

    CConnman::Options connOptions;
    connOptions.nLocalServices = nLocalServices;
    connOptions.nMaxConnections = nMaxConnections;
    connOptions.nMaxOutbound = std::min(MAX_OUTBOUND_CONNECTIONS, connOptions.nMaxConnections);
    connOptions.nMaxAddnode = MAX_ADDNODE_CONNECTIONS;
    connOptions.nMaxFeeler = 1;
    connOptions.nBestHeight = chain_active_height;
    connOptions.uiInterface = &uiInterface;
    connOptions.m_banman = g_banman.get();
    connOptions.m_msgproc = peerLogic.get();
    connOptions.nSendBufferMaxSize = 1000*gArgs.GetArg("-maxsendbuffer", DEFAULT_MAXSENDBUFFER);
    connOptions.nReceiveFloodSize = 1000*gArgs.GetArg("-maxreceivebuffer", DEFAULT_MAXRECEIVEBUFFER);
    connOptions.m_added_nodes = gArgs.GetArgs("-addnode");

    connOptions.nMaxOutboundTimeframe = nMaxOutboundTimeframe;
    connOptions.nMaxOutboundLimit = nMaxOutboundLimit;
    connOptions.m_peer_connect_timeout = peer_connect_timeout;

    for (const std::string& strBind : gArgs.GetArgs("-bind")) {
        CService addrBind;
        if (!Lookup(strBind.c_str(), addrBind, GetListenPort(), false)) {
            return InitError(ResolveErrMsg("bind", strBind));
        }
        connOptions.vBinds.push_back(addrBind);
    }
    for (const std::string& strBind : gArgs.GetArgs("-whitebind")) {
        CService addrBind;
        if (!Lookup(strBind.c_str(), addrBind, 0, false)) {
            return InitError(ResolveErrMsg("whitebind", strBind));
        }
        if (addrBind.GetPort() == 0) {
            return InitError(strprintf(_("Need to specify a port with -whitebind: '%s'"), strBind));
        }
        connOptions.vWhiteBinds.push_back(addrBind);
    }

    for (const auto& net : gArgs.GetArgs("-whitelist")) {
        CSubNet subnet;
        LookupSubNet(net.c_str(), subnet);
        if (!subnet.IsValid())
            return InitError(strprintf(_("Invalid netmask specified in -whitelist: '%s'"), net));
        connOptions.vWhitelistedRange.push_back(subnet);
    }

    connOptions.vSeedNodes = gArgs.GetArgs("-seednode");

    // Initiate outbound connections unless connect=0
    connOptions.m_use_addrman_outgoing = !gArgs.IsArgSet("-connect");
    if (!connOptions.m_use_addrman_outgoing) {
        const auto connect = gArgs.GetArgs("-connect");
        if (connect.size() != 1 || connect[0] != "0") {
            connOptions.m_specified_outgoing = connect;
        }
    }
    if (!g_connman->Start(scheduler, connOptions)) {
        return false;
    }

    assert (g_send_updates_worker == nullptr);
    g_send_updates_worker.reset(new SendUpdatesWorker ());

    // ********************************************************* Step 13: finished

    SetRPCWarmupFinished();
    uiInterface.InitMessage(_("Done loading"));

    for (const auto& client : interfaces.chain_clients) {
        client->start(scheduler);
    }

    scheduler.scheduleEvery([]{
        g_banman->DumpBanlist();
    }, DUMP_BANS_INTERVAL * 1000);

    return true;
}<|MERGE_RESOLUTION|>--- conflicted
+++ resolved
@@ -101,12 +101,7 @@
 /**
  * The PID file facilities.
  */
-<<<<<<< HEAD
-#ifndef WIN32
 static const char* BITCOIN_PID_FILENAME = "xayad.pid";
-=======
-static const char* BITCOIN_PID_FILENAME = "namecoind.pid";
->>>>>>> 5c83d362
 
 static fs::path GetPidFile()
 {
