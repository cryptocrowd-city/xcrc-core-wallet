// Copyright (c) 2009-2010 Satoshi Nakamoto
// Copyright (c) 2009-2016 The Bitcoin Core developers
// Distributed under the MIT software license, see the accompanying
// file COPYING or http://www.opensource.org/licenses/mit-license.php.

#include "validation.h"

#include "arith_uint256.h"
#include "auxpow.h"
#include "chain.h"
#include "chainparams.h"
#include "checkpoints.h"
#include "checkqueue.h"
#include "consensus/consensus.h"
#include "consensus/merkle.h"
#include "consensus/tx_verify.h"
#include "consensus/validation.h"
#include "fs.h"
#include "hash.h"
#include "init.h"
#include "policy/fees.h"
#include "policy/policy.h"
#include "pow.h"
#include "primitives/block.h"
#include "primitives/transaction.h"
#include "random.h"
#include "script/script.h"
#include "script/sigcache.h"
#include "script/standard.h"
#include "timedata.h"
#include "tinyformat.h"
#include "txdb.h"
#include "txmempool.h"
#include "ui_interface.h"
#include "undo.h"
#include "util.h"
#include "utilmoneystr.h"
#include "utilstrencodings.h"
#include "validationinterface.h"
#include "versionbits.h"
#include "warnings.h"

#include <atomic>
#include <sstream>

#include <boost/algorithm/string/replace.hpp>
#include <boost/algorithm/string/join.hpp>
#include <boost/math/distributions/poisson.hpp>
#include <boost/thread.hpp>

#if defined(NDEBUG)
# error "Bitcoin cannot be compiled without assertions."
#endif

/**
 * Global state
 */

CCriticalSection cs_main;

BlockMap mapBlockIndex;
CChain chainActive;
CBlockIndex *pindexBestHeader = NULL;
CWaitableCriticalSection csBestBlock;
CConditionVariable cvBlockChange;
int nScriptCheckThreads = 0;
std::atomic_bool fImporting(false);
bool fReindex = false;
bool fTxIndex = false;
bool fHavePruned = false;
bool fPruneMode = false;
bool fIsBareMultisigStd = DEFAULT_PERMIT_BAREMULTISIG;
bool fRequireStandard = true;
bool fCheckBlockIndex = false;
bool fCheckpointsEnabled = DEFAULT_CHECKPOINTS_ENABLED;
size_t nCoinCacheUsage = 5000 * 300;
uint64_t nPruneTarget = 0;
int64_t nMaxTipAge = DEFAULT_MAX_TIP_AGE;
bool fEnableReplacement = DEFAULT_ENABLE_REPLACEMENT;

uint256 hashAssumeValid;

CFeeRate minRelayTxFee = CFeeRate(DEFAULT_MIN_RELAY_TX_FEE);
CAmount maxTxFee = DEFAULT_TRANSACTION_MAXFEE;

CBlockPolicyEstimator feeEstimator;
CTxMemPool mempool(&feeEstimator);

static void CheckBlockIndex(const Consensus::Params& consensusParams);

/** Constant stuff for coinbase transactions we create: */
CScript COINBASE_FLAGS;

const std::string strMessageMagic = "Bitcoin Signed Message:\n";

// Internal stuff
namespace {

    struct CBlockIndexWorkComparator
    {
        bool operator()(CBlockIndex *pa, CBlockIndex *pb) const {
            // First sort by most total work, ...
            if (pa->nChainWork > pb->nChainWork) return false;
            if (pa->nChainWork < pb->nChainWork) return true;

            // ... then by earliest time received, ...
            if (pa->nSequenceId < pb->nSequenceId) return false;
            if (pa->nSequenceId > pb->nSequenceId) return true;

            // Use pointer address as tie breaker (should only happen with blocks
            // loaded from disk, as those all have id 0).
            if (pa < pb) return false;
            if (pa > pb) return true;

            // Identical blocks.
            return false;
        }
    };

    CBlockIndex *pindexBestInvalid;

    /**
     * The set of all CBlockIndex entries with BLOCK_VALID_TRANSACTIONS (for itself and all ancestors) and
     * as good as our current tip or better. Entries may be failed, though, and pruning nodes may be
     * missing the data for the block.
     */
    std::set<CBlockIndex*, CBlockIndexWorkComparator> setBlockIndexCandidates;
    /** All pairs A->B, where A (or one of its ancestors) misses transactions, but B has transactions.
     * Pruned nodes may have entries where B is missing data.
     */
    std::multimap<CBlockIndex*, CBlockIndex*> mapBlocksUnlinked;

    CCriticalSection cs_LastBlockFile;
    std::vector<CBlockFileInfo> vinfoBlockFile;
    int nLastBlockFile = 0;
    /** Global flag to indicate we should check to see if there are
     *  block/undo files that should be deleted.  Set on startup
     *  or if we allocate more file space when we're in prune mode
     */
    bool fCheckForPruning = false;

    /**
     * Every received block is assigned a unique and increasing identifier, so we
     * know which one to give priority in case of a fork.
     */
    CCriticalSection cs_nBlockSequenceId;
    /** Blocks loaded from disk are assigned id 0, so start the counter at 1. */
    int32_t nBlockSequenceId = 1;
    /** Decreasing counter (used by subsequent preciousblock calls). */
    int32_t nBlockReverseSequenceId = -1;
    /** chainwork for the last block that preciousblock has been applied to. */
    arith_uint256 nLastPreciousChainwork = 0;

    /** Dirty block index entries. */
    std::set<CBlockIndex*> setDirtyBlockIndex;

    /** Dirty block file entries. */
    std::set<int> setDirtyFileInfo;
} // anon namespace

CBlockIndex* FindForkInGlobalIndex(const CChain& chain, const CBlockLocator& locator)
{
    // Find the first block the caller has in the main chain
    BOOST_FOREACH(const uint256& hash, locator.vHave) {
        BlockMap::iterator mi = mapBlockIndex.find(hash);
        if (mi != mapBlockIndex.end())
        {
            CBlockIndex* pindex = (*mi).second;
            if (chain.Contains(pindex))
                return pindex;
            if (pindex->GetAncestor(chain.Height()) == chain.Tip()) {
                return chain.Tip();
            }
        }
    }
    return chain.Genesis();
}

CCoinsViewCache *pcoinsTip = NULL;
CBlockTreeDB *pblocktree = NULL;

enum FlushStateMode {
    FLUSH_STATE_NONE,
    FLUSH_STATE_IF_NEEDED,
    FLUSH_STATE_PERIODIC,
    FLUSH_STATE_ALWAYS
};

// See definition for documentation
bool static FlushStateToDisk(CValidationState &state, FlushStateMode mode, int nManualPruneHeight=0);
void FindFilesToPruneManual(std::set<int>& setFilesToPrune, int nManualPruneHeight);

bool CheckFinalTx(const CTransaction &tx, int flags)
{
    AssertLockHeld(cs_main);

    // By convention a negative value for flags indicates that the
    // current network-enforced consensus rules should be used. In
    // a future soft-fork scenario that would mean checking which
    // rules would be enforced for the next block and setting the
    // appropriate flags. At the present time no soft-forks are
    // scheduled, so no flags are set.
    flags = std::max(flags, 0);

    // CheckFinalTx() uses chainActive.Height()+1 to evaluate
    // nLockTime because when IsFinalTx() is called within
    // CBlock::AcceptBlock(), the height of the block *being*
    // evaluated is what is used. Thus if we want to know if a
    // transaction can be part of the *next* block, we need to call
    // IsFinalTx() with one more than chainActive.Height().
    const int nBlockHeight = chainActive.Height() + 1;

    // BIP113 will require that time-locked transactions have nLockTime set to
    // less than the median time of the previous block they're contained in.
    // When the next block is created its previous block will be the current
    // chain tip, so we use that to calculate the median time passed to
    // IsFinalTx() if LOCKTIME_MEDIAN_TIME_PAST is set.
    const int64_t nBlockTime = (flags & LOCKTIME_MEDIAN_TIME_PAST)
                             ? chainActive.Tip()->GetMedianTimePast()
                             : GetAdjustedTime();

    return IsFinalTx(tx, nBlockHeight, nBlockTime);
}

bool TestLockPointValidity(const LockPoints* lp)
{
    AssertLockHeld(cs_main);
    assert(lp);
    // If there are relative lock times then the maxInputBlock will be set
    // If there are no relative lock times, the LockPoints don't depend on the chain
    if (lp->maxInputBlock) {
        // Check whether chainActive is an extension of the block at which the LockPoints
        // calculation was valid.  If not LockPoints are no longer valid
        if (!chainActive.Contains(lp->maxInputBlock)) {
            return false;
        }
    }

    // LockPoints still valid
    return true;
}

bool CheckSequenceLocks(const CTransaction &tx, int flags, LockPoints* lp, bool useExistingLockPoints)
{
    AssertLockHeld(cs_main);
    AssertLockHeld(mempool.cs);

    CBlockIndex* tip = chainActive.Tip();
    CBlockIndex index;
    index.pprev = tip;
    // CheckSequenceLocks() uses chainActive.Height()+1 to evaluate
    // height based locks because when SequenceLocks() is called within
    // ConnectBlock(), the height of the block *being*
    // evaluated is what is used.
    // Thus if we want to know if a transaction can be part of the
    // *next* block, we need to use one more than chainActive.Height()
    index.nHeight = tip->nHeight + 1;

    std::pair<int, int64_t> lockPair;
    if (useExistingLockPoints) {
        assert(lp);
        lockPair.first = lp->height;
        lockPair.second = lp->time;
    }
    else {
        // pcoinsTip contains the UTXO set for chainActive.Tip()
        CCoinsViewMemPool viewMemPool(pcoinsTip, mempool);
        std::vector<int> prevheights;
        prevheights.resize(tx.vin.size());
        for (size_t txinIndex = 0; txinIndex < tx.vin.size(); txinIndex++) {
            const CTxIn& txin = tx.vin[txinIndex];
            Coin coin;
            if (!viewMemPool.GetCoin(txin.prevout, coin)) {
                return error("%s: Missing input", __func__);
            }
            if (coin.nHeight == MEMPOOL_HEIGHT) {
                // Assume all mempool transaction confirm in the next block
                prevheights[txinIndex] = tip->nHeight + 1;
            } else {
                prevheights[txinIndex] = coin.nHeight;
            }
        }
        lockPair = CalculateSequenceLocks(tx, flags, &prevheights, index);
        if (lp) {
            lp->height = lockPair.first;
            lp->time = lockPair.second;
            // Also store the hash of the block with the highest height of
            // all the blocks which have sequence locked prevouts.
            // This hash needs to still be on the chain
            // for these LockPoint calculations to be valid
            // Note: It is impossible to correctly calculate a maxInputBlock
            // if any of the sequence locked inputs depend on unconfirmed txs,
            // except in the special case where the relative lock time/height
            // is 0, which is equivalent to no sequence lock. Since we assume
            // input height of tip+1 for mempool txs and test the resulting
            // lockPair from CalculateSequenceLocks against tip+1.  We know
            // EvaluateSequenceLocks will fail if there was a non-zero sequence
            // lock on a mempool input, so we can use the return value of
            // CheckSequenceLocks to indicate the LockPoints validity
            int maxInputHeight = 0;
            BOOST_FOREACH(int height, prevheights) {
                // Can ignore mempool inputs since we'll fail if they had non-zero locks
                if (height != tip->nHeight+1) {
                    maxInputHeight = std::max(maxInputHeight, height);
                }
            }
            lp->maxInputBlock = tip->GetAncestor(maxInputHeight);
        }
    }
    return EvaluateSequenceLocks(index, lockPair);
}

void LimitMempoolSize(CTxMemPool& pool, size_t limit, unsigned long age) {
    int expired = pool.Expire(GetTime() - age);
    if (expired != 0) {
        LogPrint(BCLog::MEMPOOL, "Expired %i transactions from the memory pool\n", expired);
    }

    std::vector<COutPoint> vNoSpendsRemaining;
    pool.TrimToSize(limit, &vNoSpendsRemaining);
    BOOST_FOREACH(const COutPoint& removed, vNoSpendsRemaining)
        pcoinsTip->Uncache(removed);
}

/** Convert CValidationState to a human-readable message for logging */
std::string FormatStateMessage(const CValidationState &state)
{
    return strprintf("%s%s (code %i)",
        state.GetRejectReason(),
        state.GetDebugMessage().empty() ? "" : ", "+state.GetDebugMessage(),
        state.GetRejectCode());
}

static bool IsCurrentForFeeEstimation()
{
    AssertLockHeld(cs_main);
    if (IsInitialBlockDownload())
        return false;
    if (chainActive.Tip()->GetBlockTime() < (GetTime() - MAX_FEE_ESTIMATION_TIP_AGE))
        return false;
    if (chainActive.Height() < pindexBestHeader->nHeight - 1)
        return false;
    return true;
}

/* Make mempool consistent after a reorg, by re-adding or recursively erasing
 * disconnected block transactions from the mempool, and also removing any
 * other transactions from the mempool that are no longer valid given the new
 * tip/height.
 *
 * Note: we assume that disconnectpool only contains transactions that are NOT
 * confirmed in the current chain nor already in the mempool (otherwise,
 * in-mempool descendants of such transactions would be removed).
 *
 * Passing fAddToMempool=false will skip trying to add the transactions back,
 * and instead just erase from the mempool as needed.
 */

void UpdateMempoolForReorg(DisconnectedBlockTransactions &disconnectpool, bool fAddToMempool)
{
    AssertLockHeld(cs_main);
    std::vector<uint256> vHashUpdate;
    // disconnectpool's insertion_order index sorts the entries from
    // oldest to newest, but the oldest entry will be the last tx from the
    // latest mined block that was disconnected.
    // Iterate disconnectpool in reverse, so that we add transactions
    // back to the mempool starting with the earliest transaction that had
    // been previously seen in a block.
    auto it = disconnectpool.queuedTx.get<insertion_order>().rbegin();
    while (it != disconnectpool.queuedTx.get<insertion_order>().rend()) {
        // ignore validation errors in resurrected transactions
        CValidationState stateDummy;
        if (!fAddToMempool || (*it)->IsCoinBase() || !AcceptToMemoryPool(mempool, stateDummy, *it, false, NULL, NULL, true)) {
            // If the transaction doesn't make it in to the mempool, remove any
            // transactions that depend on it (which would now be orphans).
            mempool.removeRecursive(**it, MemPoolRemovalReason::REORG);
        } else if (mempool.exists((*it)->GetHash())) {
            vHashUpdate.push_back((*it)->GetHash());
        }
        ++it;
    }
    disconnectpool.queuedTx.clear();
    // AcceptToMemoryPool/addUnchecked all assume that new mempool entries have
    // no in-mempool children, which is generally not true when adding
    // previously-confirmed transactions back to the mempool.
    // UpdateTransactionsFromBlock finds descendants of any transactions in
    // the disconnectpool that were added back and cleans up the mempool state.
    mempool.UpdateTransactionsFromBlock(vHashUpdate);

    // We also need to remove any now-immature transactions
    mempool.removeForReorg(pcoinsTip, chainActive.Tip()->nHeight + 1, STANDARD_LOCKTIME_VERIFY_FLAGS);
    // Re-limit mempool size, in case we added any transactions
    LimitMempoolSize(mempool, GetArg("-maxmempool", DEFAULT_MAX_MEMPOOL_SIZE) * 1000000, GetArg("-mempoolexpiry", DEFAULT_MEMPOOL_EXPIRY) * 60 * 60);
}

bool AcceptToMemoryPoolWorker(CTxMemPool& pool, CValidationState& state, const CTransactionRef& ptx, bool fLimitFree,
                              bool* pfMissingInputs, int64_t nAcceptTime, std::list<CTransactionRef>* plTxnReplaced,
                              bool fOverrideMempoolLimit, const CAmount& nAbsurdFee, std::vector<COutPoint>& coins_to_uncache)
{
    const CTransaction& tx = *ptx;
    const uint256 hash = tx.GetHash();
    AssertLockHeld(cs_main);
    if (pfMissingInputs)
        *pfMissingInputs = false;

    if (!CheckTransaction(tx, state))
        return false; // state filled in by CheckTransaction

    // Coinbase is only valid in a block, not as a loose transaction
    if (tx.IsCoinBase())
        return state.DoS(100, false, REJECT_INVALID, "coinbase");

    // Reject transactions with witness before segregated witness activates (override with -prematurewitness)
    bool witnessEnabled = IsWitnessEnabled(chainActive.Tip(), Params().GetConsensus());
    if (!GetBoolArg("-prematurewitness",false) && tx.HasWitness() && !witnessEnabled) {
        return state.DoS(0, false, REJECT_NONSTANDARD, "no-witness-yet", true);
    }

    // Rather not work on nonstandard transactions (unless -testnet/-regtest)
    std::string reason;
    if (fRequireStandard && !IsStandardTx(tx, reason, witnessEnabled))
        return state.DoS(0, false, REJECT_NONSTANDARD, reason);

    // Only accept nLockTime-using transactions that can be mined in the next
    // block; we don't want our mempool filled up with transactions that can't
    // be mined yet.
    if (!CheckFinalTx(tx, STANDARD_LOCKTIME_VERIFY_FLAGS))
        return state.DoS(0, false, REJECT_NONSTANDARD, "non-final");

    // is it already in the memory pool?
    if (pool.exists(hash))
        return state.Invalid(false, REJECT_ALREADY_KNOWN, "txn-already-in-mempool");

    // Check for conflicts with in-memory transactions
    std::set<uint256> setConflicts;
    {
    LOCK(pool.cs); // protect pool.mapNextTx
    BOOST_FOREACH(const CTxIn &txin, tx.vin)
    {
        auto itConflicting = pool.mapNextTx.find(txin.prevout);
        if (itConflicting != pool.mapNextTx.end())
        {
            const CTransaction *ptxConflicting = itConflicting->second;
            if (!setConflicts.count(ptxConflicting->GetHash()))
            {
                // Allow opt-out of transaction replacement by setting
                // nSequence >= maxint-1 on all inputs.
                //
                // maxint-1 is picked to still allow use of nLockTime by
                // non-replaceable transactions. All inputs rather than just one
                // is for the sake of multi-party protocols, where we don't
                // want a single party to be able to disable replacement.
                //
                // The opt-out ignores descendants as anyone relying on
                // first-seen mempool behavior should be checking all
                // unconfirmed ancestors anyway; doing otherwise is hopelessly
                // insecure.
                bool fReplacementOptOut = true;
                if (fEnableReplacement)
                {
                    BOOST_FOREACH(const CTxIn &_txin, ptxConflicting->vin)
                    {
                        if (_txin.nSequence < std::numeric_limits<unsigned int>::max()-1)
                        {
                            fReplacementOptOut = false;
                            break;
                        }
                    }
                }
                if (fReplacementOptOut)
                    return state.Invalid(false, REJECT_CONFLICT, "txn-mempool-conflict");

                setConflicts.insert(ptxConflicting->GetHash());
            }
        }
    }

    if (!pool.checkNameOps(tx))
        return false;
    }

    {
        CCoinsView dummy;
        CCoinsViewCache view(&dummy);

        CAmount nValueIn = 0;
        LockPoints lp;
        {
        LOCK(pool.cs);
        CCoinsViewMemPool viewMemPool(pcoinsTip, pool);
        view.SetBackend(viewMemPool);

        // do we already have it?
        for (size_t out = 0; out < tx.vout.size(); out++) {
            COutPoint outpoint(hash, out);
            bool had_coin_in_cache = pcoinsTip->HaveCoinInCache(outpoint);
            if (view.HaveCoin(outpoint)) {
                if (!had_coin_in_cache) {
                    coins_to_uncache.push_back(outpoint);
                }
                return state.Invalid(false, REJECT_ALREADY_KNOWN, "txn-already-known");
            }
        }

        // do all inputs exist?
        BOOST_FOREACH(const CTxIn txin, tx.vin) {
            if (!pcoinsTip->HaveCoinInCache(txin.prevout)) {
                coins_to_uncache.push_back(txin.prevout);
            }
            if (!view.HaveCoin(txin.prevout)) {
                if (pfMissingInputs) {
                    *pfMissingInputs = true;
                }
                return false; // fMissingInputs and !state.IsInvalid() is used to detect this condition, don't set state.Invalid()
            }
        }

        // Bring the best block into scope
        view.GetBestBlock();

        /* If this is a name update (or firstupdate), make sure that the
           existing name entry (if any) is in the dummy cache.  Otherwise
           tx validation done below (in CheckInputs) will not be correct.  */
        BOOST_FOREACH(const CTxOut& txout, tx.vout)
        {
            const CNameScript nameOp(txout.scriptPubKey);
            if (nameOp.isNameOp() && nameOp.isAnyUpdate())
            {
                const valtype& name = nameOp.getOpName();
                CNameData data;
                if (view.GetName(name, data))
                    view.SetName(name, data, false);
            }
        }

        nValueIn = view.GetValueIn(tx);

        // we have all inputs cached now, so switch back to dummy, so we don't need to keep lock on mempool
        view.SetBackend(dummy);

        // Only accept BIP68 sequence locked transactions that can be mined in the next
        // block; we don't want our mempool filled up with transactions that can't
        // be mined yet.
        // Must keep pool.cs for this unless we change CheckSequenceLocks to take a
        // CoinsViewCache instead of create its own
        if (!CheckSequenceLocks(tx, STANDARD_LOCKTIME_VERIFY_FLAGS, &lp))
            return state.DoS(0, false, REJECT_NONSTANDARD, "non-BIP68-final");
        }

        // Check for non-standard pay-to-script-hash in inputs
        if (fRequireStandard && !AreInputsStandard(tx, view))
            return state.Invalid(false, REJECT_NONSTANDARD, "bad-txns-nonstandard-inputs");

        // Check for non-standard witness in P2WSH
        if (tx.HasWitness() && fRequireStandard && !IsWitnessStandard(tx, view))
            return state.DoS(0, false, REJECT_NONSTANDARD, "bad-witness-nonstandard", true);

        // Verify the name transaction, to ensure that the structure is valid
        // (e. g., not multiple name outputs).  This is something that is
        // assumed to be true later on, for instance in the constructor of
        // CTxMemPoolEntry.  The check is redone later in CheckInputs, but that
        // point is too late and it does not hurt to do the check twice.
        // This is necessary to fix #116.
        if (!CheckNameTransaction (tx, GetSpendHeight(view), view, state,
                                   SCRIPT_VERIFY_NAMES_MEMPOOL))
            return state.Invalid(false, 0, "", "Tx invalid for Namecoin");

        int64_t nSigOpsCost = GetTransactionSigOpCost(tx, view, STANDARD_SCRIPT_VERIFY_FLAGS);

        CAmount nValueOut = tx.GetValueOut();
        CAmount nFees = nValueIn-nValueOut;
        // nModifiedFees includes any fee deltas from PrioritiseTransaction
        CAmount nModifiedFees = nFees;
        pool.ApplyDelta(hash, nModifiedFees);

        // Keep track of transactions that spend a coinbase, which we re-scan
        // during reorgs to ensure COINBASE_MATURITY is still met.
        bool fSpendsCoinbase = false;
        BOOST_FOREACH(const CTxIn &txin, tx.vin) {
            const Coin &coin = view.AccessCoin(txin.prevout);
            if (coin.IsCoinBase()) {
                fSpendsCoinbase = true;
                break;
            }
        }

        CTxMemPoolEntry entry(ptx, nFees, nAcceptTime, chainActive.Height(),
                              fSpendsCoinbase, nSigOpsCost, lp);
        unsigned int nSize = entry.GetTxSize();

        // Check that the transaction doesn't have an excessive number of
        // sigops, making it impossible to mine. Since the coinbase transaction
        // itself can contain sigops MAX_STANDARD_TX_SIGOPS is less than
        // MAX_BLOCK_SIGOPS; we still consider this an invalid rather than
        // merely non-standard transaction.
        if (nSigOpsCost > MAX_STANDARD_TX_SIGOPS_COST)
            return state.DoS(0, false, REJECT_NONSTANDARD, "bad-txns-too-many-sigops", false,
                strprintf("%d", nSigOpsCost));

        CAmount mempoolRejectFee = pool.GetMinFee(GetArg("-maxmempool", DEFAULT_MAX_MEMPOOL_SIZE) * 1000000).GetFee(nSize);
        if (mempoolRejectFee > 0 && nModifiedFees < mempoolRejectFee) {
            return state.DoS(0, false, REJECT_INSUFFICIENTFEE, "mempool min fee not met", false, strprintf("%d < %d", nFees, mempoolRejectFee));
        }

        // No transactions are allowed below minRelayTxFee except from disconnected blocks
        if (fLimitFree && nModifiedFees < ::minRelayTxFee.GetFee(nSize)) {
            return state.DoS(0, false, REJECT_INSUFFICIENTFEE, "min relay fee not met");
        }

        if (nAbsurdFee && nFees > nAbsurdFee)
            return state.Invalid(false,
                REJECT_HIGHFEE, "absurdly-high-fee",
                strprintf("%d > %d", nFees, nAbsurdFee));

        // Calculate in-mempool ancestors, up to a limit.
        CTxMemPool::setEntries setAncestors;
        size_t nLimitAncestors = GetArg("-limitancestorcount", DEFAULT_ANCESTOR_LIMIT);
        size_t nLimitAncestorSize = GetArg("-limitancestorsize", DEFAULT_ANCESTOR_SIZE_LIMIT)*1000;
        size_t nLimitDescendants = GetArg("-limitdescendantcount", DEFAULT_DESCENDANT_LIMIT);
        size_t nLimitDescendantSize = GetArg("-limitdescendantsize", DEFAULT_DESCENDANT_SIZE_LIMIT)*1000;
        std::string errString;
        if (!pool.CalculateMemPoolAncestors(entry, setAncestors, nLimitAncestors, nLimitAncestorSize, nLimitDescendants, nLimitDescendantSize, errString)) {
            return state.DoS(0, false, REJECT_NONSTANDARD, "too-long-mempool-chain", false, errString);
        }

        // A transaction that spends outputs that would be replaced by it is invalid. Now
        // that we have the set of all ancestors we can detect this
        // pathological case by making sure setConflicts and setAncestors don't
        // intersect.
        BOOST_FOREACH(CTxMemPool::txiter ancestorIt, setAncestors)
        {
            const uint256 &hashAncestor = ancestorIt->GetTx().GetHash();
            if (setConflicts.count(hashAncestor))
            {
                return state.DoS(10, false,
                                 REJECT_INVALID, "bad-txns-spends-conflicting-tx", false,
                                 strprintf("%s spends conflicting transaction %s",
                                           hash.ToString(),
                                           hashAncestor.ToString()));
            }
        }

        // Check if it's economically rational to mine this transaction rather
        // than the ones it replaces.
        CAmount nConflictingFees = 0;
        size_t nConflictingSize = 0;
        uint64_t nConflictingCount = 0;
        CTxMemPool::setEntries allConflicting;

        // If we don't hold the lock allConflicting might be incomplete; the
        // subsequent RemoveStaged() and addUnchecked() calls don't guarantee
        // mempool consistency for us.
        LOCK(pool.cs);
        const bool fReplacementTransaction = setConflicts.size();
        if (fReplacementTransaction)
        {
            CFeeRate newFeeRate(nModifiedFees, nSize);
            std::set<uint256> setConflictsParents;
            const int maxDescendantsToVisit = 100;
            CTxMemPool::setEntries setIterConflicting;
            BOOST_FOREACH(const uint256 &hashConflicting, setConflicts)
            {
                CTxMemPool::txiter mi = pool.mapTx.find(hashConflicting);
                if (mi == pool.mapTx.end())
                    continue;

                // Save these to avoid repeated lookups
                setIterConflicting.insert(mi);

                // Don't allow the replacement to reduce the feerate of the
                // mempool.
                //
                // We usually don't want to accept replacements with lower
                // feerates than what they replaced as that would lower the
                // feerate of the next block. Requiring that the feerate always
                // be increased is also an easy-to-reason about way to prevent
                // DoS attacks via replacements.
                //
                // The mining code doesn't (currently) take children into
                // account (CPFP) so we only consider the feerates of
                // transactions being directly replaced, not their indirect
                // descendants. While that does mean high feerate children are
                // ignored when deciding whether or not to replace, we do
                // require the replacement to pay more overall fees too,
                // mitigating most cases.
                CFeeRate oldFeeRate(mi->GetModifiedFee(), mi->GetTxSize());
                if (newFeeRate <= oldFeeRate)
                {
                    return state.DoS(0, false,
                            REJECT_INSUFFICIENTFEE, "insufficient fee", false,
                            strprintf("rejecting replacement %s; new feerate %s <= old feerate %s",
                                  hash.ToString(),
                                  newFeeRate.ToString(),
                                  oldFeeRate.ToString()));
                }

                BOOST_FOREACH(const CTxIn &txin, mi->GetTx().vin)
                {
                    setConflictsParents.insert(txin.prevout.hash);
                }

                nConflictingCount += mi->GetCountWithDescendants();
            }
            // This potentially overestimates the number of actual descendants
            // but we just want to be conservative to avoid doing too much
            // work.
            if (nConflictingCount <= maxDescendantsToVisit) {
                // If not too many to replace, then calculate the set of
                // transactions that would have to be evicted
                BOOST_FOREACH(CTxMemPool::txiter it, setIterConflicting) {
                    pool.CalculateDescendants(it, allConflicting);
                }
                BOOST_FOREACH(CTxMemPool::txiter it, allConflicting) {
                    nConflictingFees += it->GetModifiedFee();
                    nConflictingSize += it->GetTxSize();
                }
            } else {
                return state.DoS(0, false,
                        REJECT_NONSTANDARD, "too many potential replacements", false,
                        strprintf("rejecting replacement %s; too many potential replacements (%d > %d)\n",
                            hash.ToString(),
                            nConflictingCount,
                            maxDescendantsToVisit));
            }

            for (unsigned int j = 0; j < tx.vin.size(); j++)
            {
                // We don't want to accept replacements that require low
                // feerate junk to be mined first. Ideally we'd keep track of
                // the ancestor feerates and make the decision based on that,
                // but for now requiring all new inputs to be confirmed works.
                if (!setConflictsParents.count(tx.vin[j].prevout.hash))
                {
                    // Rather than check the UTXO set - potentially expensive -
                    // it's cheaper to just check if the new input refers to a
                    // tx that's in the mempool.
                    if (pool.mapTx.find(tx.vin[j].prevout.hash) != pool.mapTx.end())
                        return state.DoS(0, false,
                                         REJECT_NONSTANDARD, "replacement-adds-unconfirmed", false,
                                         strprintf("replacement %s adds unconfirmed input, idx %d",
                                                  hash.ToString(), j));
                }
            }

            // The replacement must pay greater fees than the transactions it
            // replaces - if we did the bandwidth used by those conflicting
            // transactions would not be paid for.
            if (nModifiedFees < nConflictingFees)
            {
                return state.DoS(0, false,
                                 REJECT_INSUFFICIENTFEE, "insufficient fee", false,
                                 strprintf("rejecting replacement %s, less fees than conflicting txs; %s < %s",
                                          hash.ToString(), FormatMoney(nModifiedFees), FormatMoney(nConflictingFees)));
            }

            // Finally in addition to paying more fees than the conflicts the
            // new transaction must pay for its own bandwidth.
            CAmount nDeltaFees = nModifiedFees - nConflictingFees;
            if (nDeltaFees < ::incrementalRelayFee.GetFee(nSize))
            {
                return state.DoS(0, false,
                        REJECT_INSUFFICIENTFEE, "insufficient fee", false,
                        strprintf("rejecting replacement %s, not enough additional fees to relay; %s < %s",
                              hash.ToString(),
                              FormatMoney(nDeltaFees),
                              FormatMoney(::incrementalRelayFee.GetFee(nSize))));
            }
        }

        unsigned int scriptVerifyFlags = STANDARD_SCRIPT_VERIFY_FLAGS;
        if (!Params().RequireStandard()) {
            scriptVerifyFlags = GetArg("-promiscuousmempoolflags", scriptVerifyFlags);
        }
        scriptVerifyFlags |= SCRIPT_VERIFY_NAMES_MEMPOOL;

        // Check against previous transactions
        // This is done last to help prevent CPU exhaustion denial-of-service attacks.
        PrecomputedTransactionData txdata(tx);
        if (!CheckInputs(tx, state, view, true, scriptVerifyFlags, true, txdata)) {
            // SCRIPT_VERIFY_CLEANSTACK requires SCRIPT_VERIFY_WITNESS, so we
            // need to turn both off, and compare against just turning off CLEANSTACK
            // to see if the failure is specifically due to witness validation.
            CValidationState stateDummy; // Want reported failures to be from first CheckInputs
            if (!tx.HasWitness() && CheckInputs(tx, stateDummy, view, true, scriptVerifyFlags & ~(SCRIPT_VERIFY_WITNESS | SCRIPT_VERIFY_CLEANSTACK), true, txdata) &&
                !CheckInputs(tx, stateDummy, view, true, scriptVerifyFlags & ~SCRIPT_VERIFY_CLEANSTACK, true, txdata)) {
                // Only the witness is missing, so the transaction itself may be fine.
                state.SetCorruptionPossible();
            }
            return false; // state filled in by CheckInputs
        }

        // Check again against just the consensus-critical mandatory script
        // verification flags, in case of bugs in the standard flags that cause
        // transactions to pass as valid when they're actually invalid. For
        // instance the STRICTENC flag was incorrectly allowing certain
        // CHECKSIG NOT scripts to pass, even though they were invalid.
        //
        // There is a similar check in CreateNewBlock() to prevent creating
        // invalid blocks, however allowing such transactions into the mempool
        // can be exploited as a DoS attack.
        //
        // Namecoin actually allows some scripts into the mempool that would
        // not (yet) be valid in a block, namely premature NAME_FIRSTUPDATE's.
        // Thus add the mempool-flag here.
        const unsigned flags
          = MANDATORY_SCRIPT_VERIFY_FLAGS | SCRIPT_VERIFY_NAMES_MEMPOOL;
        if (!CheckInputs(tx, state, view, true, flags, true, txdata))
        {
            return error("%s: BUG! PLEASE REPORT THIS! ConnectInputs failed against MANDATORY but not STANDARD flags %s, %s",
                __func__, hash.ToString(), FormatStateMessage(state));
        }

        // Remove conflicting transactions from the mempool
        BOOST_FOREACH(const CTxMemPool::txiter it, allConflicting)
        {
            LogPrint(BCLog::MEMPOOL, "replacing tx %s with %s for %s BTC additional fees, %d delta bytes\n",
                    it->GetTx().GetHash().ToString(),
                    hash.ToString(),
                    FormatMoney(nModifiedFees - nConflictingFees),
                    (int)nSize - (int)nConflictingSize);
            if (plTxnReplaced)
                plTxnReplaced->push_back(it->GetSharedTx());
        }
        pool.RemoveStaged(allConflicting, false, MemPoolRemovalReason::REPLACED);

        // This transaction should only count for fee estimation if it isn't a
        // BIP 125 replacement transaction (may not be widely supported), the
        // node is not behind, and the transaction is not dependent on any other
        // transactions in the mempool.
        bool validForFeeEstimation = !fReplacementTransaction && IsCurrentForFeeEstimation() && pool.HasNoInputsOf(tx);

        // Store transaction in memory
        pool.addUnchecked(hash, entry, setAncestors, validForFeeEstimation);

        // trim mempool and check if tx was trimmed
        if (!fOverrideMempoolLimit) {
            LimitMempoolSize(pool, GetArg("-maxmempool", DEFAULT_MAX_MEMPOOL_SIZE) * 1000000, GetArg("-mempoolexpiry", DEFAULT_MEMPOOL_EXPIRY) * 60 * 60);
            if (!pool.exists(hash))
                return state.DoS(0, false, REJECT_INSUFFICIENTFEE, "mempool full");
        }
    }

    GetMainSignals().TransactionAddedToMempool(ptx);

    return true;
}

bool AcceptToMemoryPoolWithTime(CTxMemPool& pool, CValidationState &state, const CTransactionRef &tx, bool fLimitFree,
                        bool* pfMissingInputs, int64_t nAcceptTime, std::list<CTransactionRef>* plTxnReplaced,
                        bool fOverrideMempoolLimit, const CAmount nAbsurdFee)
{
    std::vector<COutPoint> coins_to_uncache;
    bool res = AcceptToMemoryPoolWorker(pool, state, tx, fLimitFree, pfMissingInputs, nAcceptTime, plTxnReplaced, fOverrideMempoolLimit, nAbsurdFee, coins_to_uncache);
    if (!res) {
        BOOST_FOREACH(const COutPoint& hashTx, coins_to_uncache)
            pcoinsTip->Uncache(hashTx);
    }
    // After we've (potentially) uncached entries, ensure our coins cache is still within its size limits
    CValidationState stateDummy;
    FlushStateToDisk(stateDummy, FLUSH_STATE_PERIODIC);
    return res;
}

bool AcceptToMemoryPool(CTxMemPool& pool, CValidationState &state, const CTransactionRef &tx, bool fLimitFree,
                        bool* pfMissingInputs, std::list<CTransactionRef>* plTxnReplaced,
                        bool fOverrideMempoolLimit, const CAmount nAbsurdFee)
{
    return AcceptToMemoryPoolWithTime(pool, state, tx, fLimitFree, pfMissingInputs, GetTime(), plTxnReplaced, fOverrideMempoolLimit, nAbsurdFee);
}

/** Return transaction in txOut, and if it was found inside a block, its hash is placed in hashBlock */
bool GetTransaction(const uint256 &hash, CTransactionRef &txOut, const Consensus::Params& consensusParams, uint256 &hashBlock, bool fAllowSlow)
{
    CBlockIndex *pindexSlow = NULL;

    LOCK(cs_main);

    CTransactionRef ptx = mempool.get(hash);
    if (ptx)
    {
        txOut = ptx;
        return true;
    }

    if (fTxIndex) {
        CDiskTxPos postx;
        if (pblocktree->ReadTxIndex(hash, postx)) {
            CAutoFile file(OpenBlockFile(postx, true), SER_DISK, CLIENT_VERSION);
            if (file.IsNull())
                return error("%s: OpenBlockFile failed", __func__);
            CBlockHeader header;
            try {
                file >> header;
                fseek(file.Get(), postx.nTxOffset, SEEK_CUR);
                file >> txOut;
            } catch (const std::exception& e) {
                return error("%s: Deserialize or I/O error - %s", __func__, e.what());
            }
            hashBlock = header.GetHash();
            if (txOut->GetHash() != hash)
                return error("%s: txid mismatch", __func__);
            return true;
        }
    }

    if (fAllowSlow) { // use coin database to locate block that contains transaction, and scan it
        const Coin& coin = AccessByTxid(*pcoinsTip, hash);
        if (!coin.IsSpent()) pindexSlow = chainActive[coin.nHeight];
    }

    if (pindexSlow) {
        CBlock block;
        if (ReadBlockFromDisk(block, pindexSlow, consensusParams)) {
            for (const auto& tx : block.vtx) {
                if (tx->GetHash() == hash) {
                    txOut = tx;
                    hashBlock = pindexSlow->GetBlockHash();
                    return true;
                }
            }
        }
    }

    return false;
}






//////////////////////////////////////////////////////////////////////////////
//
// CBlock and CBlockIndex
//

bool CheckProofOfWork(const CBlockHeader& block, const Consensus::Params& params)
{
    /* Except for legacy blocks with full version 1, ensure that
       the chain ID is correct.  Legacy blocks are not allowed since
       the merge-mining start, which is checked in AcceptBlockHeader
       where the height is known.  */
    if (!block.IsLegacy() && params.fStrictChainId
        && block.GetChainId() != params.nAuxpowChainId)
        return error("%s : block does not have our chain ID"
                     " (got %d, expected %d, full nVersion %d)",
                     __func__, block.GetChainId(),
                     params.nAuxpowChainId, block.nVersion);

    /* If there is no auxpow, just check the block hash.  */
    if (!block.auxpow)
    {
        if (block.IsAuxpow())
            return error("%s : no auxpow on block with auxpow version",
                         __func__);

        if (!CheckProofOfWork(block.GetHash(), block.nBits, params))
            return error("%s : non-AUX proof of work failed", __func__);

        return true;
    }

    /* We have auxpow.  Check it.  */

    if (!block.IsAuxpow())
        return error("%s : auxpow on block with non-auxpow version", __func__);

    /* Temporary check:  Disallow parent blocks with auxpow version.  This is
       for compatibility with the old client.  */
    /* FIXME: Remove this check with a hardfork later on.  */
    if (block.auxpow->getParentBlock().IsAuxpow())
        return error("%s : auxpow parent block has auxpow version", __func__);

    if (!block.auxpow->check(block.GetHash(), block.GetChainId(), params))
        return error("%s : AUX POW is not valid", __func__);
    if (!CheckProofOfWork(block.auxpow->getParentBlockHash(), block.nBits, params))
        return error("%s : AUX proof of work failed", __func__);

    return true;
}

bool WriteBlockToDisk(const CBlock& block, CDiskBlockPos& pos, const CMessageHeader::MessageStartChars& messageStart)
{
    // Open history file to append
    CAutoFile fileout(OpenBlockFile(pos), SER_DISK, CLIENT_VERSION);
    if (fileout.IsNull())
        return error("WriteBlockToDisk: OpenBlockFile failed");

    // Write index header
    unsigned int nSize = GetSerializeSize(fileout, block);
    fileout << FLATDATA(messageStart) << nSize;

    // Write block
    long fileOutPos = ftell(fileout.Get());
    if (fileOutPos < 0)
        return error("WriteBlockToDisk: ftell failed");
    pos.nPos = (unsigned int)fileOutPos;
    fileout << block;

    return true;
}

/* Generic implementation of block reading that can handle
   both a block and its header.  */

template<typename T>
static bool ReadBlockOrHeader(T& block, const CDiskBlockPos& pos, const Consensus::Params& consensusParams)
{
    block.SetNull();

    // Open history file to read
    CAutoFile filein(OpenBlockFile(pos, true), SER_DISK, CLIENT_VERSION);
    if (filein.IsNull())
        return error("ReadBlockFromDisk: OpenBlockFile failed for %s", pos.ToString());

    // Read block
    try {
        filein >> block;
    }
    catch (const std::exception& e) {
        return error("%s: Deserialize or I/O error - %s at %s", __func__, e.what(), pos.ToString());
    }

    // Check the header
    if (!CheckProofOfWork(block, consensusParams))
        return error("ReadBlockFromDisk: Errors in block header at %s", pos.ToString());

    return true;
}

template<typename T>
static bool ReadBlockOrHeader(T& block, const CBlockIndex* pindex, const Consensus::Params& consensusParams)
{
    if (!ReadBlockOrHeader(block, pindex->GetBlockPos(), consensusParams))
        return false;
    if (block.GetHash() != pindex->GetBlockHash())
        return error("ReadBlockFromDisk(CBlock&, CBlockIndex*): GetHash() doesn't match index for %s at %s",
                pindex->ToString(), pindex->GetBlockPos().ToString());
    return true;
}

bool ReadBlockFromDisk(CBlock& block, const CDiskBlockPos& pos, const Consensus::Params& consensusParams)
{
    return ReadBlockOrHeader(block, pos, consensusParams);
}

bool ReadBlockFromDisk(CBlock& block, const CBlockIndex* pindex, const Consensus::Params& consensusParams)
{
    return ReadBlockOrHeader(block, pindex, consensusParams);
}

bool ReadBlockHeaderFromDisk(CBlockHeader& block, const CBlockIndex* pindex, const Consensus::Params& consensusParams)
{
    return ReadBlockOrHeader(block, pindex, consensusParams);
}

CAmount GetBlockSubsidy(int nHeight, const Consensus::Params& consensusParams)
{
    int halvings = nHeight / consensusParams.nSubsidyHalvingInterval;
    // Force block reward to zero when right shift is undefined.
    if (halvings >= 64)
        return 0;

    CAmount nSubsidy = 50 * COIN;
    // Subsidy is cut in half every 210,000 blocks which will occur approximately every 4 years.
    nSubsidy >>= halvings;
    return nSubsidy;
}

bool IsInitialBlockDownload()
{
    const CChainParams& chainParams = Params();

    // Once this function has returned false, it must remain false.
    static std::atomic<bool> latchToFalse{false};
    // Optimization: pre-test latch before taking the lock.
    if (latchToFalse.load(std::memory_order_relaxed))
        return false;

    LOCK(cs_main);
    if (latchToFalse.load(std::memory_order_relaxed))
        return false;
    if (fImporting || fReindex)
        return true;
    if (chainActive.Tip() == NULL)
        return true;
    if (chainActive.Tip()->nChainWork < UintToArith256(chainParams.GetConsensus().nMinimumChainWork))
        return true;
    if (chainActive.Tip()->GetBlockTime() < (GetTime() - nMaxTipAge))
        return true;
    LogPrintf("Leaving InitialBlockDownload (latching to false)\n");
    latchToFalse.store(true, std::memory_order_relaxed);
    return false;
}

CBlockIndex *pindexBestForkTip = NULL, *pindexBestForkBase = NULL;

static void AlertNotify(const std::string& strMessage)
{
    uiInterface.NotifyAlertChanged();
    std::string strCmd = GetArg("-alertnotify", "");
    if (strCmd.empty()) return;

    // Alert text should be plain ascii coming from a trusted source, but to
    // be safe we first strip anything not in safeChars, then add single quotes around
    // the whole string before passing it to the shell:
    std::string singleQuote("'");
    std::string safeStatus = SanitizeString(strMessage);
    safeStatus = singleQuote+safeStatus+singleQuote;
    boost::replace_all(strCmd, "%s", safeStatus);

    boost::thread t(runCommand, strCmd); // thread runs free
}

void CheckForkWarningConditions()
{
    AssertLockHeld(cs_main);
    // Before we get past initial download, we cannot reliably alert about forks
    // (we assume we don't get stuck on a fork before finishing our initial sync)
    if (IsInitialBlockDownload())
        return;

    // If our best fork is no longer within 72 blocks (+/- 12 hours if no one mines it)
    // of our head, drop it
    if (pindexBestForkTip && chainActive.Height() - pindexBestForkTip->nHeight >= 72)
        pindexBestForkTip = NULL;

    if (pindexBestForkTip || (pindexBestInvalid && pindexBestInvalid->nChainWork > chainActive.Tip()->nChainWork + (GetBlockProof(*chainActive.Tip()) * 6)))
    {
        if (!GetfLargeWorkForkFound() && pindexBestForkBase)
        {
            std::string warning = std::string("'Warning: Large-work fork detected, forking after block ") +
                pindexBestForkBase->phashBlock->ToString() + std::string("'");
            AlertNotify(warning);
        }
        if (pindexBestForkTip && pindexBestForkBase)
        {
            LogPrintf("%s: Warning: Large valid fork found\n  forking the chain at height %d (%s)\n  lasting to height %d (%s).\nChain state database corruption likely.\n", __func__,
                   pindexBestForkBase->nHeight, pindexBestForkBase->phashBlock->ToString(),
                   pindexBestForkTip->nHeight, pindexBestForkTip->phashBlock->ToString());
            SetfLargeWorkForkFound(true);
        }
        else
        {
            LogPrintf("%s: Warning: Found invalid chain at least ~6 blocks longer than our best chain.\nChain state database corruption likely.\n", __func__);
            SetfLargeWorkInvalidChainFound(true);
        }
    }
    else
    {
        SetfLargeWorkForkFound(false);
        SetfLargeWorkInvalidChainFound(false);
    }
}

void CheckForkWarningConditionsOnNewFork(CBlockIndex* pindexNewForkTip)
{
    AssertLockHeld(cs_main);
    // If we are on a fork that is sufficiently large, set a warning flag
    CBlockIndex* pfork = pindexNewForkTip;
    CBlockIndex* plonger = chainActive.Tip();
    while (pfork && pfork != plonger)
    {
        while (plonger && plonger->nHeight > pfork->nHeight)
            plonger = plonger->pprev;
        if (pfork == plonger)
            break;
        pfork = pfork->pprev;
    }

    // We define a condition where we should warn the user about as a fork of at least 7 blocks
    // with a tip within 72 blocks (+/- 12 hours if no one mines it) of ours
    // We use 7 blocks rather arbitrarily as it represents just under 10% of sustained network
    // hash rate operating on the fork.
    // or a chain that is entirely longer than ours and invalid (note that this should be detected by both)
    // We define it this way because it allows us to only store the highest fork tip (+ base) which meets
    // the 7-block condition and from this always have the most-likely-to-cause-warning fork
    if (pfork && (!pindexBestForkTip || (pindexBestForkTip && pindexNewForkTip->nHeight > pindexBestForkTip->nHeight)) &&
            pindexNewForkTip->nChainWork - pfork->nChainWork > (GetBlockProof(*pfork) * 7) &&
            chainActive.Height() - pindexNewForkTip->nHeight < 72)
    {
        pindexBestForkTip = pindexNewForkTip;
        pindexBestForkBase = pfork;
    }

    CheckForkWarningConditions();
}

void static InvalidChainFound(CBlockIndex* pindexNew)
{
    if (!pindexBestInvalid || pindexNew->nChainWork > pindexBestInvalid->nChainWork)
        pindexBestInvalid = pindexNew;

    LogPrintf("%s: invalid block=%s  height=%d  log2_work=%.8g  date=%s\n", __func__,
      pindexNew->GetBlockHash().ToString(), pindexNew->nHeight,
      log(pindexNew->nChainWork.getdouble())/log(2.0), DateTimeStrFormat("%Y-%m-%d %H:%M:%S",
      pindexNew->GetBlockTime()));
    CBlockIndex *tip = chainActive.Tip();
    assert (tip);
    LogPrintf("%s:  current best=%s  height=%d  log2_work=%.8g  date=%s\n", __func__,
      tip->GetBlockHash().ToString(), chainActive.Height(), log(tip->nChainWork.getdouble())/log(2.0),
      DateTimeStrFormat("%Y-%m-%d %H:%M:%S", tip->GetBlockTime()));
    CheckForkWarningConditions();
}

void static InvalidBlockFound(CBlockIndex *pindex, const CValidationState &state) {
    if (!state.CorruptionPossible()) {
        pindex->nStatus |= BLOCK_FAILED_VALID;
        setDirtyBlockIndex.insert(pindex);
        setBlockIndexCandidates.erase(pindex);
        InvalidChainFound(pindex);
    }
}

void UpdateCoins(const CTransaction& tx, CCoinsViewCache& inputs, CTxUndo &txundo, int nHeight)
{
    // mark inputs spent
    if (!tx.IsCoinBase()) {
        txundo.vprevout.reserve(tx.vin.size());
        BOOST_FOREACH(const CTxIn &txin, tx.vin) {
<<<<<<< HEAD
            CCoinsModifier coins = inputs.ModifyCoins(txin.prevout.hash);
            unsigned nPos = txin.prevout.n;

            if (nPos >= coins->vout.size() || coins->vout[nPos].IsNull())
                assert(false);
            // mark an outpoint spent, and construct undo information
            CTxInUndo undo;
            coins->Spend(nPos, &undo);
            txundo.vprevout.push_back(undo);
=======
            txundo.vprevout.emplace_back();
            inputs.SpendCoin(txin.prevout, &txundo.vprevout.back());
>>>>>>> e2b1b3bb
        }
    }
    // add outputs
    AddCoins(inputs, tx, nHeight);
}

void UpdateCoins(const CTransaction& tx, CCoinsViewCache& inputs, int nHeight)
{
    CTxUndo txundo;
    UpdateCoins(tx, inputs, txundo, nHeight);
}

bool CScriptCheck::operator()() {
    const CScript &scriptSig = ptxTo->vin[nIn].scriptSig;
    const CScriptWitness *witness = &ptxTo->vin[nIn].scriptWitness;
    return VerifyScript(scriptSig, scriptPubKey, witness, nFlags, CachingTransactionSignatureChecker(ptxTo, nIn, amount, cacheStore, *txdata), &error);
}

int GetSpendHeight(const CCoinsViewCache& inputs)
{
    LOCK(cs_main);
    CBlockIndex* pindexPrev = mapBlockIndex.find(inputs.GetBestBlock())->second;
    return pindexPrev->nHeight + 1;
}

bool CheckInputs(const CTransaction& tx, CValidationState &state, const CCoinsViewCache &inputs, bool fScriptChecks, unsigned int flags, bool cacheStore, PrecomputedTransactionData& txdata, std::vector<CScriptCheck> *pvChecks)
{
    if (!tx.IsCoinBase())
    {
        if (!Consensus::CheckTxInputs(tx, state, inputs, GetSpendHeight(inputs), flags))
            return false;

        if (pvChecks)
            pvChecks->reserve(tx.vin.size());

        // The first loop above does all the inexpensive checks.
        // Only if ALL inputs pass do we perform expensive ECDSA signature checks.
        // Helps prevent CPU exhaustion attacks.

        // Skip script verification when connecting blocks under the
        // assumevalid block. Assuming the assumevalid block is valid this
        // is safe because block merkle hashes are still computed and checked,
        // Of course, if an assumed valid block is invalid due to false scriptSigs
        // this optimization would allow an invalid chain to be accepted.
        if (fScriptChecks) {
            for (unsigned int i = 0; i < tx.vin.size(); i++) {
                const COutPoint &prevout = tx.vin[i].prevout;
                const Coin& coin = inputs.AccessCoin(prevout);
                assert(!coin.IsSpent());

                // We very carefully only pass in things to CScriptCheck which
                // are clearly committed to by tx' witness hash. This provides
                // a sanity check that our caching is not introducing consensus
                // failures through additional data in, eg, the coins being
                // spent being checked as a part of CScriptCheck.
                const CScript& scriptPubKey = coin.out.scriptPubKey;
                const CAmount amount = coin.out.nValue;

                // Verify signature
                CScriptCheck check(scriptPubKey, amount, tx, i, flags, cacheStore, &txdata);
                if (pvChecks) {
                    pvChecks->push_back(CScriptCheck());
                    check.swap(pvChecks->back());
                } else if (!check()) {
                    if (flags & STANDARD_NOT_MANDATORY_VERIFY_FLAGS) {
                        // Check whether the failure was caused by a
                        // non-mandatory script verification check, such as
                        // non-standard DER encodings or non-null dummy
                        // arguments; if so, don't trigger DoS protection to
                        // avoid splitting the network between upgraded and
                        // non-upgraded nodes.
                        CScriptCheck check2(scriptPubKey, amount, tx, i,
                                flags & ~STANDARD_NOT_MANDATORY_VERIFY_FLAGS, cacheStore, &txdata);
                        if (check2())
                            return state.Invalid(false, REJECT_NONSTANDARD, strprintf("non-mandatory-script-verify-flag (%s)", ScriptErrorString(check.GetScriptError())));
                    }
                    // Failures of other flags indicate a transaction that is
                    // invalid in new blocks, e.g. a invalid P2SH. We DoS ban
                    // such nodes as they are not following the protocol. That
                    // said during an upgrade careful thought should be taken
                    // as to the correct behavior - we may want to continue
                    // peering with non-upgraded nodes even after soft-fork
                    // super-majority signaling has occurred.
                    return state.DoS(100,false, REJECT_INVALID, strprintf("mandatory-script-verify-flag-failed (%s)", ScriptErrorString(check.GetScriptError())));
                }
            }
        }
    }

    return true;
}

namespace {

bool UndoWriteToDisk(const CBlockUndo& blockundo, CDiskBlockPos& pos, const uint256& hashBlock, const CMessageHeader::MessageStartChars& messageStart)
{
    // Open history file to append
    CAutoFile fileout(OpenUndoFile(pos), SER_DISK, CLIENT_VERSION);
    if (fileout.IsNull())
        return error("%s: OpenUndoFile failed", __func__);

    // Write index header
    unsigned int nSize = GetSerializeSize(fileout, blockundo);
    fileout << FLATDATA(messageStart) << nSize;

    // Write undo data
    long fileOutPos = ftell(fileout.Get());
    if (fileOutPos < 0)
        return error("%s: ftell failed", __func__);
    pos.nPos = (unsigned int)fileOutPos;
    fileout << blockundo;

    // calculate & write checksum
    CHashWriter hasher(SER_GETHASH, PROTOCOL_VERSION);
    hasher << hashBlock;
    hasher << blockundo;
    fileout << hasher.GetHash();

    return true;
}

bool UndoReadFromDisk(CBlockUndo& blockundo, const CDiskBlockPos& pos, const uint256& hashBlock)
{
    // Open history file to read
    CAutoFile filein(OpenUndoFile(pos, true), SER_DISK, CLIENT_VERSION);
    if (filein.IsNull())
        return error("%s: OpenUndoFile failed", __func__);

    // Read block
    uint256 hashChecksum;
    CHashVerifier<CAutoFile> verifier(&filein); // We need a CHashVerifier as reserializing may lose data
    try {
        verifier << hashBlock;
        verifier >> blockundo;
        filein >> hashChecksum;
    }
    catch (const std::exception& e) {
        return error("%s: Deserialize or I/O error - %s", __func__, e.what());
    }

    // Verify checksum
    if (hashChecksum != verifier.GetHash())
        return error("%s: Checksum mismatch", __func__);

    return true;
}

/** Abort with a message */
bool AbortNode(const std::string& strMessage, const std::string& userMessage="")
{
    SetMiscWarning(strMessage);
    LogPrintf("*** %s\n", strMessage);
    uiInterface.ThreadSafeMessageBox(
        userMessage.empty() ? _("Error: A fatal internal error occurred, see debug.log for details") : userMessage,
        "", CClientUIInterface::MSG_ERROR);
    StartShutdown();
    return false;
}

bool AbortNode(CValidationState& state, const std::string& strMessage, const std::string& userMessage="")
{
    AbortNode(strMessage, userMessage);
    return state.Error(strMessage);
}

} // anon namespace

enum DisconnectResult
{
    DISCONNECT_OK,      // All good.
    DISCONNECT_UNCLEAN, // Rolled back, but UTXO set was inconsistent with block.
    DISCONNECT_FAILED   // Something else went wrong.
};

/**
 * Restore the UTXO in a Coin at a given COutPoint
 * @param undo The Coin to be restored.
 * @param view The coins view to which to apply the changes.
 * @param out The out point that corresponds to the tx input.
 * @return A DisconnectResult as an int
 */
int ApplyTxInUndo(Coin&& undo, CCoinsViewCache& view, const COutPoint& out)
{
    bool fClean = true;

    if (view.HaveCoin(out)) fClean = false; // overwriting transaction output

    if (undo.nHeight == 0) {
        // Missing undo metadata (height and coinbase). Older versions included this
        // information only in undo records for the last spend of a transactions'
        // outputs. This implies that it must be present for some other output of the same tx.
        const Coin& alternate = AccessByTxid(view, out.hash);
        if (!alternate.IsSpent()) {
            undo.nHeight = alternate.nHeight;
            undo.fCoinBase = alternate.fCoinBase;
        } else {
            return DISCONNECT_FAILED; // adding output for transaction without known metadata
        }
    }
    view.AddCoin(out, std::move(undo), undo.fCoinBase);

    return fClean ? DISCONNECT_OK : DISCONNECT_UNCLEAN;
}

/** Undo the effects of this block (with given index) on the UTXO set represented by coins.
 *  When UNCLEAN or FAILED is returned, view is left in an indeterminate state. */
static DisconnectResult DisconnectBlock(const CBlock& block, const CBlockIndex* pindex, CCoinsViewCache& view, std::set<valtype>& unexpiredNames)
{
    assert(pindex->GetBlockHash() == view.GetBestBlock());

    bool fClean = true;

    CBlockUndo blockUndo;
    CDiskBlockPos pos = pindex->GetUndoPos();
    if (pos.IsNull()) {
        error("DisconnectBlock(): no undo data available");
        return DISCONNECT_FAILED;
    }
    if (!UndoReadFromDisk(blockUndo, pos, pindex->pprev->GetBlockHash())) {
        error("DisconnectBlock(): failure reading undo data");
        return DISCONNECT_FAILED;
    }

    if (blockUndo.vtxundo.size() + 1 != block.vtx.size()) {
        error("DisconnectBlock(): block and undo data inconsistent");
        return DISCONNECT_FAILED;
    }

    /* Undo name expirations.  We use nHeight+1 here in sync with
       the call to ExpireNames, because that's the height at which a
       possible name_update could be (thus it counts for spendability
       of the name).  This is done first to match the order
       in which names are expired when connecting blocks.  */
    if (!UnexpireNames (pindex->nHeight + 1, blockUndo, view, unexpiredNames))
      fClean = false;

    // undo transactions in reverse order
    for (int i = block.vtx.size() - 1; i >= 0; i--) {
        const CTransaction &tx = *(block.vtx[i]);
        uint256 hash = tx.GetHash();

        // Check that all outputs are available and match the outputs in the block itself
        // exactly.
<<<<<<< HEAD
        {
        CCoinsModifier outs = view.ModifyCoins(hash);
        outs->ClearUnspendable();

        CCoins outsBlock(tx, pindex->nHeight);
        // The CCoins serialization does not serialize negative numbers.
        // No network rules currently depend on the version here, so an inconsistency is harmless
        // but it must be corrected before txout nversion ever influences a network rule.
        if (outsBlock.nVersion < 0)
            outs->nVersion = outsBlock.nVersion;
        if (*outs != outsBlock)
        {
            /* This may be due to a historic bug.  For them, some names
               are marked immediately as unspendable.  They fail this check
               when undoing, thus ignore them here.  */
            CChainParams::BugType type;
            if (!Params ().IsHistoricBug (tx.GetHash (), pindex->nHeight, type) || type != CChainParams::BUG_FULLY_IGNORE)
                fClean = fClean && error("DisconnectBlock(): added transaction mismatch? database corrupted");
        }

        // remove outputs
        outs->Clear();
=======
        for (size_t o = 0; o < tx.vout.size(); o++) {
            if (!tx.vout[o].scriptPubKey.IsUnspendable()) {
                COutPoint out(hash, o);
                Coin coin;
                view.SpendCoin(out, &coin);
                if (tx.vout[o] != coin.out) {
                    fClean = false; // transaction output mismatch
                }
            }
>>>>>>> e2b1b3bb
        }

        // restore inputs
        if (i > 0) { // not coinbases
            CTxUndo &txundo = blockUndo.vtxundo[i-1];
            if (txundo.vprevout.size() != tx.vin.size()) {
                error("DisconnectBlock(): transaction and undo data inconsistent");
                return DISCONNECT_FAILED;
            }
            for (unsigned int j = tx.vin.size(); j-- > 0;) {
                const COutPoint &out = tx.vin[j].prevout;
                int res = ApplyTxInUndo(std::move(txundo.vprevout[j]), view, out);
                if (res == DISCONNECT_FAILED) return DISCONNECT_FAILED;
                fClean = fClean && res != DISCONNECT_UNCLEAN;
            }
            // At this point, all of txundo.vprevout should have been moved out.
        }
    }

    // undo name operations in reverse order
    std::vector<CNameTxUndo>::const_reverse_iterator nameUndoIter;
    for (nameUndoIter = blockUndo.vnameundo.rbegin ();
         nameUndoIter != blockUndo.vnameundo.rend (); ++nameUndoIter)
      nameUndoIter->apply (view);

    // move best block pointer to prevout block
    view.SetBestBlock(pindex->pprev->GetBlockHash());

    return fClean ? DISCONNECT_OK : DISCONNECT_UNCLEAN;
}

void static FlushBlockFile(bool fFinalize = false)
{
    LOCK(cs_LastBlockFile);

    CDiskBlockPos posOld(nLastBlockFile, 0);

    FILE *fileOld = OpenBlockFile(posOld);
    if (fileOld) {
        if (fFinalize)
            TruncateFile(fileOld, vinfoBlockFile[nLastBlockFile].nSize);
        FileCommit(fileOld);
        fclose(fileOld);
    }

    fileOld = OpenUndoFile(posOld);
    if (fileOld) {
        if (fFinalize)
            TruncateFile(fileOld, vinfoBlockFile[nLastBlockFile].nUndoSize);
        FileCommit(fileOld);
        fclose(fileOld);
    }
}

bool FindUndoPos(CValidationState &state, int nFile, CDiskBlockPos &pos, unsigned int nAddSize);

static CCheckQueue<CScriptCheck> scriptcheckqueue(128);

void ThreadScriptCheck() {
    RenameThread("bitcoin-scriptch");
    scriptcheckqueue.Thread();
}

// Protected by cs_main
VersionBitsCache versionbitscache;

int32_t ComputeBlockVersion(const CBlockIndex* pindexPrev, const Consensus::Params& params)
{
    LOCK(cs_main);
    int32_t nVersion = VERSIONBITS_TOP_BITS;

    for (int i = 0; i < (int)Consensus::MAX_VERSION_BITS_DEPLOYMENTS; i++) {
        ThresholdState state = VersionBitsState(pindexPrev, params, (Consensus::DeploymentPos)i, versionbitscache);
        if (state == THRESHOLD_LOCKED_IN || state == THRESHOLD_STARTED) {
            nVersion |= VersionBitsMask(params, (Consensus::DeploymentPos)i);
        }
    }

    return nVersion;
}

/**
 * Threshold condition checker that triggers when unknown versionbits are seen on the network.
 */
class WarningBitsConditionChecker : public AbstractThresholdConditionChecker
{
private:
    int bit;

public:
    WarningBitsConditionChecker(int bitIn) : bit(bitIn) {}

    int64_t BeginTime(const Consensus::Params& params) const { return 0; }
    int64_t EndTime(const Consensus::Params& params) const { return std::numeric_limits<int64_t>::max(); }
    int Period(const Consensus::Params& params) const { return params.nMinerConfirmationWindow; }
    int Threshold(const Consensus::Params& params) const { return params.nRuleChangeActivationThreshold; }

    bool Condition(const CBlockIndex* pindex, const Consensus::Params& params) const
    {
        return ((pindex->nVersion & VERSIONBITS_TOP_MASK) == VERSIONBITS_TOP_BITS) &&
               ((pindex->nVersion >> bit) & 1) != 0 &&
               ((ComputeBlockVersion(pindex->pprev, params) >> bit) & 1) == 0;
    }
};

// Protected by cs_main
static ThresholdConditionCache warningcache[VERSIONBITS_NUM_BITS];

static int64_t nTimeCheck = 0;
static int64_t nTimeForks = 0;
static int64_t nTimeVerify = 0;
static int64_t nTimeConnect = 0;
static int64_t nTimeIndex = 0;
static int64_t nTimeCallbacks = 0;
static int64_t nTimeTotal = 0;

/** Apply the effects of this block (with given index) on the UTXO set represented by coins.
 *  Validity checks that depend on the UTXO set are also done; ConnectBlock()
 *  can fail if those validity checks fail (among other reasons). */
static bool ConnectBlock(const CBlock& block, CValidationState& state, CBlockIndex* pindex,
                  CCoinsViewCache& view,
                  std::set<valtype>& expiredNames,
                  const CChainParams& chainparams, bool fJustCheck = false)
{
    AssertLockHeld(cs_main);
    assert(pindex);
    // pindex->phashBlock can be null if called by CreateNewBlock/TestBlockValidity
    assert((pindex->phashBlock == NULL) ||
           (*pindex->phashBlock == block.GetHash()));
    int64_t nTimeStart = GetTimeMicros();

    // Check it again in case a previous version let a bad block in
    if (!CheckBlock(block, state, chainparams.GetConsensus(), !fJustCheck, !fJustCheck))
        return error("%s: Consensus::CheckBlock: %s", __func__, FormatStateMessage(state));

    // verify that the view's current state corresponds to the previous block
    uint256 hashPrevBlock = pindex->pprev == NULL ? uint256() : pindex->pprev->GetBlockHash();
    assert(hashPrevBlock == view.GetBestBlock());

    // Special case for the genesis block, skipping connection of its transactions
    // (its coinbase is unspendable)
    if (block.GetHash() == chainparams.GetConsensus().hashGenesisBlock) {
        if (!fJustCheck)
            view.SetBestBlock(pindex->GetBlockHash());
        return true;
    }

    bool fScriptChecks = true;
    if (!hashAssumeValid.IsNull()) {
        // We've been configured with the hash of a block which has been externally verified to have a valid history.
        // A suitable default value is included with the software and updated from time to time.  Because validity
        //  relative to a piece of software is an objective fact these defaults can be easily reviewed.
        // This setting doesn't force the selection of any particular chain but makes validating some faster by
        //  effectively caching the result of part of the verification.
        BlockMap::const_iterator  it = mapBlockIndex.find(hashAssumeValid);
        if (it != mapBlockIndex.end()) {
            if (it->second->GetAncestor(pindex->nHeight) == pindex &&
                pindexBestHeader->GetAncestor(pindex->nHeight) == pindex &&
                pindexBestHeader->nChainWork >= UintToArith256(chainparams.GetConsensus().nMinimumChainWork)) {
                // This block is a member of the assumed verified chain and an ancestor of the best header.
                // The equivalent time check discourages hash power from extorting the network via DOS attack
                //  into accepting an invalid block through telling users they must manually set assumevalid.
                //  Requiring a software change or burying the invalid block, regardless of the setting, makes
                //  it hard to hide the implication of the demand.  This also avoids having release candidates
                //  that are hardly doing any signature verification at all in testing without having to
                //  artificially set the default assumed verified block further back.
                // The test against nMinimumChainWork prevents the skipping when denied access to any chain at
                //  least as good as the expected chain.
                fScriptChecks = (GetBlockProofEquivalentTime(*pindexBestHeader, *pindex, *pindexBestHeader, chainparams.GetConsensus()) <= 60 * 60 * 24 * 7 * 2);
            }
        }
    }

    int64_t nTime1 = GetTimeMicros(); nTimeCheck += nTime1 - nTimeStart;
    LogPrint(BCLog::BENCH, "    - Sanity checks: %.2fms [%.2fs]\n", 0.001 * (nTime1 - nTimeStart), nTimeCheck * 0.000001);

    // Do not allow blocks that contain transactions which 'overwrite' older transactions,
    // unless those are already completely spent.
    // If such overwrites are allowed, coinbases and transactions depending upon those
    // can be duplicated to remove the ability to spend the first instance -- even after
    // being sent to another address.
    // See BIP30 and http://r6.ca/blog/20120206T005236Z.html for more information.
    // This logic is not necessary for memory pool transactions, as AcceptToMemoryPool
    // already refuses previously-known transaction ids entirely.
    // FIXME: Enable strict check after appropriate fork.
    bool fEnforceBIP30 = (!pindex->phashBlock) || // Enforce on CreateNewBlock invocations which don't have a hash.
                          !(true);

    // Once BIP34 activated it was not possible to create new duplicate coinbases and thus other than starting
    // with the 2 existing duplicate coinbase pairs, not possible to create overwriting txs.  But by the
    // time BIP34 activated, in each of the existing pairs the duplicate coinbase had overwritten the first
    // before the first had been spent.  Since those coinbases are sufficiently buried its no longer possible to create further
    // duplicate transactions descending from the known pairs either.
    // If we're on the known chain at height greater than where BIP34 activated, we can save the db accesses needed for the BIP30 check.
    CBlockIndex *pindexBIP34height = pindex->pprev->GetAncestor(chainparams.GetConsensus().BIP34Height);
    //Only continue to enforce if we're below BIP34 activation height or the block hash at that height doesn't correspond.
    fEnforceBIP30 = fEnforceBIP30 && (!pindexBIP34height || !(pindexBIP34height->GetBlockHash() == chainparams.GetConsensus().BIP34Hash));

    if (fEnforceBIP30) {
        for (const auto& tx : block.vtx) {
            for (size_t o = 0; o < tx->vout.size(); o++) {
                if (view.HaveCoin(COutPoint(tx->GetHash(), o))) {
                    return state.DoS(100, error("ConnectBlock(): tried to overwrite transaction"),
                                     REJECT_INVALID, "bad-txns-BIP30");
                }
            }
        }
    }

    // Disable strict BIP16 checks until we do a softfork for it
    // FIXME: Enable strict check in the future.
    const bool fStrictPayToScriptHash = false;

    unsigned int flags = fStrictPayToScriptHash ? SCRIPT_VERIFY_P2SH : SCRIPT_VERIFY_NONE;

    // Start enforcing the DERSIG (BIP66) rule
    if (pindex->nHeight >= chainparams.GetConsensus().BIP66Height) {
        flags |= SCRIPT_VERIFY_DERSIG;
    }

    // Start enforcing CHECKLOCKTIMEVERIFY (BIP65) rule
    if (pindex->nHeight >= chainparams.GetConsensus().BIP65Height) {
        flags |= SCRIPT_VERIFY_CHECKLOCKTIMEVERIFY;
    }

    // Start enforcing BIP68 (sequence locks) and BIP112 (CHECKSEQUENCEVERIFY) using versionbits logic.
    int nLockTimeFlags = 0;
    if (VersionBitsState(pindex->pprev, chainparams.GetConsensus(), Consensus::DEPLOYMENT_CSV, versionbitscache) == THRESHOLD_ACTIVE) {
        flags |= SCRIPT_VERIFY_CHECKSEQUENCEVERIFY;
        nLockTimeFlags |= LOCKTIME_VERIFY_SEQUENCE;
    }

    // Start enforcing WITNESS rules using versionbits logic.
    if (IsWitnessEnabled(pindex->pprev, chainparams.GetConsensus())) {
        flags |= SCRIPT_VERIFY_WITNESS;
        flags |= SCRIPT_VERIFY_NULLDUMMY;
    }

    int64_t nTime2 = GetTimeMicros(); nTimeForks += nTime2 - nTime1;
    LogPrint(BCLog::BENCH, "    - Fork checks: %.2fms [%.2fs]\n", 0.001 * (nTime2 - nTime1), nTimeForks * 0.000001);

    CBlockUndo blockundo;

    CCheckQueueControl<CScriptCheck> control(fScriptChecks && nScriptCheckThreads ? &scriptcheckqueue : NULL);

    std::vector<int> prevheights;
    CAmount nFees = 0;
    int nInputs = 0;
    int64_t nSigOpsCost = 0;
    CDiskTxPos pos(pindex->GetBlockPos(), GetSizeOfCompactSize(block.vtx.size()));
    std::vector<std::pair<uint256, CDiskTxPos> > vPos;
    vPos.reserve(block.vtx.size());
    blockundo.vtxundo.reserve(block.vtx.size() - 1);
    std::vector<PrecomputedTransactionData> txdata;
    txdata.reserve(block.vtx.size()); // Required so that pointers to individual PrecomputedTransactionData don't get invalidated
    for (unsigned int i = 0; i < block.vtx.size(); i++)
    {
        const CTransaction &tx = *(block.vtx[i]);

        nInputs += tx.vin.size();

        if (!tx.IsCoinBase())
        {
            if (!view.HaveInputs(tx))
                return state.DoS(100, error("ConnectBlock(): inputs missing/spent"),
                                 REJECT_INVALID, "bad-txns-inputs-missingorspent");

            // Check that transaction is BIP68 final
            // BIP68 lock checks (as opposed to nLockTime checks) must
            // be in ConnectBlock because they require the UTXO set
            prevheights.resize(tx.vin.size());
            for (size_t j = 0; j < tx.vin.size(); j++) {
                prevheights[j] = view.AccessCoin(tx.vin[j].prevout).nHeight;
            }

            if (!SequenceLocks(tx, nLockTimeFlags, &prevheights, *pindex)) {
                return state.DoS(100, error("%s: contains a non-BIP68-final transaction", __func__),
                                 REJECT_INVALID, "bad-txns-nonfinal");
            }
        }

        // GetTransactionSigOpCost counts 3 types of sigops:
        // * legacy (always)
        // * p2sh (when P2SH enabled in flags and excludes coinbase)
        // * witness (when witness enabled in flags and excludes coinbase)
        nSigOpsCost += GetTransactionSigOpCost(tx, view, flags);
        if (nSigOpsCost > MAX_BLOCK_SIGOPS_COST)
            return state.DoS(100, error("ConnectBlock(): too many sigops"),
                             REJECT_INVALID, "bad-blk-sigops");

        txdata.emplace_back(tx);
        if (!tx.IsCoinBase())
        {
            nFees += view.GetValueIn(tx)-tx.GetValueOut();

            std::vector<CScriptCheck> vChecks;
            bool fCacheResults = fJustCheck; /* Don't cache results if we're actually connecting blocks (still consult the cache, though) */
            if (!CheckInputs(tx, state, view, fScriptChecks, flags, fCacheResults, txdata[i], nScriptCheckThreads ? &vChecks : NULL))
                return error("ConnectBlock(): CheckInputs on %s failed with %s",
                    tx.GetHash().ToString(), FormatStateMessage(state));
            control.Add(vChecks);
        }

        CTxUndo undoDummy;
        if (i > 0) {
            blockundo.vtxundo.push_back(CTxUndo());
        }
        UpdateCoins(tx, view, i == 0 ? undoDummy : blockundo.vtxundo.back(), pindex->nHeight);
        ApplyNameTransaction(tx, pindex->nHeight, view, blockundo);

        vPos.push_back(std::make_pair(tx.GetHash(), pos));
        pos.nTxOffset += ::GetSerializeSize(tx, SER_DISK, CLIENT_VERSION);
    }
    int64_t nTime3 = GetTimeMicros(); nTimeConnect += nTime3 - nTime2;
    LogPrint(BCLog::BENCH, "      - Connect %u transactions: %.2fms (%.3fms/tx, %.3fms/txin) [%.2fs]\n", (unsigned)block.vtx.size(), 0.001 * (nTime3 - nTime2), 0.001 * (nTime3 - nTime2) / block.vtx.size(), nInputs <= 1 ? 0 : 0.001 * (nTime3 - nTime2) / (nInputs-1), nTimeConnect * 0.000001);

    CAmount blockReward = nFees + GetBlockSubsidy(pindex->nHeight, chainparams.GetConsensus());
    if (block.vtx[0]->GetValueOut() > blockReward)
        return state.DoS(100,
                         error("ConnectBlock(): coinbase pays too much (actual=%d vs limit=%d)",
                               block.vtx[0]->GetValueOut(), blockReward),
                               REJECT_INVALID, "bad-cb-amount");

    if (!control.Wait())
        return state.DoS(100, error("%s: CheckQueue failed", __func__), REJECT_INVALID, "block-validation-failed");
    int64_t nTime4 = GetTimeMicros(); nTimeVerify += nTime4 - nTime2;
    LogPrint(BCLog::BENCH, "    - Verify %u txins: %.2fms (%.3fms/txin) [%.2fs]\n", nInputs - 1, 0.001 * (nTime4 - nTime2), nInputs <= 1 ? 0 : 0.001 * (nTime4 - nTime2) / (nInputs-1), nTimeVerify * 0.000001);

    if (fJustCheck)
        return true;

    /* Remove expired names from the UTXO set.  They become permanently
       unspendable.  Note that we use nHeight+1 here because a possible
       spending transaction would be at least at that height.  This has
       to be done after checking the transactions themselves, because
       spending a name would still be valid in the current block.  */
    if (!ExpireNames(pindex->nHeight + 1, view, blockundo, expiredNames))
        return error("%s : ExpireNames failed", __func__);

    // Write undo information to disk
    if (pindex->GetUndoPos().IsNull() || !pindex->IsValid(BLOCK_VALID_SCRIPTS))
    {
        if (pindex->GetUndoPos().IsNull()) {
            CDiskBlockPos _pos;
            if (!FindUndoPos(state, pindex->nFile, _pos, ::GetSerializeSize(blockundo, SER_DISK, CLIENT_VERSION) + 40))
                return error("ConnectBlock(): FindUndoPos failed");
            if (!UndoWriteToDisk(blockundo, _pos, pindex->pprev->GetBlockHash(), chainparams.MessageStart()))
                return AbortNode(state, "Failed to write undo data");

            // update nUndoPos in block index
            pindex->nUndoPos = _pos.nPos;
            pindex->nStatus |= BLOCK_HAVE_UNDO;
        }

        pindex->RaiseValidity(BLOCK_VALID_SCRIPTS);
        setDirtyBlockIndex.insert(pindex);
    }

    if (fTxIndex)
        if (!pblocktree->WriteTxIndex(vPos))
            return AbortNode(state, "Failed to write transaction index");

    // add this block to the view's block chain
    view.SetBestBlock(pindex->GetBlockHash());

    int64_t nTime5 = GetTimeMicros(); nTimeIndex += nTime5 - nTime4;
    LogPrint(BCLog::BENCH, "    - Index writing: %.2fms [%.2fs]\n", 0.001 * (nTime5 - nTime4), nTimeIndex * 0.000001);

    int64_t nTime6 = GetTimeMicros(); nTimeCallbacks += nTime6 - nTime5;
    LogPrint(BCLog::BENCH, "    - Callbacks: %.2fms [%.2fs]\n", 0.001 * (nTime6 - nTime5), nTimeCallbacks * 0.000001);

    return true;
}

/**
 * Update the on-disk chain state.
 * The caches and indexes are flushed depending on the mode we're called with
 * if they're too large, if it's been a while since the last write,
 * or always and in all cases if we're in prune mode and are deleting files.
 */
bool static FlushStateToDisk(CValidationState &state, FlushStateMode mode, int nManualPruneHeight) {
    int64_t nMempoolUsage = mempool.DynamicMemoryUsage();
    const CChainParams& chainparams = Params();
    LOCK2(cs_main, cs_LastBlockFile);
    static int64_t nLastWrite = 0;
    static int64_t nLastFlush = 0;
    static int64_t nLastSetChain = 0;
    std::set<int> setFilesToPrune;
    bool fFlushForPrune = false;
    try {
    if (fPruneMode && (fCheckForPruning || nManualPruneHeight > 0) && !fReindex) {
        if (nManualPruneHeight > 0) {
            FindFilesToPruneManual(setFilesToPrune, nManualPruneHeight);
        } else {
            FindFilesToPrune(setFilesToPrune, chainparams.PruneAfterHeight());
            fCheckForPruning = false;
        }
        if (!setFilesToPrune.empty()) {
            fFlushForPrune = true;
            if (!fHavePruned) {
                pblocktree->WriteFlag("prunedblockfiles", true);
                fHavePruned = true;
            }
        }
    }
    int64_t nNow = GetTimeMicros();
    // Avoid writing/flushing immediately after startup.
    if (nLastWrite == 0) {
        nLastWrite = nNow;
    }
    if (nLastFlush == 0) {
        nLastFlush = nNow;
    }
    if (nLastSetChain == 0) {
        nLastSetChain = nNow;
    }
    int64_t nMempoolSizeMax = GetArg("-maxmempool", DEFAULT_MAX_MEMPOOL_SIZE) * 1000000;
    int64_t cacheSize = pcoinsTip->DynamicMemoryUsage() * DB_PEAK_USAGE_FACTOR;
    int64_t nTotalSpace = nCoinCacheUsage + std::max<int64_t>(nMempoolSizeMax - nMempoolUsage, 0);
    // The cache is large and we're within 10% and 10 MiB of the limit, but we have time now (not in the middle of a block processing).
    bool fCacheLarge = mode == FLUSH_STATE_PERIODIC && cacheSize > std::max((9 * nTotalSpace) / 10, nTotalSpace - MAX_BLOCK_COINSDB_USAGE * 1024 * 1024);
    // The cache is over the limit, we have to write now.
    bool fCacheCritical = mode == FLUSH_STATE_IF_NEEDED && cacheSize > nTotalSpace;
    // It's been a while since we wrote the block index to disk. Do this frequently, so we don't need to redownload after a crash.
    bool fPeriodicWrite = mode == FLUSH_STATE_PERIODIC && nNow > nLastWrite + (int64_t)DATABASE_WRITE_INTERVAL * 1000000;
    // It's been very long since we flushed the cache. Do this infrequently, to optimize cache usage.
    bool fPeriodicFlush = mode == FLUSH_STATE_PERIODIC && nNow > nLastFlush + (int64_t)DATABASE_FLUSH_INTERVAL * 1000000;
    // Combine all conditions that result in a full cache flush.
    bool fDoFullFlush = (mode == FLUSH_STATE_ALWAYS) || fCacheLarge || fCacheCritical || fPeriodicFlush || fFlushForPrune;
    // Write blocks and block index to disk.
    if (fDoFullFlush || fPeriodicWrite) {
        // Depend on nMinDiskSpace to ensure we can write block index
        if (!CheckDiskSpace(0))
            return state.Error("out of disk space");
        // First make sure all block and undo data is flushed to disk.
        FlushBlockFile();
        // Then update all block file information (which may refer to block and undo files).
        {
            std::vector<std::pair<int, const CBlockFileInfo*> > vFiles;
            vFiles.reserve(setDirtyFileInfo.size());
            for (std::set<int>::iterator it = setDirtyFileInfo.begin(); it != setDirtyFileInfo.end(); ) {
                vFiles.push_back(std::make_pair(*it, &vinfoBlockFile[*it]));
                setDirtyFileInfo.erase(it++);
            }
            std::vector<const CBlockIndex*> vBlocks;
            vBlocks.reserve(setDirtyBlockIndex.size());
            for (std::set<CBlockIndex*>::iterator it = setDirtyBlockIndex.begin(); it != setDirtyBlockIndex.end(); ) {
                vBlocks.push_back(*it);
                setDirtyBlockIndex.erase(it++);
            }
            if (!pblocktree->WriteBatchSync(vFiles, nLastBlockFile, vBlocks)) {
                return AbortNode(state, "Failed to write to block index database");
            }
        }
        // Finally remove any pruned files
        if (fFlushForPrune)
            UnlinkPrunedFiles(setFilesToPrune);
        nLastWrite = nNow;
    }
    // Flush best chain related state. This can only be done if the blocks / block index write was also done.
    if (fDoFullFlush) {
        // Typical Coin structures on disk are around 48 bytes in size.
        // Pushing a new one to the database can cause it to be written
        // twice (once in the log, and once in the tables). This is already
        // an overestimation, as most will delete an existing entry or
        // overwrite one. Still, use a conservative safety factor of 2.
        if (!CheckDiskSpace(48 * 2 * 2 * pcoinsTip->GetCacheSize()))
            return state.Error("out of disk space");
        // Flush the chainstate (which may refer to block index entries).
        if (!pcoinsTip->Flush())
            return AbortNode(state, "Failed to write to coin database");
        nLastFlush = nNow;
    }
    if (fDoFullFlush || ((mode == FLUSH_STATE_ALWAYS || mode == FLUSH_STATE_PERIODIC) && nNow > nLastSetChain + (int64_t)DATABASE_WRITE_INTERVAL * 1000000)) {
        // Update best block in wallet (so we can detect restored wallets).
        GetMainSignals().SetBestChain(chainActive.GetLocator());
        nLastSetChain = nNow;
    }
    } catch (const std::runtime_error& e) {
        return AbortNode(state, std::string("System error while flushing: ") + e.what());
    }
    return true;
}

void FlushStateToDisk() {
    CValidationState state;
    FlushStateToDisk(state, FLUSH_STATE_ALWAYS);
}

void PruneAndFlush() {
    CValidationState state;
    fCheckForPruning = true;
    FlushStateToDisk(state, FLUSH_STATE_NONE);
}

static void DoWarning(const std::string& strWarning)
{
    static bool fWarned = false;
    SetMiscWarning(strWarning);
    if (!fWarned) {
        AlertNotify(strWarning);
        fWarned = true;
    }
}

/** Update chainActive and related internal data structures. */
void static UpdateTip(CBlockIndex *pindexNew, const CChainParams& chainParams) {
    chainActive.SetTip(pindexNew);

    // New best block
    mempool.AddTransactionsUpdated(1);

    cvBlockChange.notify_all();

    std::vector<std::string> warningMessages;
    if (!IsInitialBlockDownload())
    {
        int nUpgraded = 0;
        const CBlockIndex* pindex = chainActive.Tip();
        for (int bit = 0; bit < VERSIONBITS_NUM_BITS; bit++) {
            WarningBitsConditionChecker checker(bit);
            ThresholdState state = checker.GetStateFor(pindex, chainParams.GetConsensus(), warningcache[bit]);
            if (state == THRESHOLD_ACTIVE || state == THRESHOLD_LOCKED_IN) {
                const std::string strWarning = strprintf(_("Warning: unknown new rules activated (versionbit %i)"), bit);
                if (state == THRESHOLD_ACTIVE) {
                    DoWarning(strWarning);
                } else {
                    warningMessages.push_back(strWarning);
                }
            }
        }
        // Check the version of the last 100 blocks to see if we need to upgrade:
        for (int i = 0; i < 100 && pindex != NULL; i++)
        {
            int32_t nExpectedVersion = ComputeBlockVersion(pindex->pprev, chainParams.GetConsensus());
            if (pindex->GetBaseVersion() > VERSIONBITS_LAST_OLD_BLOCK_VERSION && (pindex->GetBaseVersion() & ~nExpectedVersion) != 0)
                ++nUpgraded;
            pindex = pindex->pprev;
        }
        if (nUpgraded > 0)
            warningMessages.push_back(strprintf(_("%d of last 100 blocks have unexpected version"), nUpgraded));
        if (nUpgraded > 100/2)
        {
            std::string strWarning = _("Warning: Unknown block versions being mined! It's possible unknown rules are in effect");
            // notify GetWarnings(), called by Qt and the JSON-RPC code to warn the user:
            DoWarning(strWarning);
        }
    }
    LogPrintf("%s: new best=%s height=%d version=0x%08x log2_work=%.8g tx=%lu date='%s' progress=%f cache=%.1fMiB(%utxo)", __func__,
      chainActive.Tip()->GetBlockHash().ToString(), chainActive.Height(), chainActive.Tip()->nVersion,
      log(chainActive.Tip()->nChainWork.getdouble())/log(2.0), (unsigned long)chainActive.Tip()->nChainTx,
      DateTimeStrFormat("%Y-%m-%d %H:%M:%S", chainActive.Tip()->GetBlockTime()),
      GuessVerificationProgress(chainParams.TxData(), chainActive.Tip()), pcoinsTip->DynamicMemoryUsage() * (1.0 / (1<<20)), pcoinsTip->GetCacheSize());
    if (!warningMessages.empty())
        LogPrintf(" warning='%s'", boost::algorithm::join(warningMessages, ", "));
    LogPrintf("\n");

}

/** Disconnect chainActive's tip.
  * After calling, the mempool will be in an inconsistent state, with
  * transactions from disconnected blocks being added to disconnectpool.  You
  * should make the mempool consistent again by calling UpdateMempoolForReorg.
  * with cs_main held.
  *
  * If disconnectpool is NULL, then no disconnected transactions are added to
  * disconnectpool (note that the caller is responsible for mempool consistency
  * in any case).
  */
bool static DisconnectTip(CValidationState& state, const CChainParams& chainparams, DisconnectedBlockTransactions *disconnectpool)
{
    CBlockIndex *pindexDelete = chainActive.Tip();
    assert(pindexDelete);
    CheckNameDB (true);
    // Read block from disk.
    std::shared_ptr<CBlock> pblock = std::make_shared<CBlock>();
    CBlock& block = *pblock;
    if (!ReadBlockFromDisk(block, pindexDelete, chainparams.GetConsensus()))
        return AbortNode(state, "Failed to read block");
    // Apply the block atomically to the chain state.
    std::set<valtype> unexpiredNames;
    int64_t nStart = GetTimeMicros();
    {
        CCoinsViewCache view(pcoinsTip);
        if (DisconnectBlock(block, pindexDelete, view, unexpiredNames) != DISCONNECT_OK)
            return error("DisconnectTip(): DisconnectBlock %s failed", pindexDelete->GetBlockHash().ToString());
        bool flushed = view.Flush();
        assert(flushed);
    }
    LogPrint(BCLog::BENCH, "- Disconnect block: %.2fms\n", (GetTimeMicros() - nStart) * 0.001);
    // Write the chain state to disk, if necessary.
    if (!FlushStateToDisk(state, FLUSH_STATE_IF_NEEDED))
        return false;

    AssertLockHeld(cs_main);
    CNameConflictTracker nameConflicts(mempool);

    // Fix the memool for conflicts due to unexpired names.
    mempool.removeUnexpireConflicts(unexpiredNames);

    if (disconnectpool) {
        // Save transactions to re-add to mempool at end of reorg
        for (auto it = block.vtx.rbegin(); it != block.vtx.rend(); ++it) {
            disconnectpool->addTransaction(*it);
        }
        while (disconnectpool->DynamicMemoryUsage() > MAX_DISCONNECTED_TX_POOL_SIZE * 1000) {
            // Drop the earliest entry, and remove its children from the mempool.
            auto it = disconnectpool->queuedTx.get<insertion_order>().begin();
            mempool.removeRecursive(**it, MemPoolRemovalReason::REORG);
            disconnectpool->removeEntry(it);
        }
    }

    // Update chainActive and related variables.
    UpdateTip(pindexDelete->pprev, chainparams);
    CheckNameDB (true);
    // Let wallets know transactions went from 1-confirmed to
    // 0-confirmed or conflicted:
    GetMainSignals().BlockDisconnected(pblock, pindexDelete,
                                       nameConflicts.GetNameConflicts());
    return true;
}

static int64_t nTimeReadFromDisk = 0;
static int64_t nTimeConnectTotal = 0;
static int64_t nTimeFlush = 0;
static int64_t nTimeChainState = 0;
static int64_t nTimePostConnect = 0;

struct PerBlockConnectTrace {
    CBlockIndex* pindex = NULL;
    std::shared_ptr<const CBlock> pblock;
    std::shared_ptr<std::vector<CTransactionRef>> conflictedTxs;
    std::shared_ptr<std::vector<CTransactionRef>> txNameConflicts;
    PerBlockConnectTrace() : conflictedTxs(std::make_shared<std::vector<CTransactionRef>>()),
                             txNameConflicts(std::make_shared<std::vector<CTransactionRef>>()) {}
};
/**
 * Used to track blocks whose transactions were applied to the UTXO state as a
 * part of a single ActivateBestChainStep call.
 *
 * This class also tracks transactions that are removed from the mempool as
 * conflicts (per block) and can be used to pass all those transactions
 * through SyncTransaction.
 *
 * This class assumes (and asserts) that the conflicted transactions for a given
 * block are added via mempool callbacks prior to the BlockConnected() associated
 * with those transactions. If any transactions are marked conflicted, it is
 * assumed that an associated block will always be added.
 *
 * This class is single-use, once you call GetBlocksConnected() you have to throw
 * it away and make a new one.
 */
class ConnectTrace {
private:
    std::vector<PerBlockConnectTrace> blocksConnected;
    CTxMemPool &pool;

public:
    ConnectTrace(CTxMemPool &_pool) : blocksConnected(1), pool(_pool) {
        pool.NotifyEntryRemoved.connect(boost::bind(&ConnectTrace::NotifyEntryRemoved, this, _1, _2));
    }

    ~ConnectTrace() {
        pool.NotifyEntryRemoved.disconnect(boost::bind(&ConnectTrace::NotifyEntryRemoved, this, _1, _2));
    }

    void BlockConnected(CBlockIndex* pindex, std::shared_ptr<const CBlock> pblock) {
        assert(!blocksConnected.back().pindex);
        assert(pindex);
        assert(pblock);
        blocksConnected.back().pindex = pindex;
        blocksConnected.back().pblock = std::move(pblock);
        blocksConnected.emplace_back();
    }

    std::vector<PerBlockConnectTrace>& GetBlocksConnected() {
        // We always keep one extra block at the end of our list because
        // blocks are added after all the conflicted transactions have
        // been filled in. Thus, the last entry should always be an empty
        // one waiting for the transactions from the next block. We pop
        // the last entry here to make sure the list we return is sane.
        assert(!blocksConnected.back().pindex);
        assert(blocksConnected.back().conflictedTxs->empty());
        assert(blocksConnected.back().txNameConflicts->empty());
        blocksConnected.pop_back();
        return blocksConnected;
    }

    void NotifyEntryRemoved(CTransactionRef txRemoved, MemPoolRemovalReason reason) {
        assert(!blocksConnected.back().pindex);
        switch (reason) {
          case MemPoolRemovalReason::CONFLICT:
            blocksConnected.back().conflictedTxs->emplace_back(std::move(txRemoved));
            break;
          case MemPoolRemovalReason::NAME_CONFLICT:
            blocksConnected.back().txNameConflicts->emplace_back(std::move(txRemoved));
            break;
          default:
            break;
        }
    }
};

/**
 * Connect a new block to chainActive. pblock is either NULL or a pointer to a CBlock
 * corresponding to pindexNew, to bypass loading it again from disk.
 *
 * The block is added to connectTrace if connection succeeds.
 */
bool static ConnectTip(CValidationState& state, const CChainParams& chainparams, CBlockIndex* pindexNew, const std::shared_ptr<const CBlock>& pblock, ConnectTrace& connectTrace, DisconnectedBlockTransactions &disconnectpool)
{
    assert(pindexNew->pprev == chainActive.Tip());
    CheckNameDB (true);
    // Read block from disk.
    int64_t nTime1 = GetTimeMicros();
    std::shared_ptr<const CBlock> pthisBlock;
    if (!pblock) {
        std::shared_ptr<CBlock> pblockNew = std::make_shared<CBlock>();
        if (!ReadBlockFromDisk(*pblockNew, pindexNew, chainparams.GetConsensus()))
            return AbortNode(state, "Failed to read block");
        pthisBlock = pblockNew;
    } else {
        pthisBlock = pblock;
    }
    const CBlock& blockConnecting = *pthisBlock;
    // Apply the block atomically to the chain state.
    std::set<valtype> expiredNames;
    int64_t nTime2 = GetTimeMicros(); nTimeReadFromDisk += nTime2 - nTime1;
    int64_t nTime3;
    LogPrint(BCLog::BENCH, "  - Load block from disk: %.2fms [%.2fs]\n", (nTime2 - nTime1) * 0.001, nTimeReadFromDisk * 0.000001);
    {
        CCoinsViewCache view(pcoinsTip);
        bool rv = ConnectBlock(blockConnecting, state, pindexNew, view, expiredNames, chainparams);
        GetMainSignals().BlockChecked(blockConnecting, state);
        if (!rv) {
            if (state.IsInvalid())
                InvalidBlockFound(pindexNew, state);
            return error("ConnectTip(): ConnectBlock %s failed", pindexNew->GetBlockHash().ToString());
        }
        nTime3 = GetTimeMicros(); nTimeConnectTotal += nTime3 - nTime2;
        LogPrint(BCLog::BENCH, "  - Connect total: %.2fms [%.2fs]\n", (nTime3 - nTime2) * 0.001, nTimeConnectTotal * 0.000001);
        bool flushed = view.Flush();
        assert(flushed);
    }
    int64_t nTime4 = GetTimeMicros(); nTimeFlush += nTime4 - nTime3;
    LogPrint(BCLog::BENCH, "  - Flush: %.2fms [%.2fs]\n", (nTime4 - nTime3) * 0.001, nTimeFlush * 0.000001);
    // Write the chain state to disk, if necessary.
    if (!FlushStateToDisk(state, FLUSH_STATE_IF_NEEDED))
        return false;
    int64_t nTime5 = GetTimeMicros(); nTimeChainState += nTime5 - nTime4;
    LogPrint(BCLog::BENCH, "  - Writing chainstate: %.2fms [%.2fs]\n", (nTime5 - nTime4) * 0.001, nTimeChainState * 0.000001);
    // Remove conflicting transactions from the mempool.;
    mempool.removeForBlock(blockConnecting.vtx, pindexNew->nHeight);
    mempool.removeExpireConflicts(expiredNames);
    disconnectpool.removeForBlock(blockConnecting.vtx);
    // Update chainActive & related variables.
    UpdateTip(pindexNew, chainparams);
    CheckNameDB (false);

    int64_t nTime6 = GetTimeMicros(); nTimePostConnect += nTime6 - nTime5; nTimeTotal += nTime6 - nTime1;
    LogPrint(BCLog::BENCH, "  - Connect postprocess: %.2fms [%.2fs]\n", (nTime6 - nTime5) * 0.001, nTimePostConnect * 0.000001);
    LogPrint(BCLog::BENCH, "- Connect block: %.2fms [%.2fs]\n", (nTime6 - nTime1) * 0.001, nTimeTotal * 0.000001);

    connectTrace.BlockConnected(pindexNew, std::move(pthisBlock));
    return true;
}

/**
 * Return the tip of the chain with the most work in it, that isn't
 * known to be invalid (it's however far from certain to be valid).
 */
static CBlockIndex* FindMostWorkChain() {
    do {
        CBlockIndex *pindexNew = NULL;

        // Find the best candidate header.
        {
            std::set<CBlockIndex*, CBlockIndexWorkComparator>::reverse_iterator it = setBlockIndexCandidates.rbegin();
            if (it == setBlockIndexCandidates.rend())
                return NULL;
            pindexNew = *it;
        }

        // Check whether all blocks on the path between the currently active chain and the candidate are valid.
        // Just going until the active chain is an optimization, as we know all blocks in it are valid already.
        CBlockIndex *pindexTest = pindexNew;
        bool fInvalidAncestor = false;
        while (pindexTest && !chainActive.Contains(pindexTest)) {
            assert(pindexTest->nChainTx || pindexTest->nHeight == 0);

            // Pruned nodes may have entries in setBlockIndexCandidates for
            // which block files have been deleted.  Remove those as candidates
            // for the most work chain if we come across them; we can't switch
            // to a chain unless we have all the non-active-chain parent blocks.
            bool fFailedChain = pindexTest->nStatus & BLOCK_FAILED_MASK;
            bool fMissingData = !(pindexTest->nStatus & BLOCK_HAVE_DATA);
            if (fFailedChain || fMissingData) {
                // Candidate chain is not usable (either invalid or missing data)
                if (fFailedChain && (pindexBestInvalid == NULL || pindexNew->nChainWork > pindexBestInvalid->nChainWork))
                    pindexBestInvalid = pindexNew;
                CBlockIndex *pindexFailed = pindexNew;
                // Remove the entire chain from the set.
                while (pindexTest != pindexFailed) {
                    if (fFailedChain) {
                        pindexFailed->nStatus |= BLOCK_FAILED_CHILD;
                    } else if (fMissingData) {
                        // If we're missing data, then add back to mapBlocksUnlinked,
                        // so that if the block arrives in the future we can try adding
                        // to setBlockIndexCandidates again.
                        mapBlocksUnlinked.insert(std::make_pair(pindexFailed->pprev, pindexFailed));
                    }
                    setBlockIndexCandidates.erase(pindexFailed);
                    pindexFailed = pindexFailed->pprev;
                }
                setBlockIndexCandidates.erase(pindexTest);
                fInvalidAncestor = true;
                break;
            }
            pindexTest = pindexTest->pprev;
        }
        if (!fInvalidAncestor)
            return pindexNew;
    } while(true);
}

/** Delete all entries in setBlockIndexCandidates that are worse than the current tip. */
static void PruneBlockIndexCandidates() {
    // Note that we can't delete the current block itself, as we may need to return to it later in case a
    // reorganization to a better block fails.
    std::set<CBlockIndex*, CBlockIndexWorkComparator>::iterator it = setBlockIndexCandidates.begin();
    while (it != setBlockIndexCandidates.end() && setBlockIndexCandidates.value_comp()(*it, chainActive.Tip())) {
        setBlockIndexCandidates.erase(it++);
    }
    // Either the current tip or a successor of it we're working towards is left in setBlockIndexCandidates.
    assert(!setBlockIndexCandidates.empty());
}

/**
 * Try to make some progress towards making pindexMostWork the active block.
 * pblock is either NULL or a pointer to a CBlock corresponding to pindexMostWork.
 */
static bool ActivateBestChainStep(CValidationState& state, const CChainParams& chainparams, CBlockIndex* pindexMostWork, const std::shared_ptr<const CBlock>& pblock, bool& fInvalidFound, ConnectTrace& connectTrace)
{
    AssertLockHeld(cs_main);
    const CBlockIndex *pindexOldTip = chainActive.Tip();
    const CBlockIndex *pindexFork = chainActive.FindFork(pindexMostWork);

    // Disconnect active blocks which are no longer in the best chain.
    bool fBlocksDisconnected = false;
    DisconnectedBlockTransactions disconnectpool;
    while (chainActive.Tip() && chainActive.Tip() != pindexFork) {
        if (!DisconnectTip(state, chainparams, &disconnectpool)) {
            // This is likely a fatal error, but keep the mempool consistent,
            // just in case. Only remove from the mempool in this case.
            UpdateMempoolForReorg(disconnectpool, false);
            return false;
        }
        fBlocksDisconnected = true;
    }

    // Build list of new blocks to connect.
    std::vector<CBlockIndex*> vpindexToConnect;
    bool fContinue = true;
    int nHeight = pindexFork ? pindexFork->nHeight : -1;
    while (fContinue && nHeight != pindexMostWork->nHeight) {
        // Don't iterate the entire list of potential improvements toward the best tip, as we likely only need
        // a few blocks along the way.
        int nTargetHeight = std::min(nHeight + 32, pindexMostWork->nHeight);
        vpindexToConnect.clear();
        vpindexToConnect.reserve(nTargetHeight - nHeight);
        CBlockIndex *pindexIter = pindexMostWork->GetAncestor(nTargetHeight);
        while (pindexIter && pindexIter->nHeight != nHeight) {
            vpindexToConnect.push_back(pindexIter);
            pindexIter = pindexIter->pprev;
        }
        nHeight = nTargetHeight;

        // Connect new blocks.
        BOOST_REVERSE_FOREACH(CBlockIndex *pindexConnect, vpindexToConnect) {
            if (!ConnectTip(state, chainparams, pindexConnect, pindexConnect == pindexMostWork ? pblock : std::shared_ptr<const CBlock>(), connectTrace, disconnectpool)) {
                if (state.IsInvalid()) {
                    // The block violates a consensus rule.
                    if (!state.CorruptionPossible())
                        InvalidChainFound(vpindexToConnect.back());
                    state = CValidationState();
                    fInvalidFound = true;
                    fContinue = false;
                    break;
                } else {
                    // A system error occurred (disk space, database error, ...).
                    // Make the mempool consistent with the current tip, just in case
                    // any observers try to use it before shutdown.
                    UpdateMempoolForReorg(disconnectpool, false);
                    return false;
                }
            } else {
                PruneBlockIndexCandidates();
                if (!pindexOldTip || chainActive.Tip()->nChainWork > pindexOldTip->nChainWork) {
                    // We're in a better position than we were. Return temporarily to release the lock.
                    fContinue = false;
                    break;
                }
            }
        }
    }

    if (fBlocksDisconnected) {
        // If any blocks were disconnected, disconnectpool may be non empty.  Add
        // any disconnected transactions back to the mempool.
        UpdateMempoolForReorg(disconnectpool, true);
    }
    mempool.check(pcoinsTip);

    // Callbacks/notifications for a new best chain.
    if (fInvalidFound)
        CheckForkWarningConditionsOnNewFork(vpindexToConnect.back());
    else
        CheckForkWarningConditions();

    return true;
}

static void NotifyHeaderTip() {
    bool fNotify = false;
    bool fInitialBlockDownload = false;
    static CBlockIndex* pindexHeaderOld = NULL;
    CBlockIndex* pindexHeader = NULL;
    {
        LOCK(cs_main);
        pindexHeader = pindexBestHeader;

        if (pindexHeader != pindexHeaderOld) {
            fNotify = true;
            fInitialBlockDownload = IsInitialBlockDownload();
            pindexHeaderOld = pindexHeader;
        }
    }
    // Send block tip changed notifications without cs_main
    if (fNotify) {
        uiInterface.NotifyHeaderTip(fInitialBlockDownload, pindexHeader);
    }
}

/**
 * Make the best chain active, in multiple steps. The result is either failure
 * or an activated best chain. pblock is either NULL or a pointer to a block
 * that is already loaded (to avoid loading it again from disk).
 */
bool ActivateBestChain(CValidationState &state, const CChainParams& chainparams, std::shared_ptr<const CBlock> pblock) {
    // Note that while we're often called here from ProcessNewBlock, this is
    // far from a guarantee. Things in the P2P/RPC will often end up calling
    // us in the middle of ProcessNewBlock - do not assume pblock is set
    // sanely for performance or correctness!

    CBlockIndex *pindexMostWork = NULL;
    CBlockIndex *pindexNewTip = NULL;
    do {
        boost::this_thread::interruption_point();
        if (ShutdownRequested())
            break;

        const CBlockIndex *pindexFork;
        bool fInitialDownload;
        {
            LOCK(cs_main);
            ConnectTrace connectTrace(mempool); // Destructed before cs_main is unlocked

            CBlockIndex *pindexOldTip = chainActive.Tip();
            if (pindexMostWork == NULL) {
                pindexMostWork = FindMostWorkChain();
            }

            // Whether we have anything to do at all.
            if (pindexMostWork == NULL || pindexMostWork == chainActive.Tip())
                return true;

            bool fInvalidFound = false;
            std::shared_ptr<const CBlock> nullBlockPtr;
            if (!ActivateBestChainStep(state, chainparams, pindexMostWork, pblock && pblock->GetHash() == pindexMostWork->GetBlockHash() ? pblock : nullBlockPtr, fInvalidFound, connectTrace))
                return false;

            if (fInvalidFound) {
                // Wipe cache, we may need another branch now.
                pindexMostWork = NULL;
            }
            pindexNewTip = chainActive.Tip();
            pindexFork = chainActive.FindFork(pindexOldTip);
            fInitialDownload = IsInitialBlockDownload();

            for (const PerBlockConnectTrace& trace : connectTrace.GetBlocksConnected()) {
                assert(trace.pblock && trace.pindex);
                GetMainSignals().BlockConnected(trace.pblock, trace.pindex, *trace.conflictedTxs, *trace.txNameConflicts);
            }
        }
        // When we reach this point, we switched to a new tip (stored in pindexNewTip).

        // Notifications/callbacks that can run without cs_main

        // Notify external listeners about the new tip.
        GetMainSignals().UpdatedBlockTip(pindexNewTip, pindexFork, fInitialDownload);

        // Always notify the UI if a new block tip was connected
        if (pindexFork != pindexNewTip) {
            uiInterface.NotifyBlockTip(fInitialDownload, pindexNewTip);
        }
    } while (pindexNewTip != pindexMostWork);
    CheckBlockIndex(chainparams.GetConsensus());

    // Write changes periodically to disk, after relay.
    if (!FlushStateToDisk(state, FLUSH_STATE_PERIODIC)) {
        return false;
    }

    int nStopAtHeight = GetArg("-stopatheight", DEFAULT_STOPATHEIGHT);
    if (nStopAtHeight && pindexNewTip && pindexNewTip->nHeight >= nStopAtHeight) StartShutdown();

    return true;
}


bool PreciousBlock(CValidationState& state, const CChainParams& params, CBlockIndex *pindex)
{
    {
        LOCK(cs_main);
        if (pindex->nChainWork < chainActive.Tip()->nChainWork) {
            // Nothing to do, this block is not at the tip.
            return true;
        }
        if (chainActive.Tip()->nChainWork > nLastPreciousChainwork) {
            // The chain has been extended since the last call, reset the counter.
            nBlockReverseSequenceId = -1;
        }
        nLastPreciousChainwork = chainActive.Tip()->nChainWork;
        setBlockIndexCandidates.erase(pindex);
        pindex->nSequenceId = nBlockReverseSequenceId;
        if (nBlockReverseSequenceId > std::numeric_limits<int32_t>::min()) {
            // We can't keep reducing the counter if somebody really wants to
            // call preciousblock 2**31-1 times on the same set of tips...
            nBlockReverseSequenceId--;
        }
        if (pindex->IsValid(BLOCK_VALID_TRANSACTIONS) && pindex->nChainTx) {
            setBlockIndexCandidates.insert(pindex);
            PruneBlockIndexCandidates();
        }
    }

    return ActivateBestChain(state, params);
}

bool InvalidateBlock(CValidationState& state, const CChainParams& chainparams, CBlockIndex *pindex)
{
    AssertLockHeld(cs_main);

    // Mark the block itself as invalid.
    pindex->nStatus |= BLOCK_FAILED_VALID;
    setDirtyBlockIndex.insert(pindex);
    setBlockIndexCandidates.erase(pindex);

    DisconnectedBlockTransactions disconnectpool;
    while (chainActive.Contains(pindex)) {
        CBlockIndex *pindexWalk = chainActive.Tip();
        pindexWalk->nStatus |= BLOCK_FAILED_CHILD;
        setDirtyBlockIndex.insert(pindexWalk);
        setBlockIndexCandidates.erase(pindexWalk);
        // ActivateBestChain considers blocks already in chainActive
        // unconditionally valid already, so force disconnect away from it.
        if (!DisconnectTip(state, chainparams, &disconnectpool)) {
            // It's probably hopeless to try to make the mempool consistent
            // here if DisconnectTip failed, but we can try.
            UpdateMempoolForReorg(disconnectpool, false);
            return false;
        }
    }

    // DisconnectTip will add transactions to disconnectpool; try to add these
    // back to the mempool.
    UpdateMempoolForReorg(disconnectpool, true);

    // The resulting new best tip may not be in setBlockIndexCandidates anymore, so
    // add it again.
    BlockMap::iterator it = mapBlockIndex.begin();
    while (it != mapBlockIndex.end()) {
        if (it->second->IsValid(BLOCK_VALID_TRANSACTIONS) && it->second->nChainTx && !setBlockIndexCandidates.value_comp()(it->second, chainActive.Tip())) {
            setBlockIndexCandidates.insert(it->second);
        }
        it++;
    }

    InvalidChainFound(pindex);
    uiInterface.NotifyBlockTip(IsInitialBlockDownload(), pindex->pprev);
    return true;
}

bool ResetBlockFailureFlags(CBlockIndex *pindex) {
    AssertLockHeld(cs_main);

    int nHeight = pindex->nHeight;

    // Remove the invalidity flag from this block and all its descendants.
    BlockMap::iterator it = mapBlockIndex.begin();
    while (it != mapBlockIndex.end()) {
        if (!it->second->IsValid() && it->second->GetAncestor(nHeight) == pindex) {
            it->second->nStatus &= ~BLOCK_FAILED_MASK;
            setDirtyBlockIndex.insert(it->second);
            if (it->second->IsValid(BLOCK_VALID_TRANSACTIONS) && it->second->nChainTx && setBlockIndexCandidates.value_comp()(chainActive.Tip(), it->second)) {
                setBlockIndexCandidates.insert(it->second);
            }
            if (it->second == pindexBestInvalid) {
                // Reset invalid block marker if it was pointing to one of those.
                pindexBestInvalid = NULL;
            }
        }
        it++;
    }

    // Remove the invalidity flag from all ancestors too.
    while (pindex != NULL) {
        if (pindex->nStatus & BLOCK_FAILED_MASK) {
            pindex->nStatus &= ~BLOCK_FAILED_MASK;
            setDirtyBlockIndex.insert(pindex);
        }
        pindex = pindex->pprev;
    }
    return true;
}

CBlockIndex* AddToBlockIndex(const CBlockHeader& block)
{
    // Check for duplicate
    uint256 hash = block.GetHash();
    BlockMap::iterator it = mapBlockIndex.find(hash);
    if (it != mapBlockIndex.end())
        return it->second;

    // Construct new block index object
    CBlockIndex* pindexNew = new CBlockIndex(block);
    assert(pindexNew);
    // We assign the sequence id to blocks only when the full data is available,
    // to avoid miners withholding blocks but broadcasting headers, to get a
    // competitive advantage.
    pindexNew->nSequenceId = 0;
    BlockMap::iterator mi = mapBlockIndex.insert(std::make_pair(hash, pindexNew)).first;
    pindexNew->phashBlock = &((*mi).first);
    BlockMap::iterator miPrev = mapBlockIndex.find(block.hashPrevBlock);
    if (miPrev != mapBlockIndex.end())
    {
        pindexNew->pprev = (*miPrev).second;
        pindexNew->nHeight = pindexNew->pprev->nHeight + 1;
        pindexNew->BuildSkip();
    }
    pindexNew->nTimeMax = (pindexNew->pprev ? std::max(pindexNew->pprev->nTimeMax, pindexNew->nTime) : pindexNew->nTime);
    pindexNew->nChainWork = (pindexNew->pprev ? pindexNew->pprev->nChainWork : 0) + GetBlockProof(*pindexNew);
    pindexNew->RaiseValidity(BLOCK_VALID_TREE);
    if (pindexBestHeader == NULL || pindexBestHeader->nChainWork < pindexNew->nChainWork)
        pindexBestHeader = pindexNew;

    setDirtyBlockIndex.insert(pindexNew);

    return pindexNew;
}

/** Mark a block as having its data received and checked (up to BLOCK_VALID_TRANSACTIONS). */
static bool ReceivedBlockTransactions(const CBlock &block, CValidationState& state, CBlockIndex *pindexNew, const CDiskBlockPos& pos, const Consensus::Params& consensusParams)
{
    pindexNew->nTx = block.vtx.size();
    pindexNew->nChainTx = 0;
    pindexNew->nFile = pos.nFile;
    pindexNew->nDataPos = pos.nPos;
    pindexNew->nUndoPos = 0;
    pindexNew->nStatus |= BLOCK_HAVE_DATA;
    if (IsWitnessEnabled(pindexNew->pprev, consensusParams)) {
        pindexNew->nStatus |= BLOCK_OPT_WITNESS;
    }
    pindexNew->RaiseValidity(BLOCK_VALID_TRANSACTIONS);
    setDirtyBlockIndex.insert(pindexNew);

    if (pindexNew->pprev == NULL || pindexNew->pprev->nChainTx) {
        // If pindexNew is the genesis block or all parents are BLOCK_VALID_TRANSACTIONS.
        std::deque<CBlockIndex*> queue;
        queue.push_back(pindexNew);

        // Recursively process any descendant blocks that now may be eligible to be connected.
        while (!queue.empty()) {
            CBlockIndex *pindex = queue.front();
            queue.pop_front();
            pindex->nChainTx = (pindex->pprev ? pindex->pprev->nChainTx : 0) + pindex->nTx;
            {
                LOCK(cs_nBlockSequenceId);
                pindex->nSequenceId = nBlockSequenceId++;
            }
            if (chainActive.Tip() == NULL || !setBlockIndexCandidates.value_comp()(pindex, chainActive.Tip())) {
                setBlockIndexCandidates.insert(pindex);
            }
            std::pair<std::multimap<CBlockIndex*, CBlockIndex*>::iterator, std::multimap<CBlockIndex*, CBlockIndex*>::iterator> range = mapBlocksUnlinked.equal_range(pindex);
            while (range.first != range.second) {
                std::multimap<CBlockIndex*, CBlockIndex*>::iterator it = range.first;
                queue.push_back(it->second);
                range.first++;
                mapBlocksUnlinked.erase(it);
            }
        }
    } else {
        if (pindexNew->pprev && pindexNew->pprev->IsValid(BLOCK_VALID_TREE)) {
            mapBlocksUnlinked.insert(std::make_pair(pindexNew->pprev, pindexNew));
        }
    }

    return true;
}

bool FindBlockPos(CValidationState &state, CDiskBlockPos &pos, unsigned int nAddSize, unsigned int nHeight, uint64_t nTime, bool fKnown = false)
{
    LOCK(cs_LastBlockFile);

    unsigned int nFile = fKnown ? pos.nFile : nLastBlockFile;
    if (vinfoBlockFile.size() <= nFile) {
        vinfoBlockFile.resize(nFile + 1);
    }

    if (!fKnown) {
        while (vinfoBlockFile[nFile].nSize + nAddSize >= MAX_BLOCKFILE_SIZE) {
            nFile++;
            if (vinfoBlockFile.size() <= nFile) {
                vinfoBlockFile.resize(nFile + 1);
            }
        }
        pos.nFile = nFile;
        pos.nPos = vinfoBlockFile[nFile].nSize;
    }

    if ((int)nFile != nLastBlockFile) {
        if (!fKnown) {
            LogPrintf("Leaving block file %i: %s\n", nLastBlockFile, vinfoBlockFile[nLastBlockFile].ToString());
        }
        FlushBlockFile(!fKnown);
        nLastBlockFile = nFile;
    }

    vinfoBlockFile[nFile].AddBlock(nHeight, nTime);
    if (fKnown)
        vinfoBlockFile[nFile].nSize = std::max(pos.nPos + nAddSize, vinfoBlockFile[nFile].nSize);
    else
        vinfoBlockFile[nFile].nSize += nAddSize;

    if (!fKnown) {
        unsigned int nOldChunks = (pos.nPos + BLOCKFILE_CHUNK_SIZE - 1) / BLOCKFILE_CHUNK_SIZE;
        unsigned int nNewChunks = (vinfoBlockFile[nFile].nSize + BLOCKFILE_CHUNK_SIZE - 1) / BLOCKFILE_CHUNK_SIZE;
        if (nNewChunks > nOldChunks) {
            if (fPruneMode)
                fCheckForPruning = true;
            if (CheckDiskSpace(nNewChunks * BLOCKFILE_CHUNK_SIZE - pos.nPos)) {
                FILE *file = OpenBlockFile(pos);
                if (file) {
                    LogPrintf("Pre-allocating up to position 0x%x in blk%05u.dat\n", nNewChunks * BLOCKFILE_CHUNK_SIZE, pos.nFile);
                    AllocateFileRange(file, pos.nPos, nNewChunks * BLOCKFILE_CHUNK_SIZE - pos.nPos);
                    fclose(file);
                }
            }
            else
                return state.Error("out of disk space");
        }
    }

    setDirtyFileInfo.insert(nFile);
    return true;
}

bool FindUndoPos(CValidationState &state, int nFile, CDiskBlockPos &pos, unsigned int nAddSize)
{
    pos.nFile = nFile;

    LOCK(cs_LastBlockFile);

    unsigned int nNewSize;
    pos.nPos = vinfoBlockFile[nFile].nUndoSize;
    nNewSize = vinfoBlockFile[nFile].nUndoSize += nAddSize;
    setDirtyFileInfo.insert(nFile);

    unsigned int nOldChunks = (pos.nPos + UNDOFILE_CHUNK_SIZE - 1) / UNDOFILE_CHUNK_SIZE;
    unsigned int nNewChunks = (nNewSize + UNDOFILE_CHUNK_SIZE - 1) / UNDOFILE_CHUNK_SIZE;
    if (nNewChunks > nOldChunks) {
        if (fPruneMode)
            fCheckForPruning = true;
        if (CheckDiskSpace(nNewChunks * UNDOFILE_CHUNK_SIZE - pos.nPos)) {
            FILE *file = OpenUndoFile(pos);
            if (file) {
                LogPrintf("Pre-allocating up to position 0x%x in rev%05u.dat\n", nNewChunks * UNDOFILE_CHUNK_SIZE, pos.nFile);
                AllocateFileRange(file, pos.nPos, nNewChunks * UNDOFILE_CHUNK_SIZE - pos.nPos);
                fclose(file);
            }
        }
        else
            return state.Error("out of disk space");
    }

    return true;
}

/* Temporary check that blocks are compatible with BDB's 10,000 lock limit.
   This is based on Bitcoin's commit 8c222dca4f961ad13ec64d690134a40d09b20813.
   Each "object" touched in the DB may cause two locks (one read and one
   write lock).  Objects are transaction IDs and names.  Thus, count the
   total number of transaction IDs (tx themselves plus all distinct inputs).
   In addition, each Namecoin transaction could touch at most one name,
   so add them as well.  */
bool CheckDbLockLimit(const std::vector<CTransactionRef>& vtx)
{
    std::set<uint256> setTxIds;
    unsigned nNames = 0;
    for (const auto& tx : vtx)
    {
        setTxIds.insert(tx->GetHash());
        if (tx->IsNamecoin())
            ++nNames;

        for (const auto& txIn : tx->vin)
            setTxIds.insert(txIn.prevout.hash);
    }

    const unsigned nTotalIds = setTxIds.size() + nNames;
    if (nTotalIds > 4500)
        return error("%s : %u locks estimated, that is too much for BDB",
                     __func__, nTotalIds);

    //LogPrintf ("%s : need %u locks\n", __func__, nTotalIds);
    return true;
}

bool CheckBlockHeader(const CBlockHeader& block, CValidationState& state, const Consensus::Params& consensusParams, bool fCheckPOW)
{
    // Check proof of work matches claimed amount
    if (fCheckPOW && !CheckProofOfWork(block, consensusParams))
        return state.DoS(50, false, REJECT_INVALID, "high-hash", false, "proof of work failed");

    return true;
}

bool CheckBlock(const CBlock& block, CValidationState& state, const Consensus::Params& consensusParams, bool fCheckPOW, bool fCheckMerkleRoot)
{
    // These are checks that are independent of context.

    if (block.fChecked)
        return true;

    // Check that the header is valid (particularly PoW).  This is mostly
    // redundant with the call in AcceptBlockHeader.
    if (!CheckBlockHeader(block, state, consensusParams, fCheckPOW))
        return false;

    // Check the merkle root.
    if (fCheckMerkleRoot) {
        bool mutated;
        uint256 hashMerkleRoot2 = BlockMerkleRoot(block, &mutated);
        if (block.hashMerkleRoot != hashMerkleRoot2)
            return state.DoS(100, false, REJECT_INVALID, "bad-txnmrklroot", true, "hashMerkleRoot mismatch");

        // Check for merkle tree malleability (CVE-2012-2459): repeating sequences
        // of transactions in a block without affecting the merkle root of a block,
        // while still invalidating it.
        if (mutated)
            return state.DoS(100, false, REJECT_INVALID, "bad-txns-duplicate", true, "duplicate transaction");
    }

    // All potential-corruption validation must be done before we do any
    // transaction validation, as otherwise we may mark the header as invalid
    // because we receive the wrong transactions for it.
    // Note that witness malleability is checked in ContextualCheckBlock, so no
    // checks that use witness data may be performed here.

    // Size limits
    if (block.vtx.empty() || block.vtx.size() > MAX_BLOCK_BASE_SIZE || ::GetSerializeSize(block, SER_NETWORK, PROTOCOL_VERSION | SERIALIZE_TRANSACTION_NO_WITNESS) > MAX_BLOCK_BASE_SIZE)
        return state.DoS(100, false, REJECT_INVALID, "bad-blk-length", false, "size limits failed");

    // Enforce the temporary DB lock limit.
    // TODO: Remove with a hardfork in the future.
    if (!CheckDbLockLimit(block.vtx))
        return state.DoS(100, error("%s : DB lock limit failed", __func__),
                         REJECT_INVALID, "bad-db-locks");

    // First transaction must be coinbase, the rest must not be
    if (block.vtx.empty() || !block.vtx[0]->IsCoinBase())
        return state.DoS(100, false, REJECT_INVALID, "bad-cb-missing", false, "first tx is not coinbase");
    for (unsigned int i = 1; i < block.vtx.size(); i++)
        if (block.vtx[i]->IsCoinBase())
            return state.DoS(100, false, REJECT_INVALID, "bad-cb-multiple", false, "more than one coinbase");

    // Check transactions
    for (const auto& tx : block.vtx)
        if (!CheckTransaction(*tx, state, false))
            return state.Invalid(false, state.GetRejectCode(), state.GetRejectReason(),
                                 strprintf("Transaction check failed (tx hash %s) %s", tx->GetHash().ToString(), state.GetDebugMessage()));

    unsigned int nSigOps = 0;
    for (const auto& tx : block.vtx)
    {
        nSigOps += GetLegacySigOpCount(*tx);
    }
    if (nSigOps * WITNESS_SCALE_FACTOR > MAX_BLOCK_SIGOPS_COST)
        return state.DoS(100, false, REJECT_INVALID, "bad-blk-sigops", false, "out-of-bounds SigOpCount");

    if (fCheckPOW && fCheckMerkleRoot)
        block.fChecked = true;

    return true;
}

static bool CheckIndexAgainstCheckpoint(const CBlockIndex* pindexPrev, CValidationState& state, const CChainParams& chainparams, const uint256& hash)
{
    if (*pindexPrev->phashBlock == chainparams.GetConsensus().hashGenesisBlock)
        return true;

    int nHeight = pindexPrev->nHeight+1;
    // Don't accept any forks from the main chain prior to last checkpoint.
    // GetLastCheckpoint finds the last checkpoint in MapCheckpoints that's in our
    // MapBlockIndex.
    CBlockIndex* pcheckpoint = Checkpoints::GetLastCheckpoint(chainparams.Checkpoints());
    if (pcheckpoint && nHeight < pcheckpoint->nHeight)
        return state.DoS(100, error("%s: forked chain older than last checkpoint (height %d)", __func__, nHeight), REJECT_CHECKPOINT, "bad-fork-prior-to-checkpoint");

    return true;
}

bool IsWitnessEnabled(const CBlockIndex* pindexPrev, const Consensus::Params& params)
{
    LOCK(cs_main);
    return (VersionBitsState(pindexPrev, params, Consensus::DEPLOYMENT_SEGWIT, versionbitscache) == THRESHOLD_ACTIVE);
}

// Compute at which vout of the block's coinbase transaction the witness
// commitment occurs, or -1 if not found.
static int GetWitnessCommitmentIndex(const CBlock& block)
{
    int commitpos = -1;
    if (!block.vtx.empty()) {
        for (size_t o = 0; o < block.vtx[0]->vout.size(); o++) {
            if (block.vtx[0]->vout[o].scriptPubKey.size() >= 38 && block.vtx[0]->vout[o].scriptPubKey[0] == OP_RETURN && block.vtx[0]->vout[o].scriptPubKey[1] == 0x24 && block.vtx[0]->vout[o].scriptPubKey[2] == 0xaa && block.vtx[0]->vout[o].scriptPubKey[3] == 0x21 && block.vtx[0]->vout[o].scriptPubKey[4] == 0xa9 && block.vtx[0]->vout[o].scriptPubKey[5] == 0xed) {
                commitpos = o;
            }
        }
    }
    return commitpos;
}

void UpdateUncommittedBlockStructures(CBlock& block, const CBlockIndex* pindexPrev, const Consensus::Params& consensusParams)
{
    int commitpos = GetWitnessCommitmentIndex(block);
    static const std::vector<unsigned char> nonce(32, 0x00);
    if (commitpos != -1 && IsWitnessEnabled(pindexPrev, consensusParams) && !block.vtx[0]->HasWitness()) {
        CMutableTransaction tx(*block.vtx[0]);
        tx.vin[0].scriptWitness.stack.resize(1);
        tx.vin[0].scriptWitness.stack[0] = nonce;
        block.vtx[0] = MakeTransactionRef(std::move(tx));
    }
}

std::vector<unsigned char> GenerateCoinbaseCommitment(CBlock& block, const CBlockIndex* pindexPrev, const Consensus::Params& consensusParams)
{
    std::vector<unsigned char> commitment;
    int commitpos = GetWitnessCommitmentIndex(block);
    std::vector<unsigned char> ret(32, 0x00);
    if (consensusParams.vDeployments[Consensus::DEPLOYMENT_SEGWIT].nTimeout != 0) {
        if (commitpos == -1) {
            uint256 witnessroot = BlockWitnessMerkleRoot(block, NULL);
            CHash256().Write(witnessroot.begin(), 32).Write(&ret[0], 32).Finalize(witnessroot.begin());
            CTxOut out;
            out.nValue = 0;
            out.scriptPubKey.resize(38);
            out.scriptPubKey[0] = OP_RETURN;
            out.scriptPubKey[1] = 0x24;
            out.scriptPubKey[2] = 0xaa;
            out.scriptPubKey[3] = 0x21;
            out.scriptPubKey[4] = 0xa9;
            out.scriptPubKey[5] = 0xed;
            memcpy(&out.scriptPubKey[6], witnessroot.begin(), 32);
            commitment = std::vector<unsigned char>(out.scriptPubKey.begin(), out.scriptPubKey.end());
            CMutableTransaction tx(*block.vtx[0]);
            tx.vout.push_back(out);
            block.vtx[0] = MakeTransactionRef(std::move(tx));
        }
    }
    UpdateUncommittedBlockStructures(block, pindexPrev, consensusParams);
    return commitment;
}

bool ContextualCheckBlockHeader(const CBlockHeader& block, CValidationState& state, const Consensus::Params& consensusParams, const CBlockIndex* pindexPrev, int64_t nAdjustedTime)
{
    assert(pindexPrev != NULL);
    const int nHeight = pindexPrev->nHeight + 1;

    // Disallow legacy blocks after merge-mining start.
    if (!Params().GetConsensus().AllowLegacyBlocks(nHeight) && block.IsLegacy())
        return state.DoS(100, error("%s : legacy block after auxpow start",
                                    __func__),
                         REJECT_INVALID, "late-legacy-block");

    // Check proof of work
    if (block.nBits != GetNextWorkRequired(pindexPrev, &block, consensusParams))
        return state.DoS(100, false, REJECT_INVALID, "bad-diffbits", false, "incorrect proof of work");

    // Check timestamp against prev
    if (block.GetBlockTime() <= pindexPrev->GetMedianTimePast())
        return state.Invalid(false, REJECT_INVALID, "time-too-old", "block's timestamp is too early");

    // Check timestamp
    if (block.GetBlockTime() > nAdjustedTime + MAX_FUTURE_BLOCK_TIME)
        return state.Invalid(false, REJECT_INVALID, "time-too-new", "block timestamp too far in the future");

    // Reject outdated version blocks when 95% (75% on testnet) of the network has upgraded:
    // check for version 2, 3 and 4 upgrades
    if((block.GetBaseVersion() < 2 && nHeight >= consensusParams.BIP34Height) ||
       (block.GetBaseVersion() < 3 && nHeight >= consensusParams.BIP66Height) ||
       (block.GetBaseVersion() < 4 && nHeight >= consensusParams.BIP65Height))
            return state.Invalid(false, REJECT_OBSOLETE, strprintf("bad-version(0x%08x)", block.nVersion),
                                 strprintf("rejected nVersion=0x%08x block", block.nVersion));

    return true;
}

bool ContextualCheckBlock(const CBlock& block, CValidationState& state, const Consensus::Params& consensusParams, const CBlockIndex* pindexPrev)
{
    const int nHeight = pindexPrev == NULL ? 0 : pindexPrev->nHeight + 1;

    // Start enforcing BIP113 (Median Time Past) using versionbits logic.
    int nLockTimeFlags = 0;
    if (VersionBitsState(pindexPrev, consensusParams, Consensus::DEPLOYMENT_CSV, versionbitscache) == THRESHOLD_ACTIVE) {
        nLockTimeFlags |= LOCKTIME_MEDIAN_TIME_PAST;
    }

    int64_t nLockTimeCutoff = (nLockTimeFlags & LOCKTIME_MEDIAN_TIME_PAST)
                              ? pindexPrev->GetMedianTimePast()
                              : block.GetBlockTime();

    // Check that all transactions are finalized
    for (const auto& tx : block.vtx) {
        if (!IsFinalTx(*tx, nHeight, nLockTimeCutoff)) {
            return state.DoS(10, false, REJECT_INVALID, "bad-txns-nonfinal", false, "non-final transaction");
        }
    }

    // Enforce rule that the coinbase starts with serialized block height
    if (nHeight >= consensusParams.BIP34Height)
    {
        CScript expect = CScript() << nHeight;
        if (block.vtx[0]->vin[0].scriptSig.size() < expect.size() ||
            !std::equal(expect.begin(), expect.end(), block.vtx[0]->vin[0].scriptSig.begin())) {
            return state.DoS(100, false, REJECT_INVALID, "bad-cb-height", false, "block height mismatch in coinbase");
        }
    }

    // Validation for witness commitments.
    // * We compute the witness hash (which is the hash including witnesses) of all the block's transactions, except the
    //   coinbase (where 0x0000....0000 is used instead).
    // * The coinbase scriptWitness is a stack of a single 32-byte vector, containing a witness nonce (unconstrained).
    // * We build a merkle tree with all those witness hashes as leaves (similar to the hashMerkleRoot in the block header).
    // * There must be at least one output whose scriptPubKey is a single 36-byte push, the first 4 bytes of which are
    //   {0xaa, 0x21, 0xa9, 0xed}, and the following 32 bytes are SHA256^2(witness root, witness nonce). In case there are
    //   multiple, the last one is used.
    bool fHaveWitness = false;
    if (VersionBitsState(pindexPrev, consensusParams, Consensus::DEPLOYMENT_SEGWIT, versionbitscache) == THRESHOLD_ACTIVE) {
        int commitpos = GetWitnessCommitmentIndex(block);
        if (commitpos != -1) {
            bool malleated = false;
            uint256 hashWitness = BlockWitnessMerkleRoot(block, &malleated);
            // The malleation check is ignored; as the transaction tree itself
            // already does not permit it, it is impossible to trigger in the
            // witness tree.
            if (block.vtx[0]->vin[0].scriptWitness.stack.size() != 1 || block.vtx[0]->vin[0].scriptWitness.stack[0].size() != 32) {
                return state.DoS(100, false, REJECT_INVALID, "bad-witness-nonce-size", true, strprintf("%s : invalid witness nonce size", __func__));
            }
            CHash256().Write(hashWitness.begin(), 32).Write(&block.vtx[0]->vin[0].scriptWitness.stack[0][0], 32).Finalize(hashWitness.begin());
            if (memcmp(hashWitness.begin(), &block.vtx[0]->vout[commitpos].scriptPubKey[6], 32)) {
                return state.DoS(100, false, REJECT_INVALID, "bad-witness-merkle-match", true, strprintf("%s : witness merkle commitment mismatch", __func__));
            }
            fHaveWitness = true;
        }
    }

    // No witness data is allowed in blocks that don't commit to witness data, as this would otherwise leave room for spam
    if (!fHaveWitness) {
      for (const auto& tx : block.vtx) {
            if (tx->HasWitness()) {
                return state.DoS(100, false, REJECT_INVALID, "unexpected-witness", true, strprintf("%s : unexpected witness data found", __func__));
            }
        }
    }

    // After the coinbase witness nonce and commitment are verified,
    // we can check if the block weight passes (before we've checked the
    // coinbase witness, it would be possible for the weight to be too
    // large by filling up the coinbase witness, which doesn't change
    // the block hash, so we couldn't mark the block as permanently
    // failed).
    if (GetBlockWeight(block) > MAX_BLOCK_WEIGHT) {
        return state.DoS(100, false, REJECT_INVALID, "bad-blk-weight", false, strprintf("%s : weight limit failed", __func__));
    }

    return true;
}

static bool AcceptBlockHeader(const CBlockHeader& block, CValidationState& state, const CChainParams& chainparams, CBlockIndex** ppindex)
{
    AssertLockHeld(cs_main);
    // Check for duplicate
    uint256 hash = block.GetHash();
    BlockMap::iterator miSelf = mapBlockIndex.find(hash);
    CBlockIndex *pindex = NULL;
    if (hash != chainparams.GetConsensus().hashGenesisBlock) {

        if (miSelf != mapBlockIndex.end()) {
            // Block header is already known.
            pindex = miSelf->second;
            if (ppindex)
                *ppindex = pindex;
            if (pindex->nStatus & BLOCK_FAILED_MASK)
                return state.Invalid(error("%s: block %s is marked invalid", __func__, hash.ToString()), 0, "duplicate");
            return true;
        }

        if (!CheckBlockHeader(block, state, chainparams.GetConsensus()))
            return error("%s: Consensus::CheckBlockHeader: %s, %s", __func__, hash.ToString(), FormatStateMessage(state));

        // Get prev block index
        CBlockIndex* pindexPrev = NULL;
        BlockMap::iterator mi = mapBlockIndex.find(block.hashPrevBlock);
        if (mi == mapBlockIndex.end())
            return state.DoS(10, error("%s: prev block not found", __func__), 0, "prev-blk-not-found");
        pindexPrev = (*mi).second;
        if (pindexPrev->nStatus & BLOCK_FAILED_MASK)
            return state.DoS(100, error("%s: prev block invalid", __func__), REJECT_INVALID, "bad-prevblk");

        assert(pindexPrev);
        if (fCheckpointsEnabled && !CheckIndexAgainstCheckpoint(pindexPrev, state, chainparams, hash))
            return error("%s: CheckIndexAgainstCheckpoint(): %s", __func__, state.GetRejectReason().c_str());

        if (!ContextualCheckBlockHeader(block, state, chainparams.GetConsensus(), pindexPrev, GetAdjustedTime()))
            return error("%s: Consensus::ContextualCheckBlockHeader: %s, %s", __func__, hash.ToString(), FormatStateMessage(state));
    }
    if (pindex == NULL)
        pindex = AddToBlockIndex(block);

    if (ppindex)
        *ppindex = pindex;

    CheckBlockIndex(chainparams.GetConsensus());

    return true;
}

// Exposed wrapper for AcceptBlockHeader
bool ProcessNewBlockHeaders(const std::vector<CBlockHeader>& headers, CValidationState& state, const CChainParams& chainparams, const CBlockIndex** ppindex)
{
    {
        LOCK(cs_main);
        for (const CBlockHeader& header : headers) {
            CBlockIndex *pindex = NULL; // Use a temp pindex instead of ppindex to avoid a const_cast
            if (!AcceptBlockHeader(header, state, chainparams, &pindex)) {
                return false;
            }
            if (ppindex) {
                *ppindex = pindex;
            }
        }
    }
    NotifyHeaderTip();
    return true;
}

/** Store block on disk. If dbp is non-NULL, the file is known to already reside on disk */
static bool AcceptBlock(const std::shared_ptr<const CBlock>& pblock, CValidationState& state, const CChainParams& chainparams, CBlockIndex** ppindex, bool fRequested, const CDiskBlockPos* dbp, bool* fNewBlock)
{
    const CBlock& block = *pblock;

    if (fNewBlock) *fNewBlock = false;
    AssertLockHeld(cs_main);

    CBlockIndex *pindexDummy = NULL;
    CBlockIndex *&pindex = ppindex ? *ppindex : pindexDummy;

    if (!AcceptBlockHeader(block, state, chainparams, &pindex))
        return false;

    // Try to process all requested blocks that we don't have, but only
    // process an unrequested block if it's new and has enough work to
    // advance our tip, and isn't too many blocks ahead.
    bool fAlreadyHave = pindex->nStatus & BLOCK_HAVE_DATA;
    bool fHasMoreWork = (chainActive.Tip() ? pindex->nChainWork > chainActive.Tip()->nChainWork : true);
    // Blocks that are too out-of-order needlessly limit the effectiveness of
    // pruning, because pruning will not delete block files that contain any
    // blocks which are too close in height to the tip.  Apply this test
    // regardless of whether pruning is enabled; it should generally be safe to
    // not process unrequested blocks.
    bool fTooFarAhead = (pindex->nHeight > int(chainActive.Height() + MIN_BLOCKS_TO_KEEP));

    // TODO: Decouple this function from the block download logic by removing fRequested
    // This requires some new chain data structure to efficiently look up if a
    // block is in a chain leading to a candidate for best tip, despite not
    // being such a candidate itself.

    // TODO: deal better with return value and error conditions for duplicate
    // and unrequested blocks.
    if (fAlreadyHave) return true;
    if (!fRequested) {  // If we didn't ask for it:
        if (pindex->nTx != 0) return true;  // This is a previously-processed block that was pruned
        if (!fHasMoreWork) return true;     // Don't process less-work chains
        if (fTooFarAhead) return true;      // Block height is too high
    }
    if (fNewBlock) *fNewBlock = true;

    if (!CheckBlock(block, state, chainparams.GetConsensus()) ||
        !ContextualCheckBlock(block, state, chainparams.GetConsensus(), pindex->pprev)) {
        if (state.IsInvalid() && !state.CorruptionPossible()) {
            pindex->nStatus |= BLOCK_FAILED_VALID;
            setDirtyBlockIndex.insert(pindex);
        }
        return error("%s: %s", __func__, FormatStateMessage(state));
    }

    // Header is valid/has work, merkle tree and segwit merkle tree are good...RELAY NOW
    // (but if it does not build on our best tip, let the SendMessages loop relay it)
    if (!IsInitialBlockDownload() && chainActive.Tip() == pindex->pprev)
        GetMainSignals().NewPoWValidBlock(pindex, pblock);

    int nHeight = pindex->nHeight;

    // Write block to history file
    try {
        unsigned int nBlockSize = ::GetSerializeSize(block, SER_DISK, CLIENT_VERSION);
        CDiskBlockPos blockPos;
        if (dbp != NULL)
            blockPos = *dbp;
        if (!FindBlockPos(state, blockPos, nBlockSize+8, nHeight, block.GetBlockTime(), dbp != NULL))
            return error("AcceptBlock(): FindBlockPos failed");
        if (dbp == NULL)
            if (!WriteBlockToDisk(block, blockPos, chainparams.MessageStart()))
                AbortNode(state, "Failed to write block");
        if (!ReceivedBlockTransactions(block, state, pindex, blockPos, chainparams.GetConsensus()))
            return error("AcceptBlock(): ReceivedBlockTransactions failed");
    } catch (const std::runtime_error& e) {
        return AbortNode(state, std::string("System error: ") + e.what());
    }

    if (fCheckForPruning)
        FlushStateToDisk(state, FLUSH_STATE_NONE); // we just allocated more disk space for block files

    return true;
}

bool ProcessNewBlock(const CChainParams& chainparams, const std::shared_ptr<const CBlock> pblock, bool fForceProcessing, bool *fNewBlock)
{
    {
        CBlockIndex *pindex = NULL;
        if (fNewBlock) *fNewBlock = false;
        CValidationState state;
        // Ensure that CheckBlock() passes before calling AcceptBlock, as
        // belt-and-suspenders.
        bool ret = CheckBlock(*pblock, state, chainparams.GetConsensus());

        LOCK(cs_main);

        if (ret) {
            // Store to disk
            ret = AcceptBlock(pblock, state, chainparams, &pindex, fForceProcessing, NULL, fNewBlock);
        }
        CheckBlockIndex(chainparams.GetConsensus());
        if (!ret) {
            GetMainSignals().BlockChecked(*pblock, state);
            return error("%s: AcceptBlock FAILED", __func__);
        }
    }

    NotifyHeaderTip();

    CValidationState state; // Only used to report errors, not invalidity - ignore it
    if (!ActivateBestChain(state, chainparams, pblock))
        return error("%s: ActivateBestChain failed", __func__);

    return true;
}

bool TestBlockValidity(CValidationState& state, const CChainParams& chainparams, const CBlock& block, CBlockIndex* pindexPrev, bool fCheckPOW, bool fCheckMerkleRoot)
{
    AssertLockHeld(cs_main);
    assert(pindexPrev && pindexPrev == chainActive.Tip());
    if (fCheckpointsEnabled && !CheckIndexAgainstCheckpoint(pindexPrev, state, chainparams, block.GetHash()))
        return error("%s: CheckIndexAgainstCheckpoint(): %s", __func__, state.GetRejectReason().c_str());

    std::set<valtype> namesDummy;
    CCoinsViewCache viewNew(pcoinsTip);
    CBlockIndex indexDummy(block);
    indexDummy.pprev = pindexPrev;
    indexDummy.nHeight = pindexPrev->nHeight + 1;

    // NOTE: CheckBlockHeader is called by CheckBlock
    if (!ContextualCheckBlockHeader(block, state, chainparams.GetConsensus(), pindexPrev, GetAdjustedTime()))
        return error("%s: Consensus::ContextualCheckBlockHeader: %s", __func__, FormatStateMessage(state));
    if (!CheckBlock(block, state, chainparams.GetConsensus(), fCheckPOW, fCheckMerkleRoot))
        return error("%s: Consensus::CheckBlock: %s", __func__, FormatStateMessage(state));
    if (!ContextualCheckBlock(block, state, chainparams.GetConsensus(), pindexPrev))
        return error("%s: Consensus::ContextualCheckBlock: %s", __func__, FormatStateMessage(state));
    if (!ConnectBlock(block, state, &indexDummy, viewNew, namesDummy, chainparams, true))
        return false;
    assert(state.IsValid());

    return true;
}

/**
 * BLOCK PRUNING CODE
 */

/* Calculate the amount of disk space the block & undo files currently use */
uint64_t CalculateCurrentUsage()
{
    uint64_t retval = 0;
    BOOST_FOREACH(const CBlockFileInfo &file, vinfoBlockFile) {
        retval += file.nSize + file.nUndoSize;
    }
    return retval;
}

/* Prune a block file (modify associated database entries)*/
void PruneOneBlockFile(const int fileNumber)
{
    for (BlockMap::iterator it = mapBlockIndex.begin(); it != mapBlockIndex.end(); ++it) {
        CBlockIndex* pindex = it->second;
        if (pindex->nFile == fileNumber) {
            pindex->nStatus &= ~BLOCK_HAVE_DATA;
            pindex->nStatus &= ~BLOCK_HAVE_UNDO;
            pindex->nFile = 0;
            pindex->nDataPos = 0;
            pindex->nUndoPos = 0;
            setDirtyBlockIndex.insert(pindex);

            // Prune from mapBlocksUnlinked -- any block we prune would have
            // to be downloaded again in order to consider its chain, at which
            // point it would be considered as a candidate for
            // mapBlocksUnlinked or setBlockIndexCandidates.
            std::pair<std::multimap<CBlockIndex*, CBlockIndex*>::iterator, std::multimap<CBlockIndex*, CBlockIndex*>::iterator> range = mapBlocksUnlinked.equal_range(pindex->pprev);
            while (range.first != range.second) {
                std::multimap<CBlockIndex *, CBlockIndex *>::iterator _it = range.first;
                range.first++;
                if (_it->second == pindex) {
                    mapBlocksUnlinked.erase(_it);
                }
            }
        }
    }

    vinfoBlockFile[fileNumber].SetNull();
    setDirtyFileInfo.insert(fileNumber);
}


void UnlinkPrunedFiles(const std::set<int>& setFilesToPrune)
{
    for (std::set<int>::iterator it = setFilesToPrune.begin(); it != setFilesToPrune.end(); ++it) {
        CDiskBlockPos pos(*it, 0);
        fs::remove(GetBlockPosFilename(pos, "blk"));
        fs::remove(GetBlockPosFilename(pos, "rev"));
        LogPrintf("Prune: %s deleted blk/rev (%05u)\n", __func__, *it);
    }
}

/* Calculate the block/rev files to delete based on height specified by user with RPC command pruneblockchain */
void FindFilesToPruneManual(std::set<int>& setFilesToPrune, int nManualPruneHeight)
{
    assert(fPruneMode && nManualPruneHeight > 0);

    LOCK2(cs_main, cs_LastBlockFile);
    if (chainActive.Tip() == NULL)
        return;

    // last block to prune is the lesser of (user-specified height, MIN_BLOCKS_TO_KEEP from the tip)
    unsigned int nLastBlockWeCanPrune = std::min((unsigned)nManualPruneHeight, chainActive.Tip()->nHeight - MIN_BLOCKS_TO_KEEP);
    int count=0;
    for (int fileNumber = 0; fileNumber < nLastBlockFile; fileNumber++) {
        if (vinfoBlockFile[fileNumber].nSize == 0 || vinfoBlockFile[fileNumber].nHeightLast > nLastBlockWeCanPrune)
            continue;
        PruneOneBlockFile(fileNumber);
        setFilesToPrune.insert(fileNumber);
        count++;
    }
    LogPrintf("Prune (Manual): prune_height=%d removed %d blk/rev pairs\n", nLastBlockWeCanPrune, count);
}

/* This function is called from the RPC code for pruneblockchain */
void PruneBlockFilesManual(int nManualPruneHeight)
{
    CValidationState state;
    FlushStateToDisk(state, FLUSH_STATE_NONE, nManualPruneHeight);
}

/* Calculate the block/rev files that should be deleted to remain under target*/
void FindFilesToPrune(std::set<int>& setFilesToPrune, uint64_t nPruneAfterHeight)
{
    LOCK2(cs_main, cs_LastBlockFile);
    if (chainActive.Tip() == NULL || nPruneTarget == 0) {
        return;
    }
    if ((uint64_t)chainActive.Tip()->nHeight <= nPruneAfterHeight) {
        return;
    }

    unsigned int nLastBlockWeCanPrune = chainActive.Tip()->nHeight - MIN_BLOCKS_TO_KEEP;
    uint64_t nCurrentUsage = CalculateCurrentUsage();
    // We don't check to prune until after we've allocated new space for files
    // So we should leave a buffer under our target to account for another allocation
    // before the next pruning.
    uint64_t nBuffer = BLOCKFILE_CHUNK_SIZE + UNDOFILE_CHUNK_SIZE;
    uint64_t nBytesToPrune;
    int count=0;

    if (nCurrentUsage + nBuffer >= nPruneTarget) {
        for (int fileNumber = 0; fileNumber < nLastBlockFile; fileNumber++) {
            nBytesToPrune = vinfoBlockFile[fileNumber].nSize + vinfoBlockFile[fileNumber].nUndoSize;

            if (vinfoBlockFile[fileNumber].nSize == 0)
                continue;

            if (nCurrentUsage + nBuffer < nPruneTarget)  // are we below our target?
                break;

            // don't prune files that could have a block within MIN_BLOCKS_TO_KEEP of the main chain's tip but keep scanning
            if (vinfoBlockFile[fileNumber].nHeightLast > nLastBlockWeCanPrune)
                continue;

            PruneOneBlockFile(fileNumber);
            // Queue up the files for removal
            setFilesToPrune.insert(fileNumber);
            nCurrentUsage -= nBytesToPrune;
            count++;
        }
    }

    LogPrint(BCLog::PRUNE, "Prune: target=%dMiB actual=%dMiB diff=%dMiB max_prune_height=%d removed %d blk/rev pairs\n",
           nPruneTarget/1024/1024, nCurrentUsage/1024/1024,
           ((int64_t)nPruneTarget - (int64_t)nCurrentUsage)/1024/1024,
           nLastBlockWeCanPrune, count);
}

bool CheckDiskSpace(uint64_t nAdditionalBytes)
{
    uint64_t nFreeBytesAvailable = fs::space(GetDataDir()).available;

    // Check for nMinDiskSpace bytes (currently 50MB)
    if (nFreeBytesAvailable < nMinDiskSpace + nAdditionalBytes)
        return AbortNode("Disk space is low!", _("Error: Disk space is low!"));

    return true;
}

FILE* OpenDiskFile(const CDiskBlockPos &pos, const char *prefix, bool fReadOnly)
{
    if (pos.IsNull())
        return NULL;
    fs::path path = GetBlockPosFilename(pos, prefix);
    fs::create_directories(path.parent_path());
    FILE* file = fsbridge::fopen(path, "rb+");
    if (!file && !fReadOnly)
        file = fsbridge::fopen(path, "wb+");
    if (!file) {
        LogPrintf("Unable to open file %s\n", path.string());
        return NULL;
    }
    if (pos.nPos) {
        if (fseek(file, pos.nPos, SEEK_SET)) {
            LogPrintf("Unable to seek to position %u of %s\n", pos.nPos, path.string());
            fclose(file);
            return NULL;
        }
    }
    return file;
}

FILE* OpenBlockFile(const CDiskBlockPos &pos, bool fReadOnly) {
    return OpenDiskFile(pos, "blk", fReadOnly);
}

FILE* OpenUndoFile(const CDiskBlockPos &pos, bool fReadOnly) {
    return OpenDiskFile(pos, "rev", fReadOnly);
}

fs::path GetBlockPosFilename(const CDiskBlockPos &pos, const char *prefix)
{
    return GetDataDir() / "blocks" / strprintf("%s%05u.dat", prefix, pos.nFile);
}

CBlockIndex * InsertBlockIndex(uint256 hash)
{
    if (hash.IsNull())
        return NULL;

    // Return existing
    BlockMap::iterator mi = mapBlockIndex.find(hash);
    if (mi != mapBlockIndex.end())
        return (*mi).second;

    // Create new
    CBlockIndex* pindexNew = new CBlockIndex();
    if (!pindexNew)
        throw std::runtime_error(std::string(__func__) + ": new CBlockIndex failed");
    mi = mapBlockIndex.insert(std::make_pair(hash, pindexNew)).first;
    pindexNew->phashBlock = &((*mi).first);

    return pindexNew;
}

bool static LoadBlockIndexDB(const CChainParams& chainparams)
{
    if (!pblocktree->LoadBlockIndexGuts(InsertBlockIndex))
        return false;

    boost::this_thread::interruption_point();

    // Calculate nChainWork
    std::vector<std::pair<int, CBlockIndex*> > vSortedByHeight;
    vSortedByHeight.reserve(mapBlockIndex.size());
    BOOST_FOREACH(const PAIRTYPE(uint256, CBlockIndex*)& item, mapBlockIndex)
    {
        CBlockIndex* pindex = item.second;
        vSortedByHeight.push_back(std::make_pair(pindex->nHeight, pindex));
    }
    sort(vSortedByHeight.begin(), vSortedByHeight.end());
    BOOST_FOREACH(const PAIRTYPE(int, CBlockIndex*)& item, vSortedByHeight)
    {
        CBlockIndex* pindex = item.second;
        pindex->nChainWork = (pindex->pprev ? pindex->pprev->nChainWork : 0) + GetBlockProof(*pindex);
        pindex->nTimeMax = (pindex->pprev ? std::max(pindex->pprev->nTimeMax, pindex->nTime) : pindex->nTime);
        // We can link the chain of blocks for which we've received transactions at some point.
        // Pruned nodes may have deleted the block.
        if (pindex->nTx > 0) {
            if (pindex->pprev) {
                if (pindex->pprev->nChainTx) {
                    pindex->nChainTx = pindex->pprev->nChainTx + pindex->nTx;
                } else {
                    pindex->nChainTx = 0;
                    mapBlocksUnlinked.insert(std::make_pair(pindex->pprev, pindex));
                }
            } else {
                pindex->nChainTx = pindex->nTx;
            }
        }
        if (pindex->IsValid(BLOCK_VALID_TRANSACTIONS) && (pindex->nChainTx || pindex->pprev == NULL))
            setBlockIndexCandidates.insert(pindex);
        if (pindex->nStatus & BLOCK_FAILED_MASK && (!pindexBestInvalid || pindex->nChainWork > pindexBestInvalid->nChainWork))
            pindexBestInvalid = pindex;
        if (pindex->pprev)
            pindex->BuildSkip();
        if (pindex->IsValid(BLOCK_VALID_TREE) && (pindexBestHeader == NULL || CBlockIndexWorkComparator()(pindexBestHeader, pindex)))
            pindexBestHeader = pindex;
    }

    // Load block file info
    pblocktree->ReadLastBlockFile(nLastBlockFile);
    vinfoBlockFile.resize(nLastBlockFile + 1);
    LogPrintf("%s: last block file = %i\n", __func__, nLastBlockFile);
    for (int nFile = 0; nFile <= nLastBlockFile; nFile++) {
        pblocktree->ReadBlockFileInfo(nFile, vinfoBlockFile[nFile]);
    }
    LogPrintf("%s: last block file info: %s\n", __func__, vinfoBlockFile[nLastBlockFile].ToString());
    for (int nFile = nLastBlockFile + 1; true; nFile++) {
        CBlockFileInfo info;
        if (pblocktree->ReadBlockFileInfo(nFile, info)) {
            vinfoBlockFile.push_back(info);
        } else {
            break;
        }
    }

    // Check presence of blk files
    LogPrintf("Checking all blk files are present...\n");
    std::set<int> setBlkDataFiles;
    BOOST_FOREACH(const PAIRTYPE(uint256, CBlockIndex*)& item, mapBlockIndex)
    {
        CBlockIndex* pindex = item.second;
        if (pindex->nStatus & BLOCK_HAVE_DATA) {
            setBlkDataFiles.insert(pindex->nFile);
        }
    }
    for (std::set<int>::iterator it = setBlkDataFiles.begin(); it != setBlkDataFiles.end(); it++)
    {
        CDiskBlockPos pos(*it, 0);
        if (CAutoFile(OpenBlockFile(pos, true), SER_DISK, CLIENT_VERSION).IsNull()) {
            return false;
        }
    }

    // Check whether we have ever pruned block & undo files
    pblocktree->ReadFlag("prunedblockfiles", fHavePruned);
    if (fHavePruned)
        LogPrintf("LoadBlockIndexDB(): Block files have previously been pruned\n");

    // Check whether we need to continue reindexing
    bool fReindexing = false;
    pblocktree->ReadReindexing(fReindexing);
    fReindex |= fReindexing;

    // Check whether we have a transaction index
    pblocktree->ReadFlag("txindex", fTxIndex);
    LogPrintf("%s: transaction index %s\n", __func__, fTxIndex ? "enabled" : "disabled");

    // Check whether we have the name history
    pblocktree->ReadFlag("namehistory", fNameHistory);
    LogPrintf("LoadBlockIndexDB(): name history %s\n", fNameHistory ? "enabled" : "disabled");

    // Load pointer to end of best chain
    BlockMap::iterator it = mapBlockIndex.find(pcoinsTip->GetBestBlock());
    if (it == mapBlockIndex.end())
        return true;
    chainActive.SetTip(it->second);

    PruneBlockIndexCandidates();

    LogPrintf("%s: hashBestChain=%s height=%d date=%s progress=%f\n", __func__,
        chainActive.Tip()->GetBlockHash().ToString(), chainActive.Height(),
        DateTimeStrFormat("%Y-%m-%d %H:%M:%S", chainActive.Tip()->GetBlockTime()),
        GuessVerificationProgress(chainparams.TxData(), chainActive.Tip()));

    return true;
}

CVerifyDB::CVerifyDB()
{
    uiInterface.ShowProgress(_("Verifying blocks..."), 0);
}

CVerifyDB::~CVerifyDB()
{
    uiInterface.ShowProgress("", 100);
}

bool CVerifyDB::VerifyDB(const CChainParams& chainparams, CCoinsView *coinsview, int nCheckLevel, int nCheckDepth)
{
    LOCK(cs_main);
    if (chainActive.Tip() == NULL || chainActive.Tip()->pprev == NULL)
        return true;

    // Verify blocks in the best chain
    if (nCheckDepth <= 0)
        nCheckDepth = 1000000000; // suffices until the year 19000
    if (nCheckDepth > chainActive.Height())
        nCheckDepth = chainActive.Height();
    nCheckLevel = std::max(0, std::min(4, nCheckLevel));
    LogPrintf("Verifying last %i blocks at level %i\n", nCheckDepth, nCheckLevel);
    CCoinsViewCache coins(coinsview);
    std::set<valtype> dummyNames;
    CBlockIndex* pindexState = chainActive.Tip();
    CBlockIndex* pindexFailure = NULL;
    int nGoodTransactions = 0;
    CValidationState state;
    int reportDone = 0;
    LogPrintf("[0%%]...");
    for (CBlockIndex* pindex = chainActive.Tip(); pindex && pindex->pprev; pindex = pindex->pprev)
    {
        boost::this_thread::interruption_point();
        int percentageDone = std::max(1, std::min(99, (int)(((double)(chainActive.Height() - pindex->nHeight)) / (double)nCheckDepth * (nCheckLevel >= 4 ? 50 : 100))));
        if (reportDone < percentageDone/10) {
            // report every 10% step
            LogPrintf("[%d%%]...", percentageDone);
            reportDone = percentageDone/10;
        }
        uiInterface.ShowProgress(_("Verifying blocks..."), percentageDone);
        if (pindex->nHeight < chainActive.Height()-nCheckDepth)
            break;
        if (fPruneMode && !(pindex->nStatus & BLOCK_HAVE_DATA)) {
            // If pruning, only go back as far as we have data.
            LogPrintf("VerifyDB(): block verification stopping at height %d (pruning, no data)\n", pindex->nHeight);
            break;
        }
        CBlock block;
        // check level 0: read from disk
        if (!ReadBlockFromDisk(block, pindex, chainparams.GetConsensus()))
            return error("VerifyDB(): *** ReadBlockFromDisk failed at %d, hash=%s", pindex->nHeight, pindex->GetBlockHash().ToString());
        // check level 1: verify block validity
        if (nCheckLevel >= 1 && !CheckBlock(block, state, chainparams.GetConsensus()))
            return error("%s: *** found bad block at %d, hash=%s (%s)\n", __func__,
                         pindex->nHeight, pindex->GetBlockHash().ToString(), FormatStateMessage(state));
        // check level 2: verify undo validity
        if (nCheckLevel >= 2 && pindex) {
            CBlockUndo undo;
            CDiskBlockPos pos = pindex->GetUndoPos();
            if (!pos.IsNull()) {
                if (!UndoReadFromDisk(undo, pos, pindex->pprev->GetBlockHash()))
                    return error("VerifyDB(): *** found bad undo data at %d, hash=%s\n", pindex->nHeight, pindex->GetBlockHash().ToString());
            }
        }
        // check level 3: check for inconsistencies during memory-only disconnect of tip blocks
        if (nCheckLevel >= 3 && pindex == pindexState && (coins.DynamicMemoryUsage() + pcoinsTip->DynamicMemoryUsage()) <= nCoinCacheUsage) {
            DisconnectResult res = DisconnectBlock(block, pindex, coins, dummyNames);
            if (res == DISCONNECT_FAILED) {
                return error("VerifyDB(): *** irrecoverable inconsistency in block data at %d, hash=%s", pindex->nHeight, pindex->GetBlockHash().ToString());
            }
            pindexState = pindex->pprev;
            if (res == DISCONNECT_UNCLEAN) {
                nGoodTransactions = 0;
                pindexFailure = pindex;
            } else {
                nGoodTransactions += block.vtx.size();
            }
        }
        if (ShutdownRequested())
            return true;
    }
    if (pindexFailure)
        return error("VerifyDB(): *** coin database inconsistencies found (last %i blocks, %i good transactions before that)\n", chainActive.Height() - pindexFailure->nHeight + 1, nGoodTransactions);

    // check level 4: try reconnecting blocks
    if (nCheckLevel >= 4) {
        CBlockIndex *pindex = pindexState;
        while (pindex != chainActive.Tip()) {
            boost::this_thread::interruption_point();
            uiInterface.ShowProgress(_("Verifying blocks..."), std::max(1, std::min(99, 100 - (int)(((double)(chainActive.Height() - pindex->nHeight)) / (double)nCheckDepth * 50))));
            pindex = chainActive.Next(pindex);
            CBlock block;
            if (!ReadBlockFromDisk(block, pindex, chainparams.GetConsensus()))
                return error("VerifyDB(): *** ReadBlockFromDisk failed at %d, hash=%s", pindex->nHeight, pindex->GetBlockHash().ToString());
            if (!ConnectBlock(block, state, pindex, coins, dummyNames, chainparams))
                return error("VerifyDB(): *** found unconnectable block at %d, hash=%s", pindex->nHeight, pindex->GetBlockHash().ToString());
        }
    }

    LogPrintf("[DONE].\n");
    LogPrintf("No coin database inconsistencies in last %i blocks (%i transactions)\n", chainActive.Height() - pindexState->nHeight, nGoodTransactions);

    return true;
}

bool RewindBlockIndex(const CChainParams& params)
{
    LOCK(cs_main);

    int nHeight = 1;
    while (nHeight <= chainActive.Height()) {
        if (IsWitnessEnabled(chainActive[nHeight - 1], params.GetConsensus()) && !(chainActive[nHeight]->nStatus & BLOCK_OPT_WITNESS)) {
            break;
        }
        nHeight++;
    }

    // nHeight is now the height of the first insufficiently-validated block, or tipheight + 1
    CValidationState state;
    CBlockIndex* pindex = chainActive.Tip();
    while (chainActive.Height() >= nHeight) {
        if (fPruneMode && !(chainActive.Tip()->nStatus & BLOCK_HAVE_DATA)) {
            // If pruning, don't try rewinding past the HAVE_DATA point;
            // since older blocks can't be served anyway, there's
            // no need to walk further, and trying to DisconnectTip()
            // will fail (and require a needless reindex/redownload
            // of the blockchain).
            break;
        }
        if (!DisconnectTip(state, params, NULL)) {
            return error("RewindBlockIndex: unable to disconnect block at height %i", pindex->nHeight);
        }
        // Occasionally flush state to disk.
        if (!FlushStateToDisk(state, FLUSH_STATE_PERIODIC))
            return false;
    }

    // Reduce validity flag and have-data flags.
    // We do this after actual disconnecting, otherwise we'll end up writing the lack of data
    // to disk before writing the chainstate, resulting in a failure to continue if interrupted.
    for (BlockMap::iterator it = mapBlockIndex.begin(); it != mapBlockIndex.end(); it++) {
        CBlockIndex* pindexIter = it->second;

        // Note: If we encounter an insufficiently validated block that
        // is on chainActive, it must be because we are a pruning node, and
        // this block or some successor doesn't HAVE_DATA, so we were unable to
        // rewind all the way.  Blocks remaining on chainActive at this point
        // must not have their validity reduced.
        if (IsWitnessEnabled(pindexIter->pprev, params.GetConsensus()) && !(pindexIter->nStatus & BLOCK_OPT_WITNESS) && !chainActive.Contains(pindexIter)) {
            // Reduce validity
            pindexIter->nStatus = std::min<unsigned int>(pindexIter->nStatus & BLOCK_VALID_MASK, BLOCK_VALID_TREE) | (pindexIter->nStatus & ~BLOCK_VALID_MASK);
            // Remove have-data flags.
            pindexIter->nStatus &= ~(BLOCK_HAVE_DATA | BLOCK_HAVE_UNDO);
            // Remove storage location.
            pindexIter->nFile = 0;
            pindexIter->nDataPos = 0;
            pindexIter->nUndoPos = 0;
            // Remove various other things
            pindexIter->nTx = 0;
            pindexIter->nChainTx = 0;
            pindexIter->nSequenceId = 0;
            // Make sure it gets written.
            setDirtyBlockIndex.insert(pindexIter);
            // Update indexes
            setBlockIndexCandidates.erase(pindexIter);
            std::pair<std::multimap<CBlockIndex*, CBlockIndex*>::iterator, std::multimap<CBlockIndex*, CBlockIndex*>::iterator> ret = mapBlocksUnlinked.equal_range(pindexIter->pprev);
            while (ret.first != ret.second) {
                if (ret.first->second == pindexIter) {
                    mapBlocksUnlinked.erase(ret.first++);
                } else {
                    ++ret.first;
                }
            }
        } else if (pindexIter->IsValid(BLOCK_VALID_TRANSACTIONS) && pindexIter->nChainTx) {
            setBlockIndexCandidates.insert(pindexIter);
        }
    }

    PruneBlockIndexCandidates();

    CheckBlockIndex(params.GetConsensus());

    if (!FlushStateToDisk(state, FLUSH_STATE_ALWAYS)) {
        return false;
    }

    return true;
}

// May NOT be used after any connections are up as much
// of the peer-processing logic assumes a consistent
// block index state
void UnloadBlockIndex()
{
    LOCK(cs_main);
    setBlockIndexCandidates.clear();
    chainActive.SetTip(NULL);
    pindexBestInvalid = NULL;
    pindexBestHeader = NULL;
    mempool.clear();
    mapBlocksUnlinked.clear();
    vinfoBlockFile.clear();
    nLastBlockFile = 0;
    nBlockSequenceId = 1;
    setDirtyBlockIndex.clear();
    setDirtyFileInfo.clear();
    versionbitscache.Clear();
    for (int b = 0; b < VERSIONBITS_NUM_BITS; b++) {
        warningcache[b].clear();
    }

    BOOST_FOREACH(BlockMap::value_type& entry, mapBlockIndex) {
        delete entry.second;
    }
    mapBlockIndex.clear();
    fHavePruned = false;
}

bool LoadBlockIndex(const CChainParams& chainparams)
{
    // Load block index from databases
    if (!fReindex && !LoadBlockIndexDB(chainparams))
        return false;
    return true;
}

bool InitBlockIndex(const CChainParams& chainparams)
{
    LOCK(cs_main);

    // Check whether we're already initialized
    if (chainActive.Genesis() != NULL)
        return true;

    // Use the provided setting for -txindex in the new database
    fTxIndex = GetBoolArg("-txindex", DEFAULT_TXINDEX);
    pblocktree->WriteFlag("txindex", fTxIndex);
    fNameHistory = GetBoolArg("-namehistory", false);
    pblocktree->WriteFlag("namehistory", fNameHistory);
    LogPrintf("Initializing databases...\n");

    // Only add the genesis block if not reindexing (in which case we reuse the one already on disk)
    if (!fReindex) {
        try {
            CBlock &block = const_cast<CBlock&>(chainparams.GenesisBlock());
            // Start new block file
            unsigned int nBlockSize = ::GetSerializeSize(block, SER_DISK, CLIENT_VERSION);
            CDiskBlockPos blockPos;
            CValidationState state;
            if (!FindBlockPos(state, blockPos, nBlockSize+8, 0, block.GetBlockTime()))
                return error("LoadBlockIndex(): FindBlockPos failed");
            if (!WriteBlockToDisk(block, blockPos, chainparams.MessageStart()))
                return error("LoadBlockIndex(): writing genesis block to disk failed");
            CBlockIndex *pindex = AddToBlockIndex(block);
            if (!ReceivedBlockTransactions(block, state, pindex, blockPos, chainparams.GetConsensus()))
                return error("LoadBlockIndex(): genesis block not accepted");
            // Force a chainstate write so that when we VerifyDB in a moment, it doesn't check stale data
            return FlushStateToDisk(state, FLUSH_STATE_ALWAYS);
        } catch (const std::runtime_error& e) {
            return error("LoadBlockIndex(): failed to initialize block database: %s", e.what());
        }
    }

    return true;
}

bool LoadExternalBlockFile(const CChainParams& chainparams, FILE* fileIn, CDiskBlockPos *dbp)
{
    // Map of disk positions for blocks with unknown parent (only used for reindex)
    static std::multimap<uint256, CDiskBlockPos> mapBlocksUnknownParent;
    int64_t nStart = GetTimeMillis();

    int nLoaded = 0;
    try {
        // This takes over fileIn and calls fclose() on it in the CBufferedFile destructor
        CBufferedFile blkdat(fileIn, 2*MAX_BLOCK_SERIALIZED_SIZE, MAX_BLOCK_SERIALIZED_SIZE+8, SER_DISK, CLIENT_VERSION);
        uint64_t nRewind = blkdat.GetPos();
        while (!blkdat.eof()) {
            boost::this_thread::interruption_point();

            blkdat.SetPos(nRewind);
            nRewind++; // start one byte further next time, in case of failure
            blkdat.SetLimit(); // remove former limit
            unsigned int nSize = 0;
            try {
                // locate a header
                unsigned char buf[CMessageHeader::MESSAGE_START_SIZE];
                blkdat.FindByte(chainparams.MessageStart()[0]);
                nRewind = blkdat.GetPos()+1;
                blkdat >> FLATDATA(buf);
                if (memcmp(buf, chainparams.MessageStart(), CMessageHeader::MESSAGE_START_SIZE))
                    continue;
                // read size
                blkdat >> nSize;
                if (nSize < 80 || nSize > MAX_BLOCK_SERIALIZED_SIZE)
                    continue;
            } catch (const std::exception&) {
                // no valid block header found; don't complain
                break;
            }
            try {
                // read block
                uint64_t nBlockPos = blkdat.GetPos();
                if (dbp)
                    dbp->nPos = nBlockPos;
                blkdat.SetLimit(nBlockPos + nSize);
                blkdat.SetPos(nBlockPos);
                std::shared_ptr<CBlock> pblock = std::make_shared<CBlock>();
                CBlock& block = *pblock;
                blkdat >> block;
                nRewind = blkdat.GetPos();

                // detect out of order blocks, and store them for later
                uint256 hash = block.GetHash();
                if (hash != chainparams.GetConsensus().hashGenesisBlock && mapBlockIndex.find(block.hashPrevBlock) == mapBlockIndex.end()) {
                    LogPrint(BCLog::REINDEX, "%s: Out of order block %s, parent %s not known\n", __func__, hash.ToString(),
                            block.hashPrevBlock.ToString());
                    if (dbp)
                        mapBlocksUnknownParent.insert(std::make_pair(block.hashPrevBlock, *dbp));
                    continue;
                }

                // process in case the block isn't known yet
                if (mapBlockIndex.count(hash) == 0 || (mapBlockIndex[hash]->nStatus & BLOCK_HAVE_DATA) == 0) {
                    LOCK(cs_main);
                    CValidationState state;
                    if (AcceptBlock(pblock, state, chainparams, NULL, true, dbp, NULL))
                        nLoaded++;
                    if (state.IsError())
                        break;
                } else if (hash != chainparams.GetConsensus().hashGenesisBlock && mapBlockIndex[hash]->nHeight % 1000 == 0) {
                    LogPrint(BCLog::REINDEX, "Block Import: already had block %s at height %d\n", hash.ToString(), mapBlockIndex[hash]->nHeight);
                }

                // Activate the genesis block so normal node progress can continue
                if (hash == chainparams.GetConsensus().hashGenesisBlock) {
                    CValidationState state;
                    if (!ActivateBestChain(state, chainparams)) {
                        break;
                    }
                }

                NotifyHeaderTip();

                // Recursively process earlier encountered successors of this block
                std::deque<uint256> queue;
                queue.push_back(hash);
                while (!queue.empty()) {
                    uint256 head = queue.front();
                    queue.pop_front();
                    std::pair<std::multimap<uint256, CDiskBlockPos>::iterator, std::multimap<uint256, CDiskBlockPos>::iterator> range = mapBlocksUnknownParent.equal_range(head);
                    while (range.first != range.second) {
                        std::multimap<uint256, CDiskBlockPos>::iterator it = range.first;
                        std::shared_ptr<CBlock> pblockrecursive = std::make_shared<CBlock>();
                        if (ReadBlockFromDisk(*pblockrecursive, it->second, chainparams.GetConsensus()))
                        {
                            LogPrint(BCLog::REINDEX, "%s: Processing out of order child %s of %s\n", __func__, pblockrecursive->GetHash().ToString(),
                                    head.ToString());
                            LOCK(cs_main);
                            CValidationState dummy;
                            if (AcceptBlock(pblockrecursive, dummy, chainparams, NULL, true, &it->second, NULL))
                            {
                                nLoaded++;
                                queue.push_back(pblockrecursive->GetHash());
                            }
                        }
                        range.first++;
                        mapBlocksUnknownParent.erase(it);
                        NotifyHeaderTip();
                    }
                }
            } catch (const std::exception& e) {
                LogPrintf("%s: Deserialize or I/O error - %s\n", __func__, e.what());
            }
        }
    } catch (const std::runtime_error& e) {
        AbortNode(std::string("System error: ") + e.what());
    }
    if (nLoaded > 0)
        LogPrintf("Loaded %i blocks from external file in %dms\n", nLoaded, GetTimeMillis() - nStart);
    return nLoaded > 0;
}

void static CheckBlockIndex(const Consensus::Params& consensusParams)
{
    if (!fCheckBlockIndex) {
        return;
    }

    LOCK(cs_main);

    // During a reindex, we read the genesis block and call CheckBlockIndex before ActivateBestChain,
    // so we have the genesis block in mapBlockIndex but no active chain.  (A few of the tests when
    // iterating the block tree require that chainActive has been initialized.)
    if (chainActive.Height() < 0) {
        assert(mapBlockIndex.size() <= 1);
        return;
    }

    // Build forward-pointing map of the entire block tree.
    std::multimap<CBlockIndex*,CBlockIndex*> forward;
    for (BlockMap::iterator it = mapBlockIndex.begin(); it != mapBlockIndex.end(); it++) {
        forward.insert(std::make_pair(it->second->pprev, it->second));
    }

    assert(forward.size() == mapBlockIndex.size());

    std::pair<std::multimap<CBlockIndex*,CBlockIndex*>::iterator,std::multimap<CBlockIndex*,CBlockIndex*>::iterator> rangeGenesis = forward.equal_range(NULL);
    CBlockIndex *pindex = rangeGenesis.first->second;
    rangeGenesis.first++;
    assert(rangeGenesis.first == rangeGenesis.second); // There is only one index entry with parent NULL.

    // Iterate over the entire block tree, using depth-first search.
    // Along the way, remember whether there are blocks on the path from genesis
    // block being explored which are the first to have certain properties.
    size_t nNodes = 0;
    int nHeight = 0;
    CBlockIndex* pindexFirstInvalid = NULL; // Oldest ancestor of pindex which is invalid.
    CBlockIndex* pindexFirstMissing = NULL; // Oldest ancestor of pindex which does not have BLOCK_HAVE_DATA.
    CBlockIndex* pindexFirstNeverProcessed = NULL; // Oldest ancestor of pindex for which nTx == 0.
    CBlockIndex* pindexFirstNotTreeValid = NULL; // Oldest ancestor of pindex which does not have BLOCK_VALID_TREE (regardless of being valid or not).
    CBlockIndex* pindexFirstNotTransactionsValid = NULL; // Oldest ancestor of pindex which does not have BLOCK_VALID_TRANSACTIONS (regardless of being valid or not).
    CBlockIndex* pindexFirstNotChainValid = NULL; // Oldest ancestor of pindex which does not have BLOCK_VALID_CHAIN (regardless of being valid or not).
    CBlockIndex* pindexFirstNotScriptsValid = NULL; // Oldest ancestor of pindex which does not have BLOCK_VALID_SCRIPTS (regardless of being valid or not).
    while (pindex != NULL) {
        nNodes++;
        if (pindexFirstInvalid == NULL && pindex->nStatus & BLOCK_FAILED_VALID) pindexFirstInvalid = pindex;
        if (pindexFirstMissing == NULL && !(pindex->nStatus & BLOCK_HAVE_DATA)) pindexFirstMissing = pindex;
        if (pindexFirstNeverProcessed == NULL && pindex->nTx == 0) pindexFirstNeverProcessed = pindex;
        if (pindex->pprev != NULL && pindexFirstNotTreeValid == NULL && (pindex->nStatus & BLOCK_VALID_MASK) < BLOCK_VALID_TREE) pindexFirstNotTreeValid = pindex;
        if (pindex->pprev != NULL && pindexFirstNotTransactionsValid == NULL && (pindex->nStatus & BLOCK_VALID_MASK) < BLOCK_VALID_TRANSACTIONS) pindexFirstNotTransactionsValid = pindex;
        if (pindex->pprev != NULL && pindexFirstNotChainValid == NULL && (pindex->nStatus & BLOCK_VALID_MASK) < BLOCK_VALID_CHAIN) pindexFirstNotChainValid = pindex;
        if (pindex->pprev != NULL && pindexFirstNotScriptsValid == NULL && (pindex->nStatus & BLOCK_VALID_MASK) < BLOCK_VALID_SCRIPTS) pindexFirstNotScriptsValid = pindex;

        // Begin: actual consistency checks.
        if (pindex->pprev == NULL) {
            // Genesis block checks.
            assert(pindex->GetBlockHash() == consensusParams.hashGenesisBlock); // Genesis block's hash must match.
            assert(pindex == chainActive.Genesis()); // The current active chain's genesis block must be this block.
        }
        if (pindex->nChainTx == 0) assert(pindex->nSequenceId <= 0);  // nSequenceId can't be set positive for blocks that aren't linked (negative is used for preciousblock)
        // VALID_TRANSACTIONS is equivalent to nTx > 0 for all nodes (whether or not pruning has occurred).
        // HAVE_DATA is only equivalent to nTx > 0 (or VALID_TRANSACTIONS) if no pruning has occurred.
        if (!fHavePruned) {
            // If we've never pruned, then HAVE_DATA should be equivalent to nTx > 0
            assert(!(pindex->nStatus & BLOCK_HAVE_DATA) == (pindex->nTx == 0));
            assert(pindexFirstMissing == pindexFirstNeverProcessed);
        } else {
            // If we have pruned, then we can only say that HAVE_DATA implies nTx > 0
            if (pindex->nStatus & BLOCK_HAVE_DATA) assert(pindex->nTx > 0);
        }
        if (pindex->nStatus & BLOCK_HAVE_UNDO) assert(pindex->nStatus & BLOCK_HAVE_DATA);
        assert(((pindex->nStatus & BLOCK_VALID_MASK) >= BLOCK_VALID_TRANSACTIONS) == (pindex->nTx > 0)); // This is pruning-independent.
        // All parents having had data (at some point) is equivalent to all parents being VALID_TRANSACTIONS, which is equivalent to nChainTx being set.
        assert((pindexFirstNeverProcessed != NULL) == (pindex->nChainTx == 0)); // nChainTx != 0 is used to signal that all parent blocks have been processed (but may have been pruned).
        assert((pindexFirstNotTransactionsValid != NULL) == (pindex->nChainTx == 0));
        assert(pindex->nHeight == nHeight); // nHeight must be consistent.
        assert(pindex->pprev == NULL || pindex->nChainWork >= pindex->pprev->nChainWork); // For every block except the genesis block, the chainwork must be larger than the parent's.
        assert(nHeight < 2 || (pindex->pskip && (pindex->pskip->nHeight < nHeight))); // The pskip pointer must point back for all but the first 2 blocks.
        assert(pindexFirstNotTreeValid == NULL); // All mapBlockIndex entries must at least be TREE valid
        if ((pindex->nStatus & BLOCK_VALID_MASK) >= BLOCK_VALID_TREE) assert(pindexFirstNotTreeValid == NULL); // TREE valid implies all parents are TREE valid
        if ((pindex->nStatus & BLOCK_VALID_MASK) >= BLOCK_VALID_CHAIN) assert(pindexFirstNotChainValid == NULL); // CHAIN valid implies all parents are CHAIN valid
        if ((pindex->nStatus & BLOCK_VALID_MASK) >= BLOCK_VALID_SCRIPTS) assert(pindexFirstNotScriptsValid == NULL); // SCRIPTS valid implies all parents are SCRIPTS valid
        if (pindexFirstInvalid == NULL) {
            // Checks for not-invalid blocks.
            assert((pindex->nStatus & BLOCK_FAILED_MASK) == 0); // The failed mask cannot be set for blocks without invalid parents.
        }
        if (!CBlockIndexWorkComparator()(pindex, chainActive.Tip()) && pindexFirstNeverProcessed == NULL) {
            if (pindexFirstInvalid == NULL) {
                // If this block sorts at least as good as the current tip and
                // is valid and we have all data for its parents, it must be in
                // setBlockIndexCandidates.  chainActive.Tip() must also be there
                // even if some data has been pruned.
                if (pindexFirstMissing == NULL || pindex == chainActive.Tip()) {
                    assert(setBlockIndexCandidates.count(pindex));
                }
                // If some parent is missing, then it could be that this block was in
                // setBlockIndexCandidates but had to be removed because of the missing data.
                // In this case it must be in mapBlocksUnlinked -- see test below.
            }
        } else { // If this block sorts worse than the current tip or some ancestor's block has never been seen, it cannot be in setBlockIndexCandidates.
            assert(setBlockIndexCandidates.count(pindex) == 0);
        }
        // Check whether this block is in mapBlocksUnlinked.
        std::pair<std::multimap<CBlockIndex*,CBlockIndex*>::iterator,std::multimap<CBlockIndex*,CBlockIndex*>::iterator> rangeUnlinked = mapBlocksUnlinked.equal_range(pindex->pprev);
        bool foundInUnlinked = false;
        while (rangeUnlinked.first != rangeUnlinked.second) {
            assert(rangeUnlinked.first->first == pindex->pprev);
            if (rangeUnlinked.first->second == pindex) {
                foundInUnlinked = true;
                break;
            }
            rangeUnlinked.first++;
        }
        if (pindex->pprev && (pindex->nStatus & BLOCK_HAVE_DATA) && pindexFirstNeverProcessed != NULL && pindexFirstInvalid == NULL) {
            // If this block has block data available, some parent was never received, and has no invalid parents, it must be in mapBlocksUnlinked.
            assert(foundInUnlinked);
        }
        if (!(pindex->nStatus & BLOCK_HAVE_DATA)) assert(!foundInUnlinked); // Can't be in mapBlocksUnlinked if we don't HAVE_DATA
        if (pindexFirstMissing == NULL) assert(!foundInUnlinked); // We aren't missing data for any parent -- cannot be in mapBlocksUnlinked.
        if (pindex->pprev && (pindex->nStatus & BLOCK_HAVE_DATA) && pindexFirstNeverProcessed == NULL && pindexFirstMissing != NULL) {
            // We HAVE_DATA for this block, have received data for all parents at some point, but we're currently missing data for some parent.
            assert(fHavePruned); // We must have pruned.
            // This block may have entered mapBlocksUnlinked if:
            //  - it has a descendant that at some point had more work than the
            //    tip, and
            //  - we tried switching to that descendant but were missing
            //    data for some intermediate block between chainActive and the
            //    tip.
            // So if this block is itself better than chainActive.Tip() and it wasn't in
            // setBlockIndexCandidates, then it must be in mapBlocksUnlinked.
            if (!CBlockIndexWorkComparator()(pindex, chainActive.Tip()) && setBlockIndexCandidates.count(pindex) == 0) {
                if (pindexFirstInvalid == NULL) {
                    assert(foundInUnlinked);
                }
            }
        }
        // assert(pindex->GetBlockHash() == pindex->GetBlockHeader().GetHash()); // Perhaps too slow
        // End: actual consistency checks.

        // Try descending into the first subnode.
        std::pair<std::multimap<CBlockIndex*,CBlockIndex*>::iterator,std::multimap<CBlockIndex*,CBlockIndex*>::iterator> range = forward.equal_range(pindex);
        if (range.first != range.second) {
            // A subnode was found.
            pindex = range.first->second;
            nHeight++;
            continue;
        }
        // This is a leaf node.
        // Move upwards until we reach a node of which we have not yet visited the last child.
        while (pindex) {
            // We are going to either move to a parent or a sibling of pindex.
            // If pindex was the first with a certain property, unset the corresponding variable.
            if (pindex == pindexFirstInvalid) pindexFirstInvalid = NULL;
            if (pindex == pindexFirstMissing) pindexFirstMissing = NULL;
            if (pindex == pindexFirstNeverProcessed) pindexFirstNeverProcessed = NULL;
            if (pindex == pindexFirstNotTreeValid) pindexFirstNotTreeValid = NULL;
            if (pindex == pindexFirstNotTransactionsValid) pindexFirstNotTransactionsValid = NULL;
            if (pindex == pindexFirstNotChainValid) pindexFirstNotChainValid = NULL;
            if (pindex == pindexFirstNotScriptsValid) pindexFirstNotScriptsValid = NULL;
            // Find our parent.
            CBlockIndex* pindexPar = pindex->pprev;
            // Find which child we just visited.
            std::pair<std::multimap<CBlockIndex*,CBlockIndex*>::iterator,std::multimap<CBlockIndex*,CBlockIndex*>::iterator> rangePar = forward.equal_range(pindexPar);
            while (rangePar.first->second != pindex) {
                assert(rangePar.first != rangePar.second); // Our parent must have at least the node we're coming from as child.
                rangePar.first++;
            }
            // Proceed to the next one.
            rangePar.first++;
            if (rangePar.first != rangePar.second) {
                // Move to the sibling.
                pindex = rangePar.first->second;
                break;
            } else {
                // Move up further.
                pindex = pindexPar;
                nHeight--;
                continue;
            }
        }
    }

    // Check that we actually traversed the entire map.
    assert(nNodes == forward.size());
}

std::string CBlockFileInfo::ToString() const
{
    return strprintf("CBlockFileInfo(blocks=%u, size=%u, heights=%u...%u, time=%s...%s)", nBlocks, nSize, nHeightFirst, nHeightLast, DateTimeStrFormat("%Y-%m-%d", nTimeFirst), DateTimeStrFormat("%Y-%m-%d", nTimeLast));
}

CBlockFileInfo* GetBlockFileInfo(size_t n)
{
    return &vinfoBlockFile.at(n);
}

ThresholdState VersionBitsTipState(const Consensus::Params& params, Consensus::DeploymentPos pos)
{
    LOCK(cs_main);
    return VersionBitsState(chainActive.Tip(), params, pos, versionbitscache);
}

BIP9Stats VersionBitsTipStatistics(const Consensus::Params& params, Consensus::DeploymentPos pos)
{
    LOCK(cs_main);
    return VersionBitsStatistics(chainActive.Tip(), params, pos);
}

int VersionBitsTipStateSinceHeight(const Consensus::Params& params, Consensus::DeploymentPos pos)
{
    LOCK(cs_main);
    return VersionBitsStateSinceHeight(chainActive.Tip(), params, pos, versionbitscache);
}

static const uint64_t MEMPOOL_DUMP_VERSION = 1;

bool LoadMempool(void)
{
    int64_t nExpiryTimeout = GetArg("-mempoolexpiry", DEFAULT_MEMPOOL_EXPIRY) * 60 * 60;
    FILE* filestr = fsbridge::fopen(GetDataDir() / "mempool.dat", "rb");
    CAutoFile file(filestr, SER_DISK, CLIENT_VERSION);
    if (file.IsNull()) {
        LogPrintf("Failed to open mempool file from disk. Continuing anyway.\n");
        return false;
    }

    int64_t count = 0;
    int64_t skipped = 0;
    int64_t failed = 0;
    int64_t nNow = GetTime();

    try {
        uint64_t version;
        file >> version;
        if (version != MEMPOOL_DUMP_VERSION) {
            return false;
        }
        uint64_t num;
        file >> num;
        while (num--) {
            CTransactionRef tx;
            int64_t nTime;
            int64_t nFeeDelta;
            file >> tx;
            file >> nTime;
            file >> nFeeDelta;

            CAmount amountdelta = nFeeDelta;
            if (amountdelta) {
                mempool.PrioritiseTransaction(tx->GetHash(), amountdelta);
            }
            CValidationState state;
            if (nTime + nExpiryTimeout > nNow) {
                LOCK(cs_main);
                AcceptToMemoryPoolWithTime(mempool, state, tx, true, NULL, nTime);
                if (state.IsValid()) {
                    ++count;
                } else {
                    ++failed;
                }
            } else {
                ++skipped;
            }
            if (ShutdownRequested())
                return false;
        }
        std::map<uint256, CAmount> mapDeltas;
        file >> mapDeltas;

        for (const auto& i : mapDeltas) {
            mempool.PrioritiseTransaction(i.first, i.second);
        }
    } catch (const std::exception& e) {
        LogPrintf("Failed to deserialize mempool data on disk: %s. Continuing anyway.\n", e.what());
        return false;
    }

    LogPrintf("Imported mempool transactions from disk: %i successes, %i failed, %i expired\n", count, failed, skipped);
    return true;
}

void DumpMempool(void)
{
    int64_t start = GetTimeMicros();

    std::map<uint256, CAmount> mapDeltas;
    std::vector<TxMempoolInfo> vinfo;

    {
        LOCK(mempool.cs);
        for (const auto &i : mempool.mapDeltas) {
            mapDeltas[i.first] = i.second;
        }
        vinfo = mempool.infoAll();
    }

    int64_t mid = GetTimeMicros();

    try {
        FILE* filestr = fsbridge::fopen(GetDataDir() / "mempool.dat.new", "wb");
        if (!filestr) {
            return;
        }

        CAutoFile file(filestr, SER_DISK, CLIENT_VERSION);

        uint64_t version = MEMPOOL_DUMP_VERSION;
        file << version;

        file << (uint64_t)vinfo.size();
        for (const auto& i : vinfo) {
            file << *(i.tx);
            file << (int64_t)i.nTime;
            file << (int64_t)i.nFeeDelta;
            mapDeltas.erase(i.tx->GetHash());
        }

        file << mapDeltas;
        FileCommit(file.Get());
        file.fclose();
        RenameOver(GetDataDir() / "mempool.dat.new", GetDataDir() / "mempool.dat");
        int64_t last = GetTimeMicros();
        LogPrintf("Dumped mempool: %gs to copy, %gs to dump\n", (mid-start)*0.000001, (last-mid)*0.000001);
    } catch (const std::exception& e) {
        LogPrintf("Failed to dump mempool: %s. Continuing anyway.\n", e.what());
    }
}

//! Guess how far we are in the verification process at the given block index
double GuessVerificationProgress(const ChainTxData& data, CBlockIndex *pindex) {
    if (pindex == NULL)
        return 0.0;

    int64_t nNow = time(NULL);

    double fTxTotal;

    if (pindex->nChainTx <= data.nTxCount) {
        fTxTotal = data.nTxCount + (nNow - data.nTime) * data.dTxRate;
    } else {
        fTxTotal = pindex->nChainTx + (nNow - pindex->GetBlockTime()) * data.dTxRate;
    }

    return pindex->nChainTx / fTxTotal;
}

class CMainCleanup
{
public:
    CMainCleanup() {}
    ~CMainCleanup() {
        // block headers
        BlockMap::iterator it1 = mapBlockIndex.begin();
        for (; it1 != mapBlockIndex.end(); it1++)
            delete (*it1).second;
        mapBlockIndex.clear();
    }
} instance_of_cmaincleanup;<|MERGE_RESOLUTION|>--- conflicted
+++ resolved
@@ -1218,20 +1218,8 @@
     if (!tx.IsCoinBase()) {
         txundo.vprevout.reserve(tx.vin.size());
         BOOST_FOREACH(const CTxIn &txin, tx.vin) {
-<<<<<<< HEAD
-            CCoinsModifier coins = inputs.ModifyCoins(txin.prevout.hash);
-            unsigned nPos = txin.prevout.n;
-
-            if (nPos >= coins->vout.size() || coins->vout[nPos].IsNull())
-                assert(false);
-            // mark an outpoint spent, and construct undo information
-            CTxInUndo undo;
-            coins->Spend(nPos, &undo);
-            txundo.vprevout.push_back(undo);
-=======
             txundo.vprevout.emplace_back();
             inputs.SpendCoin(txin.prevout, &txundo.vprevout.back());
->>>>>>> e2b1b3bb
         }
     }
     // add outputs
@@ -1399,13 +1387,6 @@
 
 } // anon namespace
 
-enum DisconnectResult
-{
-    DISCONNECT_OK,      // All good.
-    DISCONNECT_UNCLEAN, // Rolled back, but UTXO set was inconsistent with block.
-    DISCONNECT_FAILED   // Something else went wrong.
-};
-
 /**
  * Restore the UTXO in a Coin at a given COutPoint
  * @param undo The Coin to be restored.
@@ -1475,40 +1456,21 @@
 
         // Check that all outputs are available and match the outputs in the block itself
         // exactly.
-<<<<<<< HEAD
-        {
-        CCoinsModifier outs = view.ModifyCoins(hash);
-        outs->ClearUnspendable();
-
-        CCoins outsBlock(tx, pindex->nHeight);
-        // The CCoins serialization does not serialize negative numbers.
-        // No network rules currently depend on the version here, so an inconsistency is harmless
-        // but it must be corrected before txout nversion ever influences a network rule.
-        if (outsBlock.nVersion < 0)
-            outs->nVersion = outsBlock.nVersion;
-        if (*outs != outsBlock)
-        {
-            /* This may be due to a historic bug.  For them, some names
-               are marked immediately as unspendable.  They fail this check
-               when undoing, thus ignore them here.  */
-            CChainParams::BugType type;
-            if (!Params ().IsHistoricBug (tx.GetHash (), pindex->nHeight, type) || type != CChainParams::BUG_FULLY_IGNORE)
-                fClean = fClean && error("DisconnectBlock(): added transaction mismatch? database corrupted");
-        }
-
-        // remove outputs
-        outs->Clear();
-=======
         for (size_t o = 0; o < tx.vout.size(); o++) {
             if (!tx.vout[o].scriptPubKey.IsUnspendable()) {
                 COutPoint out(hash, o);
                 Coin coin;
                 view.SpendCoin(out, &coin);
                 if (tx.vout[o] != coin.out) {
-                    fClean = false; // transaction output mismatch
+                    /* This may be due to a historic bug.  For them, some names
+                       are marked immediately as unspendable.  They fail this check
+                       when undoing, thus ignore them here.  */
+                    CChainParams::BugType type;
+                    if (!Params ().IsHistoricBug (tx.GetHash (), pindex->nHeight, type) || type != CChainParams::BUG_FULLY_IGNORE) {
+                        fClean = false; // transaction output mismatch
+                    }
                 }
             }
->>>>>>> e2b1b3bb
         }
 
         // restore inputs
