--- conflicted
+++ resolved
@@ -1874,35 +1874,8 @@
     int64_t nTime1 = GetTimeMicros(); nTimeCheck += nTime1 - nTimeStart;
     LogPrint(BCLog::BENCH, "    - Sanity checks: %.2fms [%.2fs (%.2fms/blk)]\n", MILLI * (nTime1 - nTimeStart), nTimeCheck * MICRO, nTimeCheck * MILLI / nBlocksTotal);
 
-<<<<<<< HEAD
     // Xaya has BIP34 activated from the start, so there's no need for the
     // BIP30 checks.
-=======
-    // Do not allow blocks that contain transactions which 'overwrite' older transactions,
-    // unless those are already completely spent.
-    // If such overwrites are allowed, coinbases and transactions depending upon those
-    // can be duplicated to remove the ability to spend the first instance -- even after
-    // being sent to another address.
-    // See BIP30 and http://r6.ca/blog/20120206T005236Z.html for more information.
-    // This logic is not necessary for memory pool transactions, as AcceptToMemoryPool
-    // already refuses previously-known transaction ids entirely.
-    // FIXME: Enable strict check after appropriate fork.
-    bool fEnforceBIP30 = (!pindex->phashBlock) || // Enforce on CreateNewBlock invocations which don't have a hash.
-                          !(true);
-    assert(pindex->pprev);
-
-    if (fEnforceBIP30) {
-        for (const auto& tx : block.vtx) {
-            for (size_t o = 0; o < tx->vout.size(); o++) {
-                if (view.HaveCoin(COutPoint(tx->GetHash(), o))) {
-                    return state.Invalid(ValidationInvalidReason::CONSENSUS, error("ConnectBlock(): tried to overwrite transaction"),
-                                     REJECT_INVALID, "bad-txns-BIP30");
-                }
-            }
-        }
-    }
-
->>>>>>> 7c2a5515
 
     // Get the script flags for this block
     unsigned int flags = GetBlockScriptFlags(pindex, chainparams.GetConsensus());
@@ -1937,10 +1910,7 @@
         if (!tx.IsCoinBase())
         {
             CAmount txfee = 0;
-<<<<<<< HEAD
             if (!Consensus::CheckTxInputs(tx, state, view, pindex->nHeight, txfee)) {
-=======
-            if (!Consensus::CheckTxInputs(tx, state, view, pindex->nHeight, flags, txfee)) {
                 if (!IsBlockReason(state.GetReason())) {
                     // CheckTxInputs may return MISSING_INPUTS or
                     // PREMATURE_SPEND but we can't return that, as it's not
@@ -1949,7 +1919,6 @@
                     state.Invalid(ValidationInvalidReason::CONSENSUS, false,
                             state.GetRejectCode(), state.GetRejectReason(), state.GetDebugMessage());
                 }
->>>>>>> 7c2a5515
                 return error("%s: Consensus::CheckTxInputs: %s, %s", __func__, tx.GetHash().ToString(), FormatStateMessage(state));
             }
             nFees += txfee;
@@ -2016,14 +1985,9 @@
     /* Special rule:  Allow too high payout for genesis blocks.  They are used
        to add the premine coins.  */
     CAmount blockReward = nFees + GetBlockSubsidy(pindex->nHeight, chainparams.GetConsensus());
-<<<<<<< HEAD
     const bool isGenesis = (block.GetHash () == chainparams.GetConsensus ().hashGenesisBlock);
     if (!isGenesis && block.vtx[0]->GetValueOut() > blockReward)
-        return state.DoS(100,
-=======
-    if (block.vtx[0]->GetValueOut() > blockReward)
         return state.Invalid(ValidationInvalidReason::CONSENSUS,
->>>>>>> 7c2a5515
                          error("ConnectBlock(): coinbase pays too much (actual=%d vs limit=%d)",
                                block.vtx[0]->GetValueOut(), blockReward),
                                REJECT_INVALID, "bad-cb-amount");
@@ -3115,16 +3079,6 @@
     if (block.vtx.empty() || block.vtx.size() * WITNESS_SCALE_FACTOR > MAX_BLOCK_WEIGHT || ::GetSerializeSize(block, PROTOCOL_VERSION | SERIALIZE_TRANSACTION_NO_WITNESS) * WITNESS_SCALE_FACTOR > MAX_BLOCK_WEIGHT)
         return state.Invalid(ValidationInvalidReason::CONSENSUS, false, REJECT_INVALID, "bad-blk-length", "size limits failed");
 
-<<<<<<< HEAD
-=======
-    // Enforce the temporary DB lock limit.
-    // TODO: Remove with a hardfork in the future.
-    if (!CheckDbLockLimit(block.vtx))
-        return state.Invalid(ValidationInvalidReason::CONSENSUS, false,
-                             REJECT_INVALID, "bad-db-locks",
-                             "DB lock limit exceeded");
-
->>>>>>> 7c2a5515
     // First transaction must be coinbase, the rest must not be
     if (block.vtx.empty() || !block.vtx[0]->IsCoinBase())
         return state.Invalid(ValidationInvalidReason::CONSENSUS, false, REJECT_INVALID, "bad-cb-missing", "first tx is not coinbase");
@@ -3244,29 +3198,17 @@
     assert(pindexPrev != nullptr);
     const int nHeight = pindexPrev->nHeight + 1;
 
-<<<<<<< HEAD
     /* Verify Xaya's requirement that the main block header must have zero bits
        (the difficulty is in the powdata instead).  */
     if (block.nBits != 0)
-        return state.Invalid(false, REJECT_INVALID, "nonzero-bits",
+        return state.Invalid(ValidationInvalidReason::BLOCK_INVALID_HEADER,
+                             false, REJECT_INVALID, "nonzero-bits",
                              "block header has non-zero nonce");
 
     // Check proof of work
     const Consensus::Params& consensusParams = params.GetConsensus();
     if (fCheckBits && block.pow.getBits() != GetNextWorkRequired(block.pow.getCoreAlgo(), pindexPrev, consensusParams))
-        return state.DoS(100, false, REJECT_INVALID, "bad-diffbits", false, "incorrect proof of work");
-=======
-    // Disallow legacy blocks after merge-mining start.
-    const Consensus::Params& consensusParams = params.GetConsensus();
-    if (!consensusParams.AllowLegacyBlocks(nHeight) && block.IsLegacy())
-        return state.Invalid(ValidationInvalidReason::BLOCK_INVALID_HEADER,
-                             false, REJECT_INVALID, "late-legacy-block",
-                             "legacy block after auxpow start");
-
-    // Check proof of work
-    if (block.nBits != GetNextWorkRequired(pindexPrev, &block, consensusParams))
         return state.Invalid(ValidationInvalidReason::BLOCK_INVALID_HEADER, false, REJECT_INVALID, "bad-diffbits", "incorrect proof of work");
->>>>>>> 7c2a5515
 
     // Check against checkpoints
     if (fCheckpointsEnabled) {
@@ -3288,17 +3230,10 @@
 
     // Reject outdated version blocks when 95% (75% on testnet) of the network has upgraded:
     // check for version 2, 3 and 4 upgrades
-<<<<<<< HEAD
     if((block.nVersion < 2 && nHeight >= consensusParams.BIP34Height) ||
        (block.nVersion < 3 && nHeight >= consensusParams.BIP66Height) ||
        (block.nVersion < 4 && nHeight >= consensusParams.BIP65Height))
-            return state.Invalid(false, REJECT_OBSOLETE, strprintf("bad-version(0x%08x)", block.nVersion),
-=======
-    if((block.GetBaseVersion() < 2 && nHeight >= consensusParams.BIP34Height) ||
-       (block.GetBaseVersion() < 3 && nHeight >= consensusParams.BIP66Height) ||
-       (block.GetBaseVersion() < 4 && nHeight >= consensusParams.BIP65Height))
             return state.Invalid(ValidationInvalidReason::BLOCK_INVALID_HEADER, false, REJECT_OBSOLETE, strprintf("bad-version(0x%08x)", block.nVersion),
->>>>>>> 7c2a5515
                                  strprintf("rejected nVersion=0x%08x block", block.nVersion));
 
     return true;
@@ -3420,13 +3355,8 @@
             return state.Invalid(ValidationInvalidReason::BLOCK_MISSING_PREV, error("%s: prev block not found", __func__), 0, "prev-blk-not-found");
         pindexPrev = (*mi).second;
         if (pindexPrev->nStatus & BLOCK_FAILED_MASK)
-<<<<<<< HEAD
-            return state.DoS(100, error("%s: prev block invalid", __func__), REJECT_INVALID, "bad-prevblk");
+            return state.Invalid(ValidationInvalidReason::BLOCK_INVALID_PREV, error("%s: prev block invalid", __func__), REJECT_INVALID, "bad-prevblk");
         if (!ContextualCheckBlockHeader(block, state, chainparams, pindexPrev, GetAdjustedTime(), true))
-=======
-            return state.Invalid(ValidationInvalidReason::BLOCK_INVALID_PREV, error("%s: prev block invalid", __func__), REJECT_INVALID, "bad-prevblk");
-        if (!ContextualCheckBlockHeader(block, state, chainparams, pindexPrev, GetAdjustedTime()))
->>>>>>> 7c2a5515
             return error("%s: Consensus::ContextualCheckBlockHeader: %s, %s", __func__, hash.ToString(), FormatStateMessage(state));
 
         /* Determine if this block descends from any block which has been found
