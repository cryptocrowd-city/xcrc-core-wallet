--- conflicted
+++ resolved
@@ -1989,34 +1989,8 @@
     int64_t nTime1 = GetTimeMicros(); nTimeCheck += nTime1 - nTimeStart;
     LogPrint(BCLog::BENCH, "    - Sanity checks: %.2fms [%.2fs (%.2fms/blk)]\n", MILLI * (nTime1 - nTimeStart), nTimeCheck * MICRO, nTimeCheck * MILLI / nBlocksTotal);
 
-<<<<<<< HEAD
     // Xaya has BIP34 activated from the start, so there's no need for the
     // BIP30 checks.
-=======
-    // Do not allow blocks that contain transactions which 'overwrite' older transactions,
-    // unless those are already completely spent.
-    // If such overwrites are allowed, coinbases and transactions depending upon those
-    // can be duplicated to remove the ability to spend the first instance -- even after
-    // being sent to another address.
-    // See BIP30, CVE-2012-1909, and http://r6.ca/blog/20120206T005236Z.html for more information.
-    // This logic is not necessary for memory pool transactions, as AcceptToMemoryPool
-    // already refuses previously-known transaction ids entirely.
-    // FIXME: Enable strict check after appropriate fork.
-    bool fEnforceBIP30 = (!pindex->phashBlock) || // Enforce on CreateNewBlock invocations which don't have a hash.
-                          !(true);
-    assert(pindex->pprev);
-
-    if (fEnforceBIP30) {
-        for (const auto& tx : block.vtx) {
-            for (size_t o = 0; o < tx->vout.size(); o++) {
-                if (view.HaveCoin(COutPoint(tx->GetHash(), o))) {
-                    LogPrintf("ERROR: ConnectBlock(): tried to overwrite transaction\n");
-                    return state.Invalid(BlockValidationResult::BLOCK_CONSENSUS, "bad-txns-BIP30");
-                }
-            }
-        }
-    }
->>>>>>> 2dd3ee6b
 
     // Start enforcing BIP68 (sequence locks) and BIP112 (CHECKSEQUENCEVERIFY)
     // together with P2SH.
@@ -2051,23 +2025,11 @@
         if (!tx.IsCoinBase())
         {
             CAmount txfee = 0;
-<<<<<<< HEAD
-            if (!Consensus::CheckTxInputs(tx, state, view, pindex->nHeight, txfee)) {
-                if (!IsBlockReason(state.GetReason())) {
-                    // CheckTxInputs may return MISSING_INPUTS or
-                    // PREMATURE_SPEND but we can't return that, as it's not
-                    // defined for a block, so we reset the reason flag to
-                    // CONSENSUS here.
-                    state.Invalid(ValidationInvalidReason::CONSENSUS, false,
-                            state.GetRejectReason(), state.GetDebugMessage());
-                }
-=======
             TxValidationState tx_state;
-            if (!Consensus::CheckTxInputs(tx, tx_state, view, pindex->nHeight, flags, txfee)) {
+            if (!Consensus::CheckTxInputs(tx, tx_state, view, pindex->nHeight, txfee)) {
                 // Any transaction validation failure in ConnectBlock is a block consensus failure
                 state.Invalid(BlockValidationResult::BLOCK_CONSENSUS,
                             tx_state.GetRejectReason(), tx_state.GetDebugMessage());
->>>>>>> 2dd3ee6b
                 return error("%s: Consensus::CheckTxInputs: %s, %s", __func__, tx.GetHash().ToString(), FormatStateMessage(state));
             }
             nFees += txfee;
@@ -2129,18 +2091,8 @@
     /* Special rule:  Allow too high payout for genesis blocks.  They are used
        to add the premine coins.  */
     CAmount blockReward = nFees + GetBlockSubsidy(pindex->nHeight, chainparams.GetConsensus());
-<<<<<<< HEAD
     const bool isGenesis = (block.GetHash () == chainparams.GetConsensus ().hashGenesisBlock);
-    if (!isGenesis && block.vtx[0]->GetValueOut() > blockReward)
-        return state.Invalid(ValidationInvalidReason::CONSENSUS,
-                         error("ConnectBlock(): coinbase pays too much (actual=%d vs limit=%d)",
-                               block.vtx[0]->GetValueOut(), blockReward),
-                               "bad-cb-amount");
-
-    if (!control.Wait())
-        return state.Invalid(ValidationInvalidReason::CONSENSUS, error("%s: CheckQueue failed", __func__), "block-validation-failed");
-=======
-    if (block.vtx[0]->GetValueOut() > blockReward) {
+    if (!isGenesis && block.vtx[0]->GetValueOut() > blockReward) {
         LogPrintf("ERROR: ConnectBlock(): coinbase pays too much (actual=%d vs limit=%d)\n", block.vtx[0]->GetValueOut(), blockReward);
         return state.Invalid(BlockValidationResult::BLOCK_CONSENSUS, "bad-cb-amount");
     }
@@ -2149,7 +2101,6 @@
         LogPrintf("ERROR: %s: CheckQueue failed\n", __func__);
         return state.Invalid(BlockValidationResult::BLOCK_CONSENSUS, "block-validation-failed");
     }
->>>>>>> 2dd3ee6b
     int64_t nTime4 = GetTimeMicros(); nTimeVerify += nTime4 - nTime2;
     LogPrint(BCLog::BENCH, "    - Verify %u txins: %.2fms (%.3fms/txin) [%.2fs (%.2fms/blk)]\n", nInputs - 1, MILLI * (nTime4 - nTime2), nInputs <= 1 ? 0 : MILLI * (nTime4 - nTime2) / (nInputs-1), nTimeVerify * MICRO, nTimeVerify * MILLI / nBlocksTotal);
 
@@ -3241,41 +3192,7 @@
     return true;
 }
 
-<<<<<<< HEAD
-static bool CheckBlockHeader(const CBlockHeader& block, CValidationState& state, const Consensus::Params& consensusParams, bool fCheckPOW = true)
-=======
-/* Temporary check that blocks are compatible with BDB's 10,000 lock limit.
-   This is based on Bitcoin's commit 8c222dca4f961ad13ec64d690134a40d09b20813.
-   Each "object" touched in the DB may cause two locks (one read and one
-   write lock).  Objects are transaction IDs and names.  Thus, count the
-   total number of transaction IDs (tx themselves plus all distinct inputs).
-   In addition, each Namecoin transaction could touch at most one name,
-   so add them as well.  */
-bool CheckDbLockLimit(const std::vector<CTransactionRef>& vtx)
-{
-    std::set<uint256> setTxIds;
-    unsigned nNames = 0;
-    for (const auto& tx : vtx)
-    {
-        setTxIds.insert(tx->GetHash());
-        if (tx->IsNamecoin())
-            ++nNames;
-
-        for (const auto& txIn : tx->vin)
-            setTxIds.insert(txIn.prevout.hash);
-    }
-
-    const unsigned nTotalIds = setTxIds.size() + nNames;
-    if (nTotalIds > 4500)
-        return error("%s : %u locks estimated, that is too much for BDB",
-                     __func__, nTotalIds);
-
-    //LogPrintf ("%s : need %u locks\n", __func__, nTotalIds);
-    return true;
-}
-
 static bool CheckBlockHeader(const CBlockHeader& block, BlockValidationState& state, const Consensus::Params& consensusParams, bool fCheckPOW = true)
->>>>>>> 2dd3ee6b
 {
     // Check proof of work matches claimed amount
     if (fCheckPOW && !CheckProofOfWork(block, consensusParams))
@@ -3320,16 +3237,6 @@
     if (block.vtx.empty() || block.vtx.size() * WITNESS_SCALE_FACTOR > MAX_BLOCK_WEIGHT || ::GetSerializeSize(block, PROTOCOL_VERSION | SERIALIZE_TRANSACTION_NO_WITNESS) * WITNESS_SCALE_FACTOR > MAX_BLOCK_WEIGHT)
         return state.Invalid(BlockValidationResult::BLOCK_CONSENSUS, "bad-blk-length", "size limits failed");
 
-<<<<<<< HEAD
-=======
-    // Enforce the temporary DB lock limit.
-    // TODO: Remove with a hardfork in the future.
-    if (!CheckDbLockLimit(block.vtx))
-        return state.Invalid(BlockValidationResult::BLOCK_CONSENSUS,
-                             "bad-db-locks",
-                             "DB lock limit exceeded");
-
->>>>>>> 2dd3ee6b
     // First transaction must be coinbase, the rest must not be
     if (block.vtx.empty() || !block.vtx[0]->IsCoinBase())
         return state.Invalid(BlockValidationResult::BLOCK_CONSENSUS, "bad-cb-missing", "first tx is not coinbase");
@@ -3448,39 +3355,22 @@
  *  in ConnectBlock().
  *  Note that -reindex-chainstate skips the validation that happens here!
  */
-<<<<<<< HEAD
-static bool ContextualCheckBlockHeader(const CBlockHeader& block, CValidationState& state, const CChainParams& params, const CBlockIndex* pindexPrev, int64_t nAdjustedTime, const bool fCheckBits) EXCLUSIVE_LOCKS_REQUIRED(cs_main)
-=======
-static bool ContextualCheckBlockHeader(const CBlockHeader& block, BlockValidationState& state, const CChainParams& params, const CBlockIndex* pindexPrev, int64_t nAdjustedTime) EXCLUSIVE_LOCKS_REQUIRED(cs_main)
->>>>>>> 2dd3ee6b
+static bool ContextualCheckBlockHeader(const CBlockHeader& block, BlockValidationState& state, const CChainParams& params, const CBlockIndex* pindexPrev, int64_t nAdjustedTime, const bool fCheckBits) EXCLUSIVE_LOCKS_REQUIRED(cs_main)
 {
     assert(pindexPrev != nullptr);
     const int nHeight = pindexPrev->nHeight + 1;
 
-<<<<<<< HEAD
     /* Verify Xaya's requirement that the main block header must have zero bits
        (the difficulty is in the powdata instead).  */
     if (block.nBits != 0)
-        return state.Invalid(ValidationInvalidReason::BLOCK_INVALID_HEADER,
-                             false, "nonzero-bits",
+        return state.Invalid(BlockValidationResult::BLOCK_INVALID_HEADER,
+                             "nonzero-bits",
                              "block header has non-zero nonce");
 
     // Check proof of work
     const Consensus::Params& consensusParams = params.GetConsensus();
     if (fCheckBits && block.pow.getBits() != GetNextWorkRequired(block.pow.getCoreAlgo(), pindexPrev, consensusParams))
-        return state.Invalid(ValidationInvalidReason::BLOCK_INVALID_HEADER, false, "bad-diffbits", "incorrect proof of work");
-=======
-    // Disallow legacy blocks after merge-mining start.
-    const Consensus::Params& consensusParams = params.GetConsensus();
-    if (!consensusParams.AllowLegacyBlocks(nHeight) && block.IsLegacy())
-        return state.Invalid(BlockValidationResult::BLOCK_INVALID_HEADER,
-                             "late-legacy-block",
-                             "legacy block after auxpow start");
-
-    // Check proof of work
-    if (block.nBits != GetNextWorkRequired(pindexPrev, &block, consensusParams))
         return state.Invalid(BlockValidationResult::BLOCK_INVALID_HEADER, "bad-diffbits", "incorrect proof of work");
->>>>>>> 2dd3ee6b
 
     // Check against checkpoints
     if (fCheckpointsEnabled) {
@@ -3504,17 +3394,10 @@
 
     // Reject outdated version blocks when 95% (75% on testnet) of the network has upgraded:
     // check for version 2, 3 and 4 upgrades
-<<<<<<< HEAD
     if((block.nVersion < 2 && nHeight >= consensusParams.BIP34Height) ||
        (block.nVersion < 3 && nHeight >= consensusParams.BIP66Height) ||
        (block.nVersion < 4 && nHeight >= consensusParams.BIP65Height))
-            return state.Invalid(ValidationInvalidReason::BLOCK_INVALID_HEADER, false, strprintf("bad-version(0x%08x)", block.nVersion),
-=======
-    if((block.GetBaseVersion() < 2 && nHeight >= consensusParams.BIP34Height) ||
-       (block.GetBaseVersion() < 3 && nHeight >= consensusParams.BIP66Height) ||
-       (block.GetBaseVersion() < 4 && nHeight >= consensusParams.BIP65Height))
             return state.Invalid(BlockValidationResult::BLOCK_INVALID_HEADER, strprintf("bad-version(0x%08x)", block.nVersion),
->>>>>>> 2dd3ee6b
                                  strprintf("rejected nVersion=0x%08x block", block.nVersion));
 
     return true;
@@ -3639,17 +3522,11 @@
             return state.Invalid(BlockValidationResult::BLOCK_MISSING_PREV, "prev-blk-not-found");
         }
         pindexPrev = (*mi).second;
-<<<<<<< HEAD
-        if (pindexPrev->nStatus & BLOCK_FAILED_MASK)
-            return state.Invalid(ValidationInvalidReason::BLOCK_INVALID_PREV, error("%s: prev block invalid", __func__), "bad-prevblk");
-        if (!ContextualCheckBlockHeader(block, state, chainparams, pindexPrev, GetAdjustedTime(), true))
-=======
         if (pindexPrev->nStatus & BLOCK_FAILED_MASK) {
             LogPrintf("ERROR: %s: prev block invalid\n", __func__);
             return state.Invalid(BlockValidationResult::BLOCK_INVALID_PREV, "bad-prevblk");
         }
-        if (!ContextualCheckBlockHeader(block, state, chainparams, pindexPrev, GetAdjustedTime()))
->>>>>>> 2dd3ee6b
+        if (!ContextualCheckBlockHeader(block, state, chainparams, pindexPrev, GetAdjustedTime(), true))
             return error("%s: Consensus::ContextualCheckBlockHeader: %s, %s", __func__, hash.ToString(), FormatStateMessage(state));
 
         /* Determine if this block descends from any block which has been found
@@ -3863,11 +3740,7 @@
     return true;
 }
 
-<<<<<<< HEAD
-bool TestBlockValidity(CValidationState& state, const CChainParams& chainparams, const CBlock& block, CBlockIndex* pindexPrev, bool fCheckPOW, bool fCheckBits, bool fCheckMerkleRoot)
-=======
-bool TestBlockValidity(BlockValidationState& state, const CChainParams& chainparams, const CBlock& block, CBlockIndex* pindexPrev, bool fCheckPOW, bool fCheckMerkleRoot)
->>>>>>> 2dd3ee6b
+bool TestBlockValidity(BlockValidationState& state, const CChainParams& chainparams, const CBlock& block, CBlockIndex* pindexPrev, bool fCheckPOW, bool fCheckBits, bool fCheckMerkleRoot)
 {
     AssertLockHeld(cs_main);
     assert(pindexPrev && pindexPrev == ::ChainActive().Tip());
