--- conflicted
+++ resolved
@@ -2667,6 +2667,9 @@
             } // MemPoolConflictRemovalTracker destroyed and conflict evictions are notified
 
             // Transactions in the connnected block are notified
+            for (const auto& tx : connectTrace.txNameConflicts) {
+                GetMainSignals().NameConflict(*tx, pindexNewTip->GetBlockHash());
+            }
             for (const auto& pair : connectTrace.blocksConnected) {
                 assert(pair.second);
                 const CBlock& block = *(pair.second);
@@ -2678,21 +2681,6 @@
 
         // Notifications/callbacks that can run without cs_main
 
-<<<<<<< HEAD
-        // throw all transactions though the signal-interface
-        // while _not_ holding the cs_main lock
-        for (const auto& tx : connectTrace.txNameConflicts) {
-            GetMainSignals().NameConflict(*tx, pindexNewTip->GetBlockHash());
-        }
-        for (const auto& pair : connectTrace.blocksConnected) {
-            assert(pair.second);
-            const CBlock& block = *(pair.second);
-            for (unsigned int i = 0; i < block.vtx.size(); i++)
-                GetMainSignals().SyncTransaction(*block.vtx[i], pair.first, i);
-        }
-
-=======
->>>>>>> 6c6cccd1
         // Notify external listeners about the new tip.
         GetMainSignals().UpdatedBlockTip(pindexNewTip, pindexFork, fInitialDownload);
 
