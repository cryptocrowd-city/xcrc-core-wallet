// Copyright (c) 2009-2010 Satoshi Nakamoto
// Copyright (c) 2009-2020 The Bitcoin Core developers
// Distributed under the MIT software license, see the accompanying
// file COPYING or http://www.opensource.org/licenses/mit-license.php.

#include <validationinterface.h>

#include <chain.h>
#include <consensus/validation.h>
#include <logging.h>
#include <primitives/block.h>
#include <primitives/transaction.h>
#include <scheduler.h>

#include <future>
#include <unordered_map>
#include <utility>

#include <boost/signals2/signal.hpp>

struct ValidationInterfaceConnections {
    boost::signals2::scoped_connection UpdatedBlockTip;
    boost::signals2::scoped_connection TransactionAddedToMempool;
    boost::signals2::scoped_connection BlockConnected;
    boost::signals2::scoped_connection BlockDisconnected;
    boost::signals2::scoped_connection TransactionRemovedFromMempool;
    boost::signals2::scoped_connection ChainStateFlushed;
    boost::signals2::scoped_connection BlockChecked;
    boost::signals2::scoped_connection NewPoWValidBlock;
};

struct MainSignalsInstance {
    boost::signals2::signal<void (const CBlockIndex *, const CBlockIndex *, bool fInitialDownload)> UpdatedBlockTip;
    boost::signals2::signal<void (const CTransactionRef &)> TransactionAddedToMempool;
<<<<<<< HEAD
    boost::signals2::signal<void (const std::shared_ptr<const CBlock> &, const CBlockIndex *pindex, const std::vector<CTransactionRef>&, const std::vector<CTransactionRef>&)> BlockConnected;
    boost::signals2::signal<void (const std::shared_ptr<const CBlock> &, const CBlockIndex* pindex, const std::vector<CTransactionRef>&)> BlockDisconnected;
=======
    boost::signals2::signal<void (const std::shared_ptr<const CBlock> &, const CBlockIndex *pindex)> BlockConnected;
    boost::signals2::signal<void (const std::shared_ptr<const CBlock>&, const CBlockIndex* pindex)> BlockDisconnected;
>>>>>>> 19c31c13
    boost::signals2::signal<void (const CTransactionRef &)> TransactionRemovedFromMempool;
    boost::signals2::signal<void (const CBlockLocator &)> ChainStateFlushed;
    boost::signals2::signal<void (const CBlock&, const BlockValidationState&)> BlockChecked;
    boost::signals2::signal<void (const CBlockIndex *, const std::shared_ptr<const CBlock>&)> NewPoWValidBlock;

    // We are not allowed to assume the scheduler only runs in one thread,
    // but must ensure all callbacks happen in-order, so we end up creating
    // our own queue here :(
    SingleThreadedSchedulerClient m_schedulerClient;
    std::unordered_map<CValidationInterface*, ValidationInterfaceConnections> m_connMainSignals;

    explicit MainSignalsInstance(CScheduler *pscheduler) : m_schedulerClient(pscheduler) {}
};

static CMainSignals g_signals;

void CMainSignals::RegisterBackgroundSignalScheduler(CScheduler& scheduler) {
    assert(!m_internals);
    m_internals.reset(new MainSignalsInstance(&scheduler));
}

void CMainSignals::UnregisterBackgroundSignalScheduler() {
    m_internals.reset(nullptr);
}

void CMainSignals::FlushBackgroundCallbacks() {
    if (m_internals) {
        m_internals->m_schedulerClient.EmptyQueue();
    }
}

size_t CMainSignals::CallbacksPending() {
    if (!m_internals) return 0;
    return m_internals->m_schedulerClient.CallbacksPending();
}

CMainSignals& GetMainSignals()
{
    return g_signals;
}

void RegisterValidationInterface(CValidationInterface* pwalletIn) {
    ValidationInterfaceConnections& conns = g_signals.m_internals->m_connMainSignals[pwalletIn];
    conns.UpdatedBlockTip = g_signals.m_internals->UpdatedBlockTip.connect(std::bind(&CValidationInterface::UpdatedBlockTip, pwalletIn, std::placeholders::_1, std::placeholders::_2, std::placeholders::_3));
    conns.TransactionAddedToMempool = g_signals.m_internals->TransactionAddedToMempool.connect(std::bind(&CValidationInterface::TransactionAddedToMempool, pwalletIn, std::placeholders::_1));
<<<<<<< HEAD
    conns.BlockConnected = g_signals.m_internals->BlockConnected.connect(std::bind(&CValidationInterface::BlockConnected, pwalletIn, std::placeholders::_1, std::placeholders::_2, std::placeholders::_3, std::placeholders::_4));
    conns.BlockDisconnected = g_signals.m_internals->BlockDisconnected.connect(std::bind(&CValidationInterface::BlockDisconnected, pwalletIn, std::placeholders::_1, std::placeholders::_2, std::placeholders::_3));
=======
    conns.BlockConnected = g_signals.m_internals->BlockConnected.connect(std::bind(&CValidationInterface::BlockConnected, pwalletIn, std::placeholders::_1, std::placeholders::_2));
    conns.BlockDisconnected = g_signals.m_internals->BlockDisconnected.connect(std::bind(&CValidationInterface::BlockDisconnected, pwalletIn, std::placeholders::_1, std::placeholders::_2));
>>>>>>> 19c31c13
    conns.TransactionRemovedFromMempool = g_signals.m_internals->TransactionRemovedFromMempool.connect(std::bind(&CValidationInterface::TransactionRemovedFromMempool, pwalletIn, std::placeholders::_1));
    conns.ChainStateFlushed = g_signals.m_internals->ChainStateFlushed.connect(std::bind(&CValidationInterface::ChainStateFlushed, pwalletIn, std::placeholders::_1));
    conns.BlockChecked = g_signals.m_internals->BlockChecked.connect(std::bind(&CValidationInterface::BlockChecked, pwalletIn, std::placeholders::_1, std::placeholders::_2));
    conns.NewPoWValidBlock = g_signals.m_internals->NewPoWValidBlock.connect(std::bind(&CValidationInterface::NewPoWValidBlock, pwalletIn, std::placeholders::_1, std::placeholders::_2));
}

void UnregisterValidationInterface(CValidationInterface* pwalletIn) {
    if (g_signals.m_internals) {
        g_signals.m_internals->m_connMainSignals.erase(pwalletIn);
    }
}

void UnregisterAllValidationInterfaces() {
    if (!g_signals.m_internals) {
        return;
    }
    g_signals.m_internals->m_connMainSignals.clear();
}

void CallFunctionInValidationInterfaceQueue(std::function<void ()> func) {
    g_signals.m_internals->m_schedulerClient.AddToProcessQueue(std::move(func));
}

void SyncWithValidationInterfaceQueue() {
    AssertLockNotHeld(cs_main);
    // Block until the validation queue drains
    std::promise<void> promise;
    CallFunctionInValidationInterfaceQueue([&promise] {
        promise.set_value();
    });
    promise.get_future().wait();
}

// Use a macro instead of a function for conditional logging to prevent
// evaluating arguments when logging is not enabled.
//
// NOTE: The lambda captures all local variables by value.
#define ENQUEUE_AND_LOG_EVENT(event, fmt, name, ...)           \
    do {                                                       \
        auto local_name = (name);                              \
        LOG_EVENT("Enqueuing " fmt, local_name, __VA_ARGS__);  \
        m_internals->m_schedulerClient.AddToProcessQueue([=] { \
            LOG_EVENT(fmt, local_name, __VA_ARGS__);           \
            event();                                           \
        });                                                    \
    } while (0)

#define LOG_EVENT(fmt, ...) \
    LogPrint(BCLog::VALIDATION, fmt "\n", __VA_ARGS__)

void CMainSignals::UpdatedBlockTip(const CBlockIndex *pindexNew, const CBlockIndex *pindexFork, bool fInitialDownload) {
    // Dependencies exist that require UpdatedBlockTip events to be delivered in the order in which
    // the chain actually updates. One way to ensure this is for the caller to invoke this signal
    // in the same critical section where the chain is updated

    auto event = [pindexNew, pindexFork, fInitialDownload, this] {
        m_internals->UpdatedBlockTip(pindexNew, pindexFork, fInitialDownload);
    };
    ENQUEUE_AND_LOG_EVENT(event, "%s: new block hash=%s fork block hash=%s (in IBD=%s)", __func__,
                          pindexNew->GetBlockHash().ToString(),
                          pindexFork ? pindexFork->GetBlockHash().ToString() : "null",
                          fInitialDownload);
}

void CMainSignals::TransactionAddedToMempool(const CTransactionRef &ptx) {
    auto event = [ptx, this] {
        m_internals->TransactionAddedToMempool(ptx);
    };
    ENQUEUE_AND_LOG_EVENT(event, "%s: txid=%s wtxid=%s", __func__,
                          ptx->GetHash().ToString(),
                          ptx->GetWitnessHash().ToString());
}

void CMainSignals::TransactionRemovedFromMempool(const CTransactionRef &ptx) {
    auto event = [ptx, this] {
        m_internals->TransactionRemovedFromMempool(ptx);
    };
    ENQUEUE_AND_LOG_EVENT(event, "%s: txid=%s wtxid=%s", __func__,
                          ptx->GetHash().ToString(),
                          ptx->GetWitnessHash().ToString());
}

<<<<<<< HEAD
void CMainSignals::BlockConnected(const std::shared_ptr<const CBlock> &pblock, const CBlockIndex *pindex, const std::shared_ptr<const std::vector<CTransactionRef>>& pvtxConflicted, const std::shared_ptr<const std::vector<CTransactionRef>> &pvNameConflicts) {
    auto event = [pblock, pindex, pvtxConflicted, pvNameConflicts, this] {
        m_internals->BlockConnected(pblock, pindex, *pvtxConflicted, *pvNameConflicts);
=======
void CMainSignals::BlockConnected(const std::shared_ptr<const CBlock> &pblock, const CBlockIndex *pindex) {
    auto event = [pblock, pindex, this] {
        m_internals->BlockConnected(pblock, pindex);
>>>>>>> 19c31c13
    };
    ENQUEUE_AND_LOG_EVENT(event, "%s: block hash=%s block height=%d", __func__,
                          pblock->GetHash().ToString(),
                          pindex->nHeight);
}

void CMainSignals::BlockDisconnected(const std::shared_ptr<const CBlock> &pblock, const CBlockIndex* pindex, const std::shared_ptr<const std::vector<CTransactionRef>> &pvNameConflicts) {
    auto event = [pblock, pindex, pvNameConflicts, this] {
        m_internals->BlockDisconnected(pblock, pindex, *pvNameConflicts);
    };
    ENQUEUE_AND_LOG_EVENT(event, "%s: block hash=%s block height=%d", __func__,
                          pblock->GetHash().ToString(),
                          pindex->nHeight);
}

void CMainSignals::ChainStateFlushed(const CBlockLocator &locator) {
    auto event = [locator, this] {
        m_internals->ChainStateFlushed(locator);
    };
    ENQUEUE_AND_LOG_EVENT(event, "%s: block hash=%s", __func__,
                          locator.IsNull() ? "null" : locator.vHave.front().ToString());
}

void CMainSignals::BlockChecked(const CBlock& block, const BlockValidationState& state) {
    LOG_EVENT("%s: block hash=%s state=%s", __func__,
              block.GetHash().ToString(), state.ToString());
    m_internals->BlockChecked(block, state);
}

void CMainSignals::NewPoWValidBlock(const CBlockIndex *pindex, const std::shared_ptr<const CBlock> &block) {
    LOG_EVENT("%s: block hash=%s", __func__, block->GetHash().ToString());
    m_internals->NewPoWValidBlock(pindex, block);
}<|MERGE_RESOLUTION|>--- conflicted
+++ resolved
@@ -32,13 +32,8 @@
 struct MainSignalsInstance {
     boost::signals2::signal<void (const CBlockIndex *, const CBlockIndex *, bool fInitialDownload)> UpdatedBlockTip;
     boost::signals2::signal<void (const CTransactionRef &)> TransactionAddedToMempool;
-<<<<<<< HEAD
-    boost::signals2::signal<void (const std::shared_ptr<const CBlock> &, const CBlockIndex *pindex, const std::vector<CTransactionRef>&, const std::vector<CTransactionRef>&)> BlockConnected;
-    boost::signals2::signal<void (const std::shared_ptr<const CBlock> &, const CBlockIndex* pindex, const std::vector<CTransactionRef>&)> BlockDisconnected;
-=======
     boost::signals2::signal<void (const std::shared_ptr<const CBlock> &, const CBlockIndex *pindex)> BlockConnected;
     boost::signals2::signal<void (const std::shared_ptr<const CBlock>&, const CBlockIndex* pindex)> BlockDisconnected;
->>>>>>> 19c31c13
     boost::signals2::signal<void (const CTransactionRef &)> TransactionRemovedFromMempool;
     boost::signals2::signal<void (const CBlockLocator &)> ChainStateFlushed;
     boost::signals2::signal<void (const CBlock&, const BlockValidationState&)> BlockChecked;
@@ -84,13 +79,8 @@
     ValidationInterfaceConnections& conns = g_signals.m_internals->m_connMainSignals[pwalletIn];
     conns.UpdatedBlockTip = g_signals.m_internals->UpdatedBlockTip.connect(std::bind(&CValidationInterface::UpdatedBlockTip, pwalletIn, std::placeholders::_1, std::placeholders::_2, std::placeholders::_3));
     conns.TransactionAddedToMempool = g_signals.m_internals->TransactionAddedToMempool.connect(std::bind(&CValidationInterface::TransactionAddedToMempool, pwalletIn, std::placeholders::_1));
-<<<<<<< HEAD
-    conns.BlockConnected = g_signals.m_internals->BlockConnected.connect(std::bind(&CValidationInterface::BlockConnected, pwalletIn, std::placeholders::_1, std::placeholders::_2, std::placeholders::_3, std::placeholders::_4));
-    conns.BlockDisconnected = g_signals.m_internals->BlockDisconnected.connect(std::bind(&CValidationInterface::BlockDisconnected, pwalletIn, std::placeholders::_1, std::placeholders::_2, std::placeholders::_3));
-=======
     conns.BlockConnected = g_signals.m_internals->BlockConnected.connect(std::bind(&CValidationInterface::BlockConnected, pwalletIn, std::placeholders::_1, std::placeholders::_2));
     conns.BlockDisconnected = g_signals.m_internals->BlockDisconnected.connect(std::bind(&CValidationInterface::BlockDisconnected, pwalletIn, std::placeholders::_1, std::placeholders::_2));
->>>>>>> 19c31c13
     conns.TransactionRemovedFromMempool = g_signals.m_internals->TransactionRemovedFromMempool.connect(std::bind(&CValidationInterface::TransactionRemovedFromMempool, pwalletIn, std::placeholders::_1));
     conns.ChainStateFlushed = g_signals.m_internals->ChainStateFlushed.connect(std::bind(&CValidationInterface::ChainStateFlushed, pwalletIn, std::placeholders::_1));
     conns.BlockChecked = g_signals.m_internals->BlockChecked.connect(std::bind(&CValidationInterface::BlockChecked, pwalletIn, std::placeholders::_1, std::placeholders::_2));
@@ -173,24 +163,18 @@
                           ptx->GetWitnessHash().ToString());
 }
 
-<<<<<<< HEAD
-void CMainSignals::BlockConnected(const std::shared_ptr<const CBlock> &pblock, const CBlockIndex *pindex, const std::shared_ptr<const std::vector<CTransactionRef>>& pvtxConflicted, const std::shared_ptr<const std::vector<CTransactionRef>> &pvNameConflicts) {
-    auto event = [pblock, pindex, pvtxConflicted, pvNameConflicts, this] {
-        m_internals->BlockConnected(pblock, pindex, *pvtxConflicted, *pvNameConflicts);
-=======
 void CMainSignals::BlockConnected(const std::shared_ptr<const CBlock> &pblock, const CBlockIndex *pindex) {
     auto event = [pblock, pindex, this] {
         m_internals->BlockConnected(pblock, pindex);
->>>>>>> 19c31c13
     };
     ENQUEUE_AND_LOG_EVENT(event, "%s: block hash=%s block height=%d", __func__,
                           pblock->GetHash().ToString(),
                           pindex->nHeight);
 }
 
-void CMainSignals::BlockDisconnected(const std::shared_ptr<const CBlock> &pblock, const CBlockIndex* pindex, const std::shared_ptr<const std::vector<CTransactionRef>> &pvNameConflicts) {
-    auto event = [pblock, pindex, pvNameConflicts, this] {
-        m_internals->BlockDisconnected(pblock, pindex, *pvNameConflicts);
+void CMainSignals::BlockDisconnected(const std::shared_ptr<const CBlock> &pblock, const CBlockIndex* pindex) {
+    auto event = [pblock, pindex, this] {
+        m_internals->BlockDisconnected(pblock, pindex);
     };
     ENQUEUE_AND_LOG_EVENT(event, "%s: block hash=%s block height=%d", __func__,
                           pblock->GetHash().ToString(),
