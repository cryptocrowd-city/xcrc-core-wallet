--- conflicted
+++ resolved
@@ -412,11 +412,7 @@
     }
 }
 
-<<<<<<< HEAD
-bool ProcessBlockFound(CBlock* pblock, const CChainParams& chainparams)
-=======
-static bool ProcessBlockFound(const CBlock* pblock, const CChainParams& chainparams)
->>>>>>> 3eaaf71f
+bool ProcessBlockFound(const CBlock* pblock, const CChainParams& chainparams)
 {
     LogPrintf("%s\n", pblock->ToString());
     LogPrintf("generated %s\n", FormatMoney(pblock->vtx[0].vout[0].nValue));
