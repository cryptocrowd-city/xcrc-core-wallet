--- conflicted
+++ resolved
@@ -3688,56 +3688,4 @@
 {
     nTimeCreated = (nExpires ? GetTime() : 0);
     nTimeExpires = nExpires;
-<<<<<<< HEAD
-=======
-}
-
-int CMerkleTx::SetMerkleBranch(const CBlockIndex* pindex, int posInBlock)
-{
-    AssertLockHeld(cs_main);
-
-    // Update the tx's hashBlock
-    hashBlock = pindex->GetBlockHash();
-
-    // set the position of the transaction in the block
-    nIndex = posInBlock;
-
-    // Is the tx in a block that's in the main chain
-    if (!chainActive.Contains(pindex))
-        return 0;
-
-    return chainActive.Height() - pindex->nHeight + 1;
-}
-
-int CMerkleTx::GetDepthInMainChain(const CBlockIndex* &pindexRet) const
-{
-    if (hashUnset())
-        return 0;
-
-    AssertLockHeld(cs_main);
-
-    // Find the block it claims to be in
-    BlockMap::iterator mi = mapBlockIndex.find(hashBlock);
-    if (mi == mapBlockIndex.end())
-        return 0;
-    CBlockIndex* pindex = (*mi).second;
-    if (!pindex || !chainActive.Contains(pindex))
-        return 0;
-
-    pindexRet = pindex;
-    return ((nIndex == -1) ? (-1) : 1) * (chainActive.Height() - pindex->nHeight + 1);
-}
-
-int CMerkleTx::GetBlocksToMaturity() const
-{
-    if (!IsCoinBase())
-        return 0;
-    return max(0, (COINBASE_MATURITY+1) - GetDepthInMainChain());
-}
-
-
-bool CMerkleTx::AcceptToMemoryPool(const CAmount& nAbsurdFee, CValidationState& state)
-{
-    return ::AcceptToMemoryPool(mempool, state, *this, true, NULL, false, nAbsurdFee);
->>>>>>> ed64bcec
 }