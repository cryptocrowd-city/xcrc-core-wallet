--- conflicted
+++ resolved
@@ -2823,11 +2823,7 @@
     LOCK(cs_wallet);
 
     CTransactionRef tx_new;
-<<<<<<< HEAD
-    if (!CreateTransaction(*locked_chain, vecSend, nullptr, tx_new, reservedest, nFeeRet, nChangePosInOut, strFailReason, coinControl, false)) {
-=======
-    if (!CreateTransaction(*locked_chain, vecSend, tx_new, nFeeRet, nChangePosInOut, strFailReason, coinControl, false)) {
->>>>>>> 08f76cb6
+    if (!CreateTransaction(*locked_chain, vecSend, nullptr, tx_new, nFeeRet, nChangePosInOut, strFailReason, coinControl, false)) {
         return false;
     }
 
@@ -2972,13 +2968,9 @@
     return m_default_address_type;
 }
 
-<<<<<<< HEAD
 bool CWallet::CreateTransaction(interfaces::Chain::Lock& locked_chain, const std::vector<CRecipient>& vecSend,
                                 const CTxIn* withInput,
-                                CTransactionRef& tx, ReserveDestination& reservedest, CAmount& nFeeRet,
-=======
-bool CWallet::CreateTransaction(interfaces::Chain::Lock& locked_chain, const std::vector<CRecipient>& vecSend, CTransactionRef& tx, CAmount& nFeeRet,
->>>>>>> 08f76cb6
+                                CTransactionRef& tx, CAmount& nFeeRet,
                          int& nChangePosInOut, std::string& strFailReason, const CCoinControl& coin_control, bool sign)
 {
     /* Initialise nFeeRet here so that SendMoney doesn't see an uninitialised
