// Copyright (c) 2009-2010 Satoshi Nakamoto
// Copyright (c) 2009-2018 The Bitcoin Core developers
// Distributed under the MIT software license, see the accompanying
// file COPYING or http://www.opensource.org/licenses/mit-license.php.

#include <wallet/wallet.h>

#include <checkpoints.h>
#include <chain.h>
#include <wallet/coincontrol.h>
#include <consensus/consensus.h>
#include <consensus/validation.h>
#include <fs.h>
#include <interfaces/chain.h>
#include <interfaces/wallet.h>
#include <key.h>
#include <key_io.h>
#include <keystore.h>
#include <validation.h>
#include <names/encoding.h>
#include <net.h>
#include <policy/fees.h>
#include <policy/policy.h>
#include <policy/rbf.h>
#include <primitives/block.h>
#include <primitives/transaction.h>
#include <script/descriptor.h>
#include <script/script.h>
#include <shutdown.h>
#include <timedata.h>
#include <txmempool.h>
#include <util/bip32.h>
#include <util/moneystr.h>
#include <wallet/fees.h>

#include <algorithm>
#include <assert.h>
#include <future>

#include <boost/algorithm/string/replace.hpp>

static const size_t OUTPUT_GROUP_MAX_ENTRIES = 10;

static CCriticalSection cs_wallets;
static std::vector<std::shared_ptr<CWallet>> vpwallets GUARDED_BY(cs_wallets);

bool AddWallet(const std::shared_ptr<CWallet>& wallet)
{
    LOCK(cs_wallets);
    assert(wallet);
    std::vector<std::shared_ptr<CWallet>>::const_iterator i = std::find(vpwallets.begin(), vpwallets.end(), wallet);
    if (i != vpwallets.end()) return false;
    vpwallets.push_back(wallet);
    return true;
}

bool RemoveWallet(const std::shared_ptr<CWallet>& wallet)
{
    LOCK(cs_wallets);
    assert(wallet);
    std::vector<std::shared_ptr<CWallet>>::iterator i = std::find(vpwallets.begin(), vpwallets.end(), wallet);
    if (i == vpwallets.end()) return false;
    vpwallets.erase(i);
    return true;
}

bool HasWallets()
{
    LOCK(cs_wallets);
    return !vpwallets.empty();
}

std::vector<std::shared_ptr<CWallet>> GetWallets()
{
    LOCK(cs_wallets);
    return vpwallets;
}

std::shared_ptr<CWallet> GetWallet(const std::string& name)
{
    LOCK(cs_wallets);
    for (const std::shared_ptr<CWallet>& wallet : vpwallets) {
        if (wallet->GetName() == name) return wallet;
    }
    return nullptr;
}

static Mutex g_wallet_release_mutex;
static std::condition_variable g_wallet_release_cv;
static std::set<CWallet*> g_unloading_wallet_set;

// Custom deleter for shared_ptr<CWallet>.
static void ReleaseWallet(CWallet* wallet)
{
    // Unregister and delete the wallet right after BlockUntilSyncedToCurrentChain
    // so that it's in sync with the current chainstate.
    wallet->WalletLogPrintf("Releasing wallet\n");
    wallet->BlockUntilSyncedToCurrentChain();
    wallet->Flush();
    wallet->m_chain_notifications_handler.reset();
    delete wallet;
    // Wallet is now released, notify UnloadWallet, if any.
    {
        LOCK(g_wallet_release_mutex);
        if (g_unloading_wallet_set.erase(wallet) == 0) {
            // UnloadWallet was not called for this wallet, all done.
            return;
        }
    }
    g_wallet_release_cv.notify_all();
}

void UnloadWallet(std::shared_ptr<CWallet>&& wallet)
{
    // Mark wallet for unloading.
    CWallet* pwallet = wallet.get();
    {
        LOCK(g_wallet_release_mutex);
        auto it = g_unloading_wallet_set.insert(pwallet);
        assert(it.second);
    }
    // The wallet can be in use so it's not possible to explicitly unload here.
    // Notify the unload intent so that all remaining shared pointers are
    // released.
    pwallet->NotifyUnload();
    // Time to ditch our shared_ptr and wait for ReleaseWallet call.
    wallet.reset();
    {
        WAIT_LOCK(g_wallet_release_mutex, lock);
        while (g_unloading_wallet_set.count(pwallet) == 1) {
            g_wallet_release_cv.wait(lock);
        }
    }
}

std::shared_ptr<CWallet> LoadWallet(interfaces::Chain& chain, const WalletLocation& location, std::string& error, std::string& warning)
{
    if (!CWallet::Verify(chain, location, false, error, warning)) {
        error = "Wallet file verification failed: " + error;
        return nullptr;
    }

    std::shared_ptr<CWallet> wallet = CWallet::CreateWalletFromFile(chain, location);
    if (!wallet) {
        error = "Wallet loading failed.";
        return nullptr;
    }
    AddWallet(wallet);
    wallet->postInitProcess();
    return wallet;
}

std::shared_ptr<CWallet> LoadWallet(interfaces::Chain& chain, const std::string& name, std::string& error, std::string& warning)
{
    return LoadWallet(chain, WalletLocation(name), error, warning);
}

const uint32_t BIP32_HARDENED_KEY_LIMIT = 0x80000000;

const uint256 CMerkleTx::ABANDON_HASH(uint256S("0000000000000000000000000000000000000000000000000000000000000001"));

/** @defgroup mapWallet
 *
 * @{
 */

std::string COutput::ToString() const
{
    return strprintf("COutput(%s, %d, %d) [%s]", tx->GetHash().ToString(), i, nDepth, FormatMoney(tx->tx->vout[i].nValue));
}

std::vector<CKeyID> GetAffectedKeys(const CScript& spk, const SigningProvider& provider)
{
    std::vector<CScript> dummy;
    FlatSigningProvider out;
    InferDescriptor(spk, provider)->Expand(0, DUMMY_SIGNING_PROVIDER, dummy, out);
    std::vector<CKeyID> ret;
    for (const auto& entry : out.pubkeys) {
        ret.push_back(entry.first);
    }
    return ret;
}

const CWalletTx* CWallet::GetWalletTx(const uint256& hash) const
{
    LOCK(cs_wallet);
    std::map<uint256, CWalletTx>::const_iterator it = mapWallet.find(hash);
    if (it == mapWallet.end())
        return nullptr;
    return &(it->second);
}

CPubKey CWallet::GenerateNewKey(WalletBatch &batch, bool internal)
{
    assert(!IsWalletFlagSet(WALLET_FLAG_DISABLE_PRIVATE_KEYS));
    assert(!IsWalletFlagSet(WALLET_FLAG_BLANK_WALLET));
    AssertLockHeld(cs_wallet);
    bool fCompressed = CanSupportFeature(FEATURE_COMPRPUBKEY); // default to compressed public keys if we want 0.6.0 wallets

    CKey secret;

    // Create new metadata
    int64_t nCreationTime = GetTime();
    CKeyMetadata metadata(nCreationTime);

    // use HD key derivation if HD was enabled during wallet creation and a seed is present
    if (IsHDEnabled()) {
        DeriveNewChildKey(batch, metadata, secret, (CanSupportFeature(FEATURE_HD_SPLIT) ? internal : false));
    } else {
        secret.MakeNewKey(fCompressed);
    }

    // Compressed public keys were introduced in version 0.6.0
    if (fCompressed) {
        SetMinVersion(FEATURE_COMPRPUBKEY);
    }

    CPubKey pubkey = secret.GetPubKey();
    assert(secret.VerifyPubKey(pubkey));

    mapKeyMetadata[pubkey.GetID()] = metadata;
    UpdateTimeFirstKey(nCreationTime);

    if (!AddKeyPubKeyWithDB(batch, secret, pubkey)) {
        throw std::runtime_error(std::string(__func__) + ": AddKey failed");
    }
    return pubkey;
}

void CWallet::DeriveNewChildKey(WalletBatch &batch, CKeyMetadata& metadata, CKey& secret, bool internal)
{
    // for now we use a fixed keypath scheme of m/0'/0'/k
    CKey seed;                     //seed (256bit)
    CExtKey masterKey;             //hd master key
    CExtKey accountKey;            //key at m/0'
    CExtKey chainChildKey;         //key at m/0'/0' (external) or m/0'/1' (internal)
    CExtKey childKey;              //key at m/0'/0'/<n>'

    // try to get the seed
    if (!GetKey(hdChain.seed_id, seed))
        throw std::runtime_error(std::string(__func__) + ": seed not found");

    masterKey.SetSeed(seed.begin(), seed.size());

    // derive m/0'
    // use hardened derivation (child keys >= 0x80000000 are hardened after bip32)
    masterKey.Derive(accountKey, BIP32_HARDENED_KEY_LIMIT);

    // derive m/0'/0' (external chain) OR m/0'/1' (internal chain)
    assert(internal ? CanSupportFeature(FEATURE_HD_SPLIT) : true);
    accountKey.Derive(chainChildKey, BIP32_HARDENED_KEY_LIMIT+(internal ? 1 : 0));

    // derive child key at next index, skip keys already known to the wallet
    do {
        // always derive hardened keys
        // childIndex | BIP32_HARDENED_KEY_LIMIT = derive childIndex in hardened child-index-range
        // example: 1 | BIP32_HARDENED_KEY_LIMIT == 0x80000001 == 2147483649
        if (internal) {
            chainChildKey.Derive(childKey, hdChain.nInternalChainCounter | BIP32_HARDENED_KEY_LIMIT);
            metadata.hdKeypath = "m/0'/1'/" + std::to_string(hdChain.nInternalChainCounter) + "'";
            metadata.key_origin.path.push_back(0 | BIP32_HARDENED_KEY_LIMIT);
            metadata.key_origin.path.push_back(1 | BIP32_HARDENED_KEY_LIMIT);
            metadata.key_origin.path.push_back(hdChain.nInternalChainCounter | BIP32_HARDENED_KEY_LIMIT);
            hdChain.nInternalChainCounter++;
        }
        else {
            chainChildKey.Derive(childKey, hdChain.nExternalChainCounter | BIP32_HARDENED_KEY_LIMIT);
            metadata.hdKeypath = "m/0'/0'/" + std::to_string(hdChain.nExternalChainCounter) + "'";
            metadata.key_origin.path.push_back(0 | BIP32_HARDENED_KEY_LIMIT);
            metadata.key_origin.path.push_back(0 | BIP32_HARDENED_KEY_LIMIT);
            metadata.key_origin.path.push_back(hdChain.nExternalChainCounter | BIP32_HARDENED_KEY_LIMIT);
            hdChain.nExternalChainCounter++;
        }
    } while (HaveKey(childKey.key.GetPubKey().GetID()));
    secret = childKey.key;
    metadata.hd_seed_id = hdChain.seed_id;
    CKeyID master_id = masterKey.key.GetPubKey().GetID();
    std::copy(master_id.begin(), master_id.begin() + 4, metadata.key_origin.fingerprint);
    metadata.has_key_origin = true;
    // update the chain model in the database
    if (!batch.WriteHDChain(hdChain))
        throw std::runtime_error(std::string(__func__) + ": Writing HD chain model failed");
}

bool CWallet::AddKeyPubKeyWithDB(WalletBatch& batch, const CKey& secret, const CPubKey& pubkey)
{
    AssertLockHeld(cs_wallet);

    // Make sure we aren't adding private keys to private key disabled wallets
    assert(!IsWalletFlagSet(WALLET_FLAG_DISABLE_PRIVATE_KEYS));

    // CCryptoKeyStore has no concept of wallet databases, but calls AddCryptedKey
    // which is overridden below.  To avoid flushes, the database handle is
    // tunneled through to it.
    bool needsDB = !encrypted_batch;
    if (needsDB) {
        encrypted_batch = &batch;
    }
    if (!CCryptoKeyStore::AddKeyPubKey(secret, pubkey)) {
        if (needsDB) encrypted_batch = nullptr;
        return false;
    }
    if (needsDB) encrypted_batch = nullptr;

    // check if we need to remove from watch-only
    CScript script;
    script = GetScriptForDestination(pubkey.GetID());
    if (HaveWatchOnly(script)) {
        RemoveWatchOnly(script);
    }
    script = GetScriptForRawPubKey(pubkey);
    if (HaveWatchOnly(script)) {
        RemoveWatchOnly(script);
    }

    if (!IsCrypted()) {
        return batch.WriteKey(pubkey,
                                                 secret.GetPrivKey(),
                                                 mapKeyMetadata[pubkey.GetID()]);
    }
    UnsetWalletFlag(WALLET_FLAG_BLANK_WALLET);
    return true;
}

bool CWallet::AddKeyPubKey(const CKey& secret, const CPubKey &pubkey)
{
    WalletBatch batch(*database);
    return CWallet::AddKeyPubKeyWithDB(batch, secret, pubkey);
}

bool CWallet::AddCryptedKey(const CPubKey &vchPubKey,
                            const std::vector<unsigned char> &vchCryptedSecret)
{
    if (!CCryptoKeyStore::AddCryptedKey(vchPubKey, vchCryptedSecret))
        return false;
    {
        LOCK(cs_wallet);
        if (encrypted_batch)
            return encrypted_batch->WriteCryptedKey(vchPubKey,
                                                        vchCryptedSecret,
                                                        mapKeyMetadata[vchPubKey.GetID()]);
        else
            return WalletBatch(*database).WriteCryptedKey(vchPubKey,
                                                            vchCryptedSecret,
                                                            mapKeyMetadata[vchPubKey.GetID()]);
    }
}

void CWallet::LoadKeyMetadata(const CKeyID& keyID, const CKeyMetadata& meta)
{
    AssertLockHeld(cs_wallet);
    UpdateTimeFirstKey(meta.nCreateTime);
    mapKeyMetadata[keyID] = meta;
}

void CWallet::LoadScriptMetadata(const CScriptID& script_id, const CKeyMetadata& meta)
{
    AssertLockHeld(cs_wallet);
    UpdateTimeFirstKey(meta.nCreateTime);
    m_script_metadata[script_id] = meta;
}

// Writes a keymetadata for a public key. overwrite specifies whether to overwrite an existing metadata for that key if there exists one.
bool CWallet::WriteKeyMetadata(const CKeyMetadata& meta, const CPubKey& pubkey, const bool overwrite)
{
    return WalletBatch(*database).WriteKeyMetadata(meta, pubkey, overwrite);
}

void CWallet::UpgradeKeyMetadata()
{
    AssertLockHeld(cs_wallet);
    if (IsLocked() || IsWalletFlagSet(WALLET_FLAG_KEY_ORIGIN_METADATA)) {
        return;
    }

    std::unique_ptr<WalletBatch> batch = MakeUnique<WalletBatch>(*database);
    size_t cnt = 0;
    for (auto& meta_pair : mapKeyMetadata) {
        CKeyMetadata& meta = meta_pair.second;
        if (!meta.hd_seed_id.IsNull() && !meta.has_key_origin && meta.hdKeypath != "s") { // If the hdKeypath is "s", that's the seed and it doesn't have a key origin
            CKey key;
            GetKey(meta.hd_seed_id, key);
            CExtKey masterKey;
            masterKey.SetSeed(key.begin(), key.size());
            // Add to map
            CKeyID master_id = masterKey.key.GetPubKey().GetID();
            std::copy(master_id.begin(), master_id.begin() + 4, meta.key_origin.fingerprint);
            if (!ParseHDKeypath(meta.hdKeypath, meta.key_origin.path)) {
                throw std::runtime_error("Invalid stored hdKeypath");
            }
            meta.has_key_origin = true;
            if (meta.nVersion < CKeyMetadata::VERSION_WITH_KEY_ORIGIN) {
                meta.nVersion = CKeyMetadata::VERSION_WITH_KEY_ORIGIN;
            }

            // Write meta to wallet
            CPubKey pubkey;
            if (GetPubKey(meta_pair.first, pubkey)) {
                batch->WriteKeyMetadata(meta, pubkey, true);
                if (++cnt % 1000 == 0) {
                    // avoid creating overlarge in-memory batches in case the wallet contains large amounts of keys
                    batch.reset(new WalletBatch(*database));
                }
            }
        }
    }
    batch.reset(); //write before setting the flag
    SetWalletFlag(WALLET_FLAG_KEY_ORIGIN_METADATA);
}

bool CWallet::LoadCryptedKey(const CPubKey &vchPubKey, const std::vector<unsigned char> &vchCryptedSecret)
{
    return CCryptoKeyStore::AddCryptedKey(vchPubKey, vchCryptedSecret);
}

/**
 * Update wallet first key creation time. This should be called whenever keys
 * are added to the wallet, with the oldest key creation time.
 */
void CWallet::UpdateTimeFirstKey(int64_t nCreateTime)
{
    AssertLockHeld(cs_wallet);
    if (nCreateTime <= 1) {
        // Cannot determine birthday information, so set the wallet birthday to
        // the beginning of time.
        nTimeFirstKey = 1;
    } else if (!nTimeFirstKey || nCreateTime < nTimeFirstKey) {
        nTimeFirstKey = nCreateTime;
    }
}

bool CWallet::AddCScript(const CScript& redeemScript)
{
    if (!CCryptoKeyStore::AddCScript(redeemScript))
        return false;
    if (WalletBatch(*database).WriteCScript(Hash160(redeemScript), redeemScript)) {
        UnsetWalletFlag(WALLET_FLAG_BLANK_WALLET);
        return true;
    }
    return false;
}

bool CWallet::LoadCScript(const CScript& redeemScript)
{
    /* A sanity check was added in pull #3843 to avoid adding redeemScripts
     * that never can be redeemed. However, old wallets may still contain
     * these. Do not add them to the wallet and warn. */
    if (redeemScript.size() > MAX_SCRIPT_ELEMENT_SIZE)
    {
        std::string strAddr = EncodeDestination(CScriptID(redeemScript));
        WalletLogPrintf("%s: Warning: This wallet contains a redeemScript of size %i which exceeds maximum size %i thus can never be redeemed. Do not use address %s.\n", __func__, redeemScript.size(), MAX_SCRIPT_ELEMENT_SIZE, strAddr);
        return true;
    }

    return CCryptoKeyStore::AddCScript(redeemScript);
}

bool CWallet::AddWatchOnly(const CScript& dest)
{
    if (!CCryptoKeyStore::AddWatchOnly(dest))
        return false;
    const CKeyMetadata& meta = m_script_metadata[CScriptID(dest)];
    UpdateTimeFirstKey(meta.nCreateTime);
    NotifyWatchonlyChanged(true);
    if (WalletBatch(*database).WriteWatchOnly(dest, meta)) {
        UnsetWalletFlag(WALLET_FLAG_BLANK_WALLET);
        return true;
    }
    return false;
}

bool CWallet::AddWatchOnly(const CScript& dest, int64_t nCreateTime)
{
    m_script_metadata[CScriptID(dest)].nCreateTime = nCreateTime;
    return AddWatchOnly(dest);
}

bool CWallet::RemoveWatchOnly(const CScript &dest)
{
    AssertLockHeld(cs_wallet);
    if (!CCryptoKeyStore::RemoveWatchOnly(dest))
        return false;
    if (!HaveWatchOnly())
        NotifyWatchonlyChanged(false);
    if (!WalletBatch(*database).EraseWatchOnly(dest))
        return false;

    return true;
}

bool CWallet::LoadWatchOnly(const CScript &dest)
{
    return CCryptoKeyStore::AddWatchOnly(dest);
}

bool CWallet::Unlock(const SecureString& strWalletPassphrase, bool accept_no_keys)
{
    CCrypter crypter;
    CKeyingMaterial _vMasterKey;

    {
        LOCK(cs_wallet);
        for (const MasterKeyMap::value_type& pMasterKey : mapMasterKeys)
        {
            if(!crypter.SetKeyFromPassphrase(strWalletPassphrase, pMasterKey.second.vchSalt, pMasterKey.second.nDeriveIterations, pMasterKey.second.nDerivationMethod))
                return false;
            if (!crypter.Decrypt(pMasterKey.second.vchCryptedKey, _vMasterKey))
                continue; // try another master key
            if (CCryptoKeyStore::Unlock(_vMasterKey, accept_no_keys)) {
                // Now that we've unlocked, upgrade the key metadata
                UpgradeKeyMetadata();
                return true;
            }
        }
    }
    return false;
}

bool CWallet::ChangeWalletPassphrase(const SecureString& strOldWalletPassphrase, const SecureString& strNewWalletPassphrase)
{
    bool fWasLocked = IsLocked();

    {
        LOCK(cs_wallet);
        Lock();

        CCrypter crypter;
        CKeyingMaterial _vMasterKey;
        for (MasterKeyMap::value_type& pMasterKey : mapMasterKeys)
        {
            if(!crypter.SetKeyFromPassphrase(strOldWalletPassphrase, pMasterKey.second.vchSalt, pMasterKey.second.nDeriveIterations, pMasterKey.second.nDerivationMethod))
                return false;
            if (!crypter.Decrypt(pMasterKey.second.vchCryptedKey, _vMasterKey))
                return false;
            if (CCryptoKeyStore::Unlock(_vMasterKey))
            {
                int64_t nStartTime = GetTimeMillis();
                crypter.SetKeyFromPassphrase(strNewWalletPassphrase, pMasterKey.second.vchSalt, pMasterKey.second.nDeriveIterations, pMasterKey.second.nDerivationMethod);
                pMasterKey.second.nDeriveIterations = static_cast<unsigned int>(pMasterKey.second.nDeriveIterations * (100 / ((double)(GetTimeMillis() - nStartTime))));

                nStartTime = GetTimeMillis();
                crypter.SetKeyFromPassphrase(strNewWalletPassphrase, pMasterKey.second.vchSalt, pMasterKey.second.nDeriveIterations, pMasterKey.second.nDerivationMethod);
                pMasterKey.second.nDeriveIterations = (pMasterKey.second.nDeriveIterations + static_cast<unsigned int>(pMasterKey.second.nDeriveIterations * 100 / ((double)(GetTimeMillis() - nStartTime)))) / 2;

                if (pMasterKey.second.nDeriveIterations < 25000)
                    pMasterKey.second.nDeriveIterations = 25000;

                WalletLogPrintf("Wallet passphrase changed to an nDeriveIterations of %i\n", pMasterKey.second.nDeriveIterations);

                if (!crypter.SetKeyFromPassphrase(strNewWalletPassphrase, pMasterKey.second.vchSalt, pMasterKey.second.nDeriveIterations, pMasterKey.second.nDerivationMethod))
                    return false;
                if (!crypter.Encrypt(_vMasterKey, pMasterKey.second.vchCryptedKey))
                    return false;
                WalletBatch(*database).WriteMasterKey(pMasterKey.first, pMasterKey.second);
                if (fWasLocked)
                    Lock();
                return true;
            }
        }
    }

    return false;
}

void CWallet::ChainStateFlushed(const CBlockLocator& loc)
{
    WalletBatch batch(*database);
    batch.WriteBestBlock(loc);
}

void CWallet::SetMinVersion(enum WalletFeature nVersion, WalletBatch* batch_in, bool fExplicit)
{
    LOCK(cs_wallet);
    if (nWalletVersion >= nVersion)
        return;

    // when doing an explicit upgrade, if we pass the max version permitted, upgrade all the way
    if (fExplicit && nVersion > nWalletMaxVersion)
            nVersion = FEATURE_LATEST;

    nWalletVersion = nVersion;

    if (nVersion > nWalletMaxVersion)
        nWalletMaxVersion = nVersion;

    {
        WalletBatch* batch = batch_in ? batch_in : new WalletBatch(*database);
        if (nWalletVersion > 40000)
            batch->WriteMinVersion(nWalletVersion);
        if (!batch_in)
            delete batch;
    }
}

bool CWallet::SetMaxVersion(int nVersion)
{
    LOCK(cs_wallet);
    // cannot downgrade below current version
    if (nWalletVersion > nVersion)
        return false;

    nWalletMaxVersion = nVersion;

    return true;
}

std::set<uint256> CWallet::GetConflicts(const uint256& txid) const
{
    std::set<uint256> result;
    AssertLockHeld(cs_wallet);

    std::map<uint256, CWalletTx>::const_iterator it = mapWallet.find(txid);
    if (it == mapWallet.end())
        return result;
    const CWalletTx& wtx = it->second;

    std::pair<TxSpends::const_iterator, TxSpends::const_iterator> range;

    for (const CTxIn& txin : wtx.tx->vin)
    {
        if (mapTxSpends.count(txin.prevout) <= 1)
            continue;  // No conflict if zero or one spends
        range = mapTxSpends.equal_range(txin.prevout);
        for (TxSpends::const_iterator _it = range.first; _it != range.second; ++_it)
            result.insert(_it->second);
    }
    return result;
}

bool CWallet::HasWalletSpend(const uint256& txid) const
{
    AssertLockHeld(cs_wallet);
    auto iter = mapTxSpends.lower_bound(COutPoint(txid, 0));
    return (iter != mapTxSpends.end() && iter->first.hash == txid);
}

void CWallet::Flush(bool shutdown)
{
    database->Flush(shutdown);
}

void CWallet::SyncMetaData(std::pair<TxSpends::iterator, TxSpends::iterator> range)
{
    // We want all the wallet transactions in range to have the same metadata as
    // the oldest (smallest nOrderPos).
    // So: find smallest nOrderPos:

    int nMinOrderPos = std::numeric_limits<int>::max();
    const CWalletTx* copyFrom = nullptr;
    for (TxSpends::iterator it = range.first; it != range.second; ++it) {
        const CWalletTx* wtx = &mapWallet.at(it->second);
        if (wtx->nOrderPos < nMinOrderPos) {
            nMinOrderPos = wtx->nOrderPos;
            copyFrom = wtx;
        }
    }

    if (!copyFrom) {
        return;
    }

    // Now copy data from copyFrom to rest:
    for (TxSpends::iterator it = range.first; it != range.second; ++it)
    {
        const uint256& hash = it->second;
        CWalletTx* copyTo = &mapWallet.at(hash);
        if (copyFrom == copyTo) continue;
        assert(copyFrom && "Oldest wallet transaction in range assumed to have been found.");
        if (!copyFrom->IsEquivalentTo(*copyTo)) continue;
        copyTo->mapValue = copyFrom->mapValue;
        copyTo->vOrderForm = copyFrom->vOrderForm;
        // fTimeReceivedIsTxTime not copied on purpose
        // nTimeReceived not copied on purpose
        copyTo->nTimeSmart = copyFrom->nTimeSmart;
        copyTo->fFromMe = copyFrom->fFromMe;
        // nOrderPos not copied on purpose
        // cached members not copied on purpose
    }
}

/**
 * Outpoint is spent if any non-conflicted transaction
 * spends it:
 */
bool CWallet::IsSpent(interfaces::Chain::Lock& locked_chain, const uint256& hash, unsigned int n) const
{
    const COutPoint outpoint(hash, n);
    std::pair<TxSpends::const_iterator, TxSpends::const_iterator> range;
    range = mapTxSpends.equal_range(outpoint);

    for (TxSpends::const_iterator it = range.first; it != range.second; ++it)
    {
        const uint256& wtxid = it->second;
        std::map<uint256, CWalletTx>::const_iterator mit = mapWallet.find(wtxid);
        if (mit != mapWallet.end()) {
            int depth = mit->second.GetDepthInMainChain(locked_chain);
            if (depth > 0  || (depth == 0 && !mit->second.isAbandoned()))
                return true; // Spent
        }
    }
    return false;
}

void CWallet::AddToSpends(const COutPoint& outpoint, const uint256& wtxid)
{
    mapTxSpends.insert(std::make_pair(outpoint, wtxid));

    setLockedCoins.erase(outpoint);

    std::pair<TxSpends::iterator, TxSpends::iterator> range;
    range = mapTxSpends.equal_range(outpoint);
    SyncMetaData(range);
}


void CWallet::AddToSpends(const uint256& wtxid)
{
    auto it = mapWallet.find(wtxid);
    assert(it != mapWallet.end());
    CWalletTx& thisTx = it->second;
    if (thisTx.IsCoinBase()) // Coinbases don't spend anything!
        return;

    for (const CTxIn& txin : thisTx.tx->vin)
        AddToSpends(txin.prevout, wtxid);
}

bool CWallet::EncryptWallet(const SecureString& strWalletPassphrase)
{
    if (IsCrypted())
        return false;

    CKeyingMaterial _vMasterKey;

    _vMasterKey.resize(WALLET_CRYPTO_KEY_SIZE);
    GetStrongRandBytes(&_vMasterKey[0], WALLET_CRYPTO_KEY_SIZE);

    CMasterKey kMasterKey;

    kMasterKey.vchSalt.resize(WALLET_CRYPTO_SALT_SIZE);
    GetStrongRandBytes(&kMasterKey.vchSalt[0], WALLET_CRYPTO_SALT_SIZE);

    CCrypter crypter;
    int64_t nStartTime = GetTimeMillis();
    crypter.SetKeyFromPassphrase(strWalletPassphrase, kMasterKey.vchSalt, 25000, kMasterKey.nDerivationMethod);
    kMasterKey.nDeriveIterations = static_cast<unsigned int>(2500000 / ((double)(GetTimeMillis() - nStartTime)));

    nStartTime = GetTimeMillis();
    crypter.SetKeyFromPassphrase(strWalletPassphrase, kMasterKey.vchSalt, kMasterKey.nDeriveIterations, kMasterKey.nDerivationMethod);
    kMasterKey.nDeriveIterations = (kMasterKey.nDeriveIterations + static_cast<unsigned int>(kMasterKey.nDeriveIterations * 100 / ((double)(GetTimeMillis() - nStartTime)))) / 2;

    if (kMasterKey.nDeriveIterations < 25000)
        kMasterKey.nDeriveIterations = 25000;

    WalletLogPrintf("Encrypting Wallet with an nDeriveIterations of %i\n", kMasterKey.nDeriveIterations);

    if (!crypter.SetKeyFromPassphrase(strWalletPassphrase, kMasterKey.vchSalt, kMasterKey.nDeriveIterations, kMasterKey.nDerivationMethod))
        return false;
    if (!crypter.Encrypt(_vMasterKey, kMasterKey.vchCryptedKey))
        return false;

    {
        LOCK(cs_wallet);
        mapMasterKeys[++nMasterKeyMaxID] = kMasterKey;
        assert(!encrypted_batch);
        encrypted_batch = new WalletBatch(*database);
        if (!encrypted_batch->TxnBegin()) {
            delete encrypted_batch;
            encrypted_batch = nullptr;
            return false;
        }
        encrypted_batch->WriteMasterKey(nMasterKeyMaxID, kMasterKey);

        if (!EncryptKeys(_vMasterKey))
        {
            encrypted_batch->TxnAbort();
            delete encrypted_batch;
            encrypted_batch = nullptr;
            // We now probably have half of our keys encrypted in memory, and half not...
            // die and let the user reload the unencrypted wallet.
            assert(false);
        }

        // Encryption was introduced in version 0.4.0
        SetMinVersion(FEATURE_WALLETCRYPT, encrypted_batch, true);

        if (!encrypted_batch->TxnCommit()) {
            delete encrypted_batch;
            encrypted_batch = nullptr;
            // We now have keys encrypted in memory, but not on disk...
            // die to avoid confusion and let the user reload the unencrypted wallet.
            assert(false);
        }

        delete encrypted_batch;
        encrypted_batch = nullptr;

        Lock();
        Unlock(strWalletPassphrase);

        // if we are using HD, replace the HD seed with a new one
        if (IsHDEnabled()) {
            SetHDSeed(GenerateNewSeed());
        }

        NewKeyPool();
        Lock();

        // Need to completely rewrite the wallet file; if we don't, bdb might keep
        // bits of the unencrypted private key in slack space in the database file.
        database->Rewrite();

        // BDB seems to have a bad habit of writing old data into
        // slack space in .dat files; that is bad if the old data is
        // unencrypted private keys. So:
        database->ReloadDbEnv();

    }
    NotifyStatusChanged(this);

    return true;
}

DBErrors CWallet::ReorderTransactions()
{
    LOCK(cs_wallet);
    WalletBatch batch(*database);

    // Old wallets didn't have any defined order for transactions
    // Probably a bad idea to change the output of this

    // First: get all CWalletTx into a sorted-by-time multimap.
    typedef std::multimap<int64_t, CWalletTx*> TxItems;
    TxItems txByTime;

    for (auto& entry : mapWallet)
    {
        CWalletTx* wtx = &entry.second;
        txByTime.insert(std::make_pair(wtx->nTimeReceived, wtx));
    }

    nOrderPosNext = 0;
    std::vector<int64_t> nOrderPosOffsets;
    for (TxItems::iterator it = txByTime.begin(); it != txByTime.end(); ++it)
    {
        CWalletTx *const pwtx = (*it).second;
        int64_t& nOrderPos = pwtx->nOrderPos;

        if (nOrderPos == -1)
        {
            nOrderPos = nOrderPosNext++;
            nOrderPosOffsets.push_back(nOrderPos);

            if (!batch.WriteTx(*pwtx))
                return DBErrors::LOAD_FAIL;
        }
        else
        {
            int64_t nOrderPosOff = 0;
            for (const int64_t& nOffsetStart : nOrderPosOffsets)
            {
                if (nOrderPos >= nOffsetStart)
                    ++nOrderPosOff;
            }
            nOrderPos += nOrderPosOff;
            nOrderPosNext = std::max(nOrderPosNext, nOrderPos + 1);

            if (!nOrderPosOff)
                continue;

            // Since we're changing the order, write it back
            if (!batch.WriteTx(*pwtx))
                return DBErrors::LOAD_FAIL;
        }
    }
    batch.WriteOrderPosNext(nOrderPosNext);

    return DBErrors::LOAD_OK;
}

int64_t CWallet::IncOrderPosNext(WalletBatch* batch)
{
    AssertLockHeld(cs_wallet);
    int64_t nRet = nOrderPosNext++;
    if (batch) {
        batch->WriteOrderPosNext(nOrderPosNext);
    } else {
        WalletBatch(*database).WriteOrderPosNext(nOrderPosNext);
    }
    return nRet;
}

void CWallet::MarkDirty()
{
    {
        LOCK(cs_wallet);
        for (std::pair<const uint256, CWalletTx>& item : mapWallet)
            item.second.MarkDirty();
    }
}

bool CWallet::MarkReplaced(const uint256& originalHash, const uint256& newHash)
{
    LOCK(cs_wallet);

    auto mi = mapWallet.find(originalHash);

    // There is a bug if MarkReplaced is not called on an existing wallet transaction.
    assert(mi != mapWallet.end());

    CWalletTx& wtx = (*mi).second;

    // Ensure for now that we're not overwriting data
    assert(wtx.mapValue.count("replaced_by_txid") == 0);

    wtx.mapValue["replaced_by_txid"] = newHash.ToString();

    WalletBatch batch(*database, "r+");

    bool success = true;
    if (!batch.WriteTx(wtx)) {
        WalletLogPrintf("%s: Updating batch tx %s failed\n", __func__, wtx.GetHash().ToString());
        success = false;
    }

    NotifyTransactionChanged(this, originalHash, CT_UPDATED);

    return success;
}

bool CWallet::AddToWallet(const CWalletTx& wtxIn, bool fFlushOnClose)
{
    LOCK(cs_wallet);

    WalletBatch batch(*database, "r+", fFlushOnClose);

    uint256 hash = wtxIn.GetHash();

    // Inserts only if not already there, returns tx inserted or tx found
    std::pair<std::map<uint256, CWalletTx>::iterator, bool> ret = mapWallet.insert(std::make_pair(hash, wtxIn));
    CWalletTx& wtx = (*ret.first).second;
    wtx.BindWallet(this);
    bool fInsertedNew = ret.second;
    if (fInsertedNew) {
        wtx.nTimeReceived = chain().getAdjustedTime();
        wtx.nOrderPos = IncOrderPosNext(&batch);
        wtx.m_it_wtxOrdered = wtxOrdered.insert(std::make_pair(wtx.nOrderPos, &wtx));
        wtx.nTimeSmart = ComputeTimeSmart(wtx);
        AddToSpends(hash);
    }

    bool fUpdated = false;
    if (!fInsertedNew)
    {
        // Merge
        if (!wtxIn.hashUnset() && wtxIn.hashBlock != wtx.hashBlock)
        {
            wtx.hashBlock = wtxIn.hashBlock;
            fUpdated = true;
        }
        // If no longer abandoned, update
        if (wtxIn.hashBlock.IsNull() && wtx.isAbandoned())
        {
            wtx.hashBlock = wtxIn.hashBlock;
            fUpdated = true;
        }
        if (wtxIn.nIndex != -1 && (wtxIn.nIndex != wtx.nIndex))
        {
            wtx.nIndex = wtxIn.nIndex;
            fUpdated = true;
        }
        if (wtxIn.fFromMe && wtxIn.fFromMe != wtx.fFromMe)
        {
            wtx.fFromMe = wtxIn.fFromMe;
            fUpdated = true;
        }
        // If we have a witness-stripped version of this transaction, and we
        // see a new version with a witness, then we must be upgrading a pre-segwit
        // wallet.  Store the new version of the transaction with the witness,
        // as the stripped-version must be invalid.
        // TODO: Store all versions of the transaction, instead of just one.
        if (wtxIn.tx->HasWitness() && !wtx.tx->HasWitness()) {
            wtx.SetTx(wtxIn.tx);
            fUpdated = true;
        }
    }

    //// debug print
    WalletLogPrintf("AddToWallet %s  %s%s\n", wtxIn.GetHash().ToString(), (fInsertedNew ? "new" : ""), (fUpdated ? "update" : ""));

    // Write to disk
    if (fInsertedNew || fUpdated)
        if (!batch.WriteTx(wtx))
            return false;

    // Break debit/credit balance caches:
    wtx.MarkDirty();

    // Notify UI of new or updated transaction
    NotifyTransactionChanged(this, hash, fInsertedNew ? CT_NEW : CT_UPDATED);

    // notify an external script when a wallet transaction comes in or is updated
    std::string strCmd = gArgs.GetArg("-walletnotify", "");

    if (!strCmd.empty())
    {
        boost::replace_all(strCmd, "%s", wtxIn.GetHash().GetHex());
        std::thread t(runCommand, strCmd);
        t.detach(); // thread runs free
    }

    return true;
}

void CWallet::LoadToWallet(const CWalletTx& wtxIn)
{
    uint256 hash = wtxIn.GetHash();
    const auto& ins = mapWallet.emplace(hash, wtxIn);
    CWalletTx& wtx = ins.first->second;
    wtx.BindWallet(this);
    if (/* insertion took place */ ins.second) {
        wtx.m_it_wtxOrdered = wtxOrdered.insert(std::make_pair(wtx.nOrderPos, &wtx));
    }
    AddToSpends(hash);
    for (const CTxIn& txin : wtx.tx->vin) {
        auto it = mapWallet.find(txin.prevout.hash);
        if (it != mapWallet.end()) {
            CWalletTx& prevtx = it->second;
            if (prevtx.nIndex == -1 && !prevtx.hashUnset()) {
                MarkConflicted(prevtx.hashBlock, wtx.GetHash());
            }
        }
    }
}

bool CWallet::AddToWalletIfInvolvingMe(const CTransactionRef& ptx, const uint256& block_hash, int posInBlock, bool fUpdate)
{
    const CTransaction& tx = *ptx;
    {
        AssertLockHeld(cs_wallet);

        if (!block_hash.IsNull()) {
            for (const CTxIn& txin : tx.vin) {
                std::pair<TxSpends::const_iterator, TxSpends::const_iterator> range = mapTxSpends.equal_range(txin.prevout);
                while (range.first != range.second) {
                    if (range.first->second != tx.GetHash()) {
                        WalletLogPrintf("Transaction %s (in block %s) conflicts with wallet transaction %s (both spend %s:%i)\n", tx.GetHash().ToString(), block_hash.ToString(), range.first->second.ToString(), range.first->first.hash.ToString(), range.first->first.n);
                        MarkConflicted(block_hash, range.first->second);
                    }
                    range.first++;
                }
            }
        }

        bool fExisted = mapWallet.count(tx.GetHash()) != 0;
        if (fExisted && !fUpdate) return false;
        if (fExisted || IsMine(tx) || IsFromMe(tx))
        {
            /* Check if any keys in the wallet keypool that were supposed to be unused
             * have appeared in a new transaction. If so, remove those keys from the keypool.
             * This can happen when restoring an old wallet backup that does not contain
             * the mostly recently created transactions from newer versions of the wallet.
             */

            // loop though all outputs
            for (const CTxOut& txout: tx.vout) {
                // extract addresses and check if they match with an unused keypool key
                for (const auto& keyid : GetAffectedKeys(txout.scriptPubKey, *this)) {
                    std::map<CKeyID, int64_t>::const_iterator mi = m_pool_key_to_index.find(keyid);
                    if (mi != m_pool_key_to_index.end()) {
                        WalletLogPrintf("%s: Detected a used keypool key, mark all keypool key up to this key as used\n", __func__);
                        MarkReserveKeysAsUsed(mi->second);

                        if (!TopUpKeyPool()) {
                            WalletLogPrintf("%s: Topping up keypool failed (locked wallet)\n", __func__);
                        }
                    }
                }
            }

            CWalletTx wtx(this, ptx);

            // Get merkle branch if transaction was found in a block
            if (!block_hash.IsNull())
                wtx.SetMerkleBranch(block_hash, posInBlock);

            return AddToWallet(wtx, false);
        }
    }
    return false;
}

bool CWallet::TransactionCanBeAbandoned(const uint256& hashTx) const
{
    auto locked_chain = chain().lock();
    LOCK(cs_wallet);
    const CWalletTx* wtx = GetWalletTx(hashTx);
    return wtx && !wtx->isAbandoned() && wtx->GetDepthInMainChain(*locked_chain) == 0 && !wtx->InMempool();
}

void CWallet::MarkInputsDirty(const CTransactionRef& tx)
{
    for (const CTxIn& txin : tx->vin) {
        auto it = mapWallet.find(txin.prevout.hash);
        if (it != mapWallet.end()) {
            it->second.MarkDirty();
        }
    }
}

bool CWallet::AbandonTransaction(interfaces::Chain::Lock& locked_chain, const uint256& hashTx)
{
    auto locked_chain_recursive = chain().lock();  // Temporary. Removed in upcoming lock cleanup
    LOCK(cs_wallet);

    WalletBatch batch(*database, "r+");

    std::set<uint256> todo;
    std::set<uint256> done;

    // Can't mark abandoned if confirmed or in mempool
    auto it = mapWallet.find(hashTx);
    assert(it != mapWallet.end());
    CWalletTx& origtx = it->second;
    if (origtx.GetDepthInMainChain(locked_chain) != 0 || origtx.InMempool()) {
        return false;
    }

    todo.insert(hashTx);

    while (!todo.empty()) {
        uint256 now = *todo.begin();
        todo.erase(now);
        done.insert(now);
        auto it = mapWallet.find(now);
        assert(it != mapWallet.end());
        CWalletTx& wtx = it->second;
        int currentconfirm = wtx.GetDepthInMainChain(locked_chain);
        // If the orig tx was not in block, none of its spends can be
        assert(currentconfirm <= 0);
        // if (currentconfirm < 0) {Tx and spends are already conflicted, no need to abandon}
        if (currentconfirm == 0 && !wtx.isAbandoned()) {
            // If the orig tx was not in block/mempool, none of its spends can be in mempool
            assert(!wtx.InMempool());
            wtx.nIndex = -1;
            wtx.setAbandoned();
            wtx.MarkDirty();
            batch.WriteTx(wtx);
            NotifyTransactionChanged(this, wtx.GetHash(), CT_UPDATED);
            // Iterate over all its outputs, and mark transactions in the wallet that spend them abandoned too
            TxSpends::const_iterator iter = mapTxSpends.lower_bound(COutPoint(now, 0));
            while (iter != mapTxSpends.end() && iter->first.hash == now) {
                if (!done.count(iter->second)) {
                    todo.insert(iter->second);
                }
                iter++;
            }
            // If a transaction changes 'conflicted' state, that changes the balance
            // available of the outputs it spends. So force those to be recomputed
            MarkInputsDirty(wtx.tx);
        }
    }

    return true;
}

void CWallet::MarkConflicted(const uint256& hashBlock, const uint256& hashTx)
{
    auto locked_chain = chain().lock();
    LOCK(cs_wallet);

    int conflictconfirms = -locked_chain->getBlockDepth(hashBlock);
    // If number of conflict confirms cannot be determined, this means
    // that the block is still unknown or not yet part of the main chain,
    // for example when loading the wallet during a reindex. Do nothing in that
    // case.
    if (conflictconfirms >= 0)
        return;

    // Do not flush the wallet here for performance reasons
    WalletBatch batch(*database, "r+", false);

    std::set<uint256> todo;
    std::set<uint256> done;

    todo.insert(hashTx);

    while (!todo.empty()) {
        uint256 now = *todo.begin();
        todo.erase(now);
        done.insert(now);
        auto it = mapWallet.find(now);
        assert(it != mapWallet.end());
        CWalletTx& wtx = it->second;
        int currentconfirm = wtx.GetDepthInMainChain(*locked_chain);
        if (conflictconfirms < currentconfirm) {
            // Block is 'more conflicted' than current confirm; update.
            // Mark transaction as conflicted with this block.
            wtx.nIndex = -1;
            wtx.hashBlock = hashBlock;
            wtx.MarkDirty();
            batch.WriteTx(wtx);
            // Iterate over all its outputs, and mark transactions in the wallet that spend them conflicted too
            TxSpends::const_iterator iter = mapTxSpends.lower_bound(COutPoint(now, 0));
            while (iter != mapTxSpends.end() && iter->first.hash == now) {
                 if (!done.count(iter->second)) {
                     todo.insert(iter->second);
                 }
                 iter++;
            }
            // If a transaction changes 'conflicted' state, that changes the balance
            // available of the outputs it spends. So force those to be recomputed
            MarkInputsDirty(wtx.tx);
        }
    }
}

void CWallet::SyncTransaction(const CTransactionRef& ptx, const uint256& block_hash, int posInBlock, bool update_tx) {
    if (!AddToWalletIfInvolvingMe(ptx, block_hash, posInBlock, update_tx))
        return; // Not one of ours

    // If a transaction changes 'conflicted' state, that changes the balance
    // available of the outputs it spends. So force those to be
    // recomputed, also:
    MarkInputsDirty(ptx);
}

void CWallet::NameConflict(const CTransactionRef& ptx, const uint256& hashBlock)
{
    LOCK2(cs_main, cs_wallet);
    const uint256& txHash = ptx->GetHash();

    LogPrint (BCLog::NAMES, "name conflict: %s, wallet: %u\n",
              txHash.GetHex().c_str(), mapWallet.count(txHash));

    if (mapWallet.count(txHash))
        MarkConflicted(hashBlock, txHash);
}

void CWallet::TransactionAddedToMempool(const CTransactionRef& ptx) {
    auto locked_chain = chain().lock();
    LOCK(cs_wallet);
    SyncTransaction(ptx, {} /* block hash */, 0 /* position in block */);

    auto it = mapWallet.find(ptx->GetHash());
    if (it != mapWallet.end()) {
        it->second.fInMempool = true;
    }
}

void CWallet::TransactionRemovedFromMempool(const CTransactionRef &ptx) {
    LOCK(cs_wallet);
    auto it = mapWallet.find(ptx->GetHash());
    if (it != mapWallet.end()) {
        it->second.fInMempool = false;
    }
}

void CWallet::BlockConnected(const CBlock& block, const std::vector<CTransactionRef>& vtxConflicted, const std::vector<CTransactionRef>& vNameConflicts) {
    const uint256& block_hash = block.GetHash();
    auto locked_chain = chain().lock();
    LOCK(cs_wallet);
    // TODO: Temporarily ensure that mempool removals are notified before
    // connected transactions.  This shouldn't matter, but the abandoned
    // state of transactions in our wallet is currently cleared when we
    // receive another notification and there is a race condition where
    // notification of a connected conflict might cause an outside process
    // to abandon a transaction and then have it inadvertently cleared by
    // the notification that the conflicted transaction was evicted.

    for (const CTransactionRef& ptx : vtxConflicted) {
        SyncTransaction(ptx, {} /* block hash */, 0 /* position in block */);
        TransactionRemovedFromMempool(ptx);
    }
    for (const CTransactionRef& ptx : vNameConflicts) {
        NameConflict(ptx, block_hash);
    }
    for (size_t i = 0; i < block.vtx.size(); i++) {
        SyncTransaction(block.vtx[i], block_hash, i);
        TransactionRemovedFromMempool(block.vtx[i]);
    }

    m_last_block_processed = block_hash;
}

void CWallet::BlockDisconnected(const CBlock& block, const std::vector<CTransactionRef>& vNameConflicts) {
    auto locked_chain = chain().lock();
    LOCK(cs_wallet);

    for (const CTransactionRef& ptx : block.vtx) {
        SyncTransaction(ptx, {} /* block hash */, 0 /* position in block */);
    }
    for (const CTransactionRef& ptx : vNameConflicts) {
        NameConflict(ptx, block.hashPrevBlock);
    }
}



void CWallet::BlockUntilSyncedToCurrentChain() {
    AssertLockNotHeld(cs_main);
    AssertLockNotHeld(cs_wallet);

    {
        // Skip the queue-draining stuff if we know we're caught up with
        // chainActive.Tip()...
        // We could also take cs_wallet here, and call m_last_block_processed
        // protected by cs_wallet instead of cs_main, but as long as we need
        // cs_main here anyway, it's easier to just call it cs_main-protected.
        auto locked_chain = chain().lock();

        if (!m_last_block_processed.IsNull() && locked_chain->isPotentialTip(m_last_block_processed)) {
            return;
        }
    }

    // ...otherwise put a callback in the validation interface queue and wait
    // for the queue to drain enough to execute it (indicating we are caught up
    // at least with the time we entered this function).
    chain().waitForNotifications();
}


isminetype CWallet::IsMine(const CTxIn &txin) const
{
    {
        LOCK(cs_wallet);
        std::map<uint256, CWalletTx>::const_iterator mi = mapWallet.find(txin.prevout.hash);
        if (mi != mapWallet.end())
        {
            const CWalletTx& prev = (*mi).second;
            if (txin.prevout.n < prev.tx->vout.size())
                return IsMine(prev.tx->vout[txin.prevout.n]);
        }
    }
    return ISMINE_NO;
}

// Note that this function doesn't distinguish between a 0-valued input,
// and a not-"is mine" (according to the filter) input.
CAmount CWallet::GetDebit(const CTxIn &txin, const isminefilter& filter, bool fExcludeNames) const
{
    {
        LOCK(cs_wallet);
        std::map<uint256, CWalletTx>::const_iterator mi = mapWallet.find(txin.prevout.hash);
        if (mi != mapWallet.end())
        {
            const CWalletTx& prev = (*mi).second;
            if (txin.prevout.n < prev.tx->vout.size())
            {
                const CTxOut& prevout = prev.tx->vout[txin.prevout.n];
                if (fExcludeNames
                    && CNameScript::isNameScript(prevout.scriptPubKey))
                    return 0;

                if (IsMine(prevout) & filter)
                    return prevout.nValue;
            }
        }
    }
    return 0;
}

isminetype CWallet::IsMine(const CTxOut& txout) const
{
    return ::IsMine(*this, txout.scriptPubKey);
}

CAmount CWallet::GetCredit(const CTxOut& txout, const isminefilter& filter) const
{
    if (!MoneyRange(txout.nValue))
        throw std::runtime_error(std::string(__func__) + ": value out of range");
    if (CNameScript::isNameScript (txout.scriptPubKey))
        return 0;
    return ((IsMine(txout) & filter) ? txout.nValue : 0);
}

bool CWallet::IsChange(const CTxOut& txout) const
{
    return IsChange(txout.scriptPubKey);
}

bool CWallet::IsChange(const CScript& script) const
{
    // TODO: fix handling of 'change' outputs. The assumption is that any
    // payment to a script that is ours, but is not in the address book
    // is change. That assumption is likely to break when we implement multisignature
    // wallets that return change back into a multi-signature-protected address;
    // a better way of identifying which outputs are 'the send' and which are
    // 'the change' will need to be implemented (maybe extend CWalletTx to remember
    // which output, if any, was change).
    if (::IsMine(*this, script))
    {
        CTxDestination address;
        if (!ExtractDestination(script, address))
            return true;

        LOCK(cs_wallet);
        if (!mapAddressBook.count(address))
            return true;
    }
    return false;
}

CAmount CWallet::GetChange(const CTxOut& txout) const
{
    if (!MoneyRange(txout.nValue))
        throw std::runtime_error(std::string(__func__) + ": value out of range");
    return (IsChange(txout) ? txout.nValue : 0);
}

bool CWallet::IsMine(const CTransaction& tx) const
{
    for (const CTxOut& txout : tx.vout)
        if (IsMine(txout))
            return true;
    return false;
}

bool CWallet::IsFromMe(const CTransaction& tx) const
{
    return (GetDebit(tx, ISMINE_ALL) > 0);
}

CAmount CWallet::GetDebit(const CTransaction& tx, const isminefilter& filter, bool fExcludeNames) const
{
    CAmount nDebit = 0;
    for (const CTxIn& txin : tx.vin)
    {
        nDebit += GetDebit(txin, filter, fExcludeNames);
        if (!MoneyRange(nDebit))
            throw std::runtime_error(std::string(__func__) + ": value out of range");
    }
    return nDebit;
}

bool CWallet::IsAllFromMe(const CTransaction& tx, const isminefilter& filter) const
{
    LOCK(cs_wallet);

    for (const CTxIn& txin : tx.vin)
    {
        auto mi = mapWallet.find(txin.prevout.hash);
        if (mi == mapWallet.end())
            return false; // any unknown inputs can't be from us

        const CWalletTx& prev = (*mi).second;

        if (txin.prevout.n >= prev.tx->vout.size())
            return false; // invalid input!

        if (!(IsMine(prev.tx->vout[txin.prevout.n]) & filter))
            return false;
    }
    return true;
}

CAmount CWallet::GetCredit(const CTransaction& tx, const isminefilter& filter) const
{
    CAmount nCredit = 0;
    for (const CTxOut& txout : tx.vout)
    {
        nCredit += GetCredit(txout, filter);
        if (!MoneyRange(nCredit))
            throw std::runtime_error(std::string(__func__) + ": value out of range");
    }
    return nCredit;
}

CAmount CWallet::GetChange(const CTransaction& tx) const
{
    CAmount nChange = 0;
    for (const CTxOut& txout : tx.vout)
    {
        nChange += GetChange(txout);
        if (!MoneyRange(nChange))
            throw std::runtime_error(std::string(__func__) + ": value out of range");
    }
    return nChange;
}

CPubKey CWallet::GenerateNewSeed()
{
    assert(!IsWalletFlagSet(WALLET_FLAG_DISABLE_PRIVATE_KEYS));
    CKey key;
    key.MakeNewKey(true);
    return DeriveNewSeed(key);
}

CPubKey CWallet::DeriveNewSeed(const CKey& key)
{
    int64_t nCreationTime = GetTime();
    CKeyMetadata metadata(nCreationTime);

    // calculate the seed
    CPubKey seed = key.GetPubKey();
    assert(key.VerifyPubKey(seed));

    // set the hd keypath to "s" -> Seed, refers the seed to itself
    metadata.hdKeypath     = "s";
    metadata.has_key_origin = false;
    metadata.hd_seed_id = seed.GetID();

    {
        LOCK(cs_wallet);

        // mem store the metadata
        mapKeyMetadata[seed.GetID()] = metadata;

        // write the key&metadata to the database
        if (!AddKeyPubKey(key, seed))
            throw std::runtime_error(std::string(__func__) + ": AddKeyPubKey failed");
    }

    return seed;
}

void CWallet::SetHDSeed(const CPubKey& seed)
{
    LOCK(cs_wallet);
    // store the keyid (hash160) together with
    // the child index counter in the database
    // as a hdchain object
    CHDChain newHdChain;
    newHdChain.nVersion = CanSupportFeature(FEATURE_HD_SPLIT) ? CHDChain::VERSION_HD_CHAIN_SPLIT : CHDChain::VERSION_HD_BASE;
    newHdChain.seed_id = seed.GetID();
    SetHDChain(newHdChain, false);
    NotifyCanGetAddressesChanged();
    UnsetWalletFlag(WALLET_FLAG_BLANK_WALLET);
}

void CWallet::SetHDChain(const CHDChain& chain, bool memonly)
{
    LOCK(cs_wallet);
    if (!memonly && !WalletBatch(*database).WriteHDChain(chain))
        throw std::runtime_error(std::string(__func__) + ": writing chain failed");

    hdChain = chain;
}

bool CWallet::IsHDEnabled() const
{
    return !hdChain.seed_id.IsNull();
}

bool CWallet::CanGenerateKeys()
{
    // A wallet can generate keys if it has an HD seed (IsHDEnabled) or it is a non-HD wallet (pre FEATURE_HD)
    LOCK(cs_wallet);
    return IsHDEnabled() || !CanSupportFeature(FEATURE_HD);
}

bool CWallet::CanGetAddresses(bool internal)
{
    LOCK(cs_wallet);
    // Check if the keypool has keys
    bool keypool_has_keys;
    if (internal && CanSupportFeature(FEATURE_HD_SPLIT)) {
        keypool_has_keys = setInternalKeyPool.size() > 0;
    } else {
        keypool_has_keys = KeypoolCountExternalKeys() > 0;
    }
    // If the keypool doesn't have keys, check if we can generate them
    if (!keypool_has_keys) {
        return CanGenerateKeys();
    }
    return keypool_has_keys;
}

void CWallet::SetWalletFlag(uint64_t flags)
{
    LOCK(cs_wallet);
    m_wallet_flags |= flags;
    if (!WalletBatch(*database).WriteWalletFlags(m_wallet_flags))
        throw std::runtime_error(std::string(__func__) + ": writing wallet flags failed");
}

void CWallet::UnsetWalletFlag(uint64_t flag)
{
    LOCK(cs_wallet);
    m_wallet_flags &= ~flag;
    if (!WalletBatch(*database).WriteWalletFlags(m_wallet_flags))
        throw std::runtime_error(std::string(__func__) + ": writing wallet flags failed");
}

bool CWallet::IsWalletFlagSet(uint64_t flag)
{
    return (m_wallet_flags & flag);
}

bool CWallet::SetWalletFlags(uint64_t overwriteFlags, bool memonly)
{
    LOCK(cs_wallet);
    m_wallet_flags = overwriteFlags;
    if (((overwriteFlags & g_known_wallet_flags) >> 32) ^ (overwriteFlags >> 32)) {
        // contains unknown non-tolerable wallet flags
        return false;
    }
    if (!memonly && !WalletBatch(*database).WriteWalletFlags(m_wallet_flags)) {
        throw std::runtime_error(std::string(__func__) + ": writing wallet flags failed");
    }

    return true;
}

int64_t CWalletTx::GetTxTime() const
{
    int64_t n = nTimeSmart;
    return n ? n : nTimeReceived;
}

// Helper for producing a max-sized low-S low-R signature (eg 71 bytes)
// or a max-sized low-S signature (e.g. 72 bytes) if use_max_sig is true
bool CWallet::DummySignInput(CTxIn &tx_in, const CTxOut &txout, bool use_max_sig) const
{
    // Fill in dummy signatures for fee calculation.
    const CScript& scriptPubKey = txout.scriptPubKey;
    SignatureData sigdata;

    if (!ProduceSignature(*this, use_max_sig ? DUMMY_MAXIMUM_SIGNATURE_CREATOR : DUMMY_SIGNATURE_CREATOR, scriptPubKey, sigdata)) {
        return false;
    }
    UpdateInput(tx_in, sigdata);
    return true;
}

// Helper for producing a bunch of max-sized low-S low-R signatures (eg 71 bytes)
bool CWallet::DummySignTx(CMutableTransaction &txNew, const std::vector<CTxOut> &txouts, bool use_max_sig) const
{
    // Fill in dummy signatures for fee calculation.
    int nIn = 0;
    for (const auto& txout : txouts)
    {
        if (!DummySignInput(txNew.vin[nIn], txout, use_max_sig)) {
            return false;
        }

        nIn++;
    }
    return true;
}

int64_t CalculateMaximumSignedTxSize(const CTransaction &tx, const CWallet *wallet, bool use_max_sig)
{
    std::vector<CTxOut> txouts;
    // Look up the inputs.  We should have already checked that this transaction
    // IsAllFromMe(ISMINE_SPENDABLE), so every input should already be in our
    // wallet, with a valid index into the vout array, and the ability to sign.
    for (const CTxIn& input : tx.vin) {
        const auto mi = wallet->mapWallet.find(input.prevout.hash);
        if (mi == wallet->mapWallet.end()) {
            return -1;
        }
        assert(input.prevout.n < mi->second.tx->vout.size());
        txouts.emplace_back(mi->second.tx->vout[input.prevout.n]);
    }
    return CalculateMaximumSignedTxSize(tx, wallet, txouts, use_max_sig);
}

// txouts needs to be in the order of tx.vin
int64_t CalculateMaximumSignedTxSize(const CTransaction &tx, const CWallet *wallet, const std::vector<CTxOut>& txouts, bool use_max_sig)
{
    CMutableTransaction txNew(tx);
    if (!wallet->DummySignTx(txNew, txouts, use_max_sig)) {
        // This should never happen, because IsAllFromMe(ISMINE_SPENDABLE)
        // implies that we can sign for every input.
        return -1;
    }
    return GetVirtualTransactionSize(CTransaction(txNew));
}

int CalculateMaximumSignedInputSize(const CTxOut& txout, const CWallet* wallet, bool use_max_sig)
{
    CMutableTransaction txn;
    txn.vin.push_back(CTxIn(COutPoint()));
    if (!wallet->DummySignInput(txn.vin[0], txout, use_max_sig)) {
        return -1;
    }
    return GetVirtualTransactionInputSize(txn.vin[0]);
}

void CWalletTx::GetAmounts(std::list<COutputEntry>& listReceived,
                           std::list<COutputEntry>& listSent, CAmount& nFee, const isminefilter& filter) const
{
    nFee = 0;
    listReceived.clear();
    listSent.clear();

    // Compute fee:
    CAmount nDebit = GetDebit(filter);
    if (nDebit > 0) // debit>0 means we signed/sent this transaction
    {
        CAmount nValueOut = tx->GetValueOut(true);
        nFee = nDebit - nValueOut;
    }

    // Sent/received.
    for (unsigned int i = 0; i < tx->vout.size(); ++i)
    {
        const CTxOut& txout = tx->vout[i];
        isminetype fIsMine = pwallet->IsMine(txout);
        const CNameScript nameOp(txout.scriptPubKey);
        // Only need to handle txouts if AT LEAST one of these is true:
        //   1) they debit from us (sent)
        //   2) the output is to us (received)
        if (nDebit > 0)
        {
            // Don't report 'change' txouts, but keep names in all cases
            if (pwallet->IsChange(txout) && !nameOp.isNameOp())
                continue;
        }
        else if (!(fIsMine & filter))
            continue;

        // In either case, we need to get the destination address
        CTxDestination address;

        if (!ExtractDestination(txout.scriptPubKey, address) && !txout.scriptPubKey.IsUnspendable())
        {
            pwallet->WalletLogPrintf("CWalletTx::GetAmounts: Unknown transaction type found, txid %s\n",
                                    this->GetHash().ToString());
            address = CNoDestination();
        }

        COutputEntry output = {address, "", txout.nValue, (int)i};

        // If we have a name script, set the "name" parameter.
        if (nameOp.isNameOp())
        {
            if (nameOp.isAnyUpdate())
                output.nameOp = "update: " + EncodeNameForMessage(nameOp.getOpName());
            else
                output.nameOp = "new: " + HexStr(nameOp.getOpHash());
            output.amount = 0;
        }

        // If we are debited by the transaction, add the output as a "sent" entry
        if (nDebit > 0)
            listSent.push_back(output);

        // If we are receiving the output, add it as a "received" entry
        // For names, only do this if we did not also add it as "sent"
        if ((fIsMine & filter)
            && (!nameOp.isNameOp() || !(nDebit > 0)))
            listReceived.push_back(output);
    }

}

/**
 * Scan active chain for relevant transactions after importing keys. This should
 * be called whenever new keys are added to the wallet, with the oldest key
 * creation time.
 *
 * @return Earliest timestamp that could be successfully scanned from. Timestamp
 * returned will be higher than startTime if relevant blocks could not be read.
 */
int64_t CWallet::RescanFromTime(int64_t startTime, const WalletRescanReserver& reserver, bool update)
{
    // Find starting block. May be null if nCreateTime is greater than the
    // highest blockchain timestamp, in which case there is nothing that needs
    // to be scanned.
    uint256 start_block;
    {
        auto locked_chain = chain().lock();
        const Optional<int> start_height = locked_chain->findFirstBlockWithTime(startTime - TIMESTAMP_WINDOW, &start_block);
        const Optional<int> tip_height = locked_chain->getHeight();
        WalletLogPrintf("%s: Rescanning last %i blocks\n", __func__, tip_height && start_height ? *tip_height - *start_height + 1 : 0);
    }

    if (!start_block.IsNull()) {
        // TODO: this should take into account failure by ScanResult::USER_ABORT
        ScanResult result = ScanForWalletTransactions(start_block, {} /* stop_block */, reserver, update);
        if (result.status == ScanResult::FAILURE) {
            int64_t time_max;
            if (!chain().findBlock(result.last_failed_block, nullptr /* block */, nullptr /* time */, &time_max)) {
                throw std::logic_error("ScanForWalletTransactions returned invalid block hash");
            }
            return time_max + TIMESTAMP_WINDOW + 1;
        }
    }
    return startTime;
}

/**
 * Scan the block chain (starting in start_block) for transactions
 * from or to us. If fUpdate is true, found transactions that already
 * exist in the wallet will be updated.
 *
 * @param[in] start_block Scan starting block. If block is not on the active
 *                        chain, the scan will return SUCCESS immediately.
 * @param[in] stop_block  Scan ending block. If block is not on the active
 *                        chain, the scan will continue until it reaches the
 *                        chain tip.
 *
 * @return ScanResult returning scan information and indicating success or
 *         failure. Return status will be set to SUCCESS if scan was
 *         successful. FAILURE if a complete rescan was not possible (due to
 *         pruning or corruption). USER_ABORT if the rescan was aborted before
 *         it could complete.
 *
 * @pre Caller needs to make sure start_block (and the optional stop_block) are on
 * the main chain after to the addition of any new keys you want to detect
 * transactions for.
 */
CWallet::ScanResult CWallet::ScanForWalletTransactions(const uint256& start_block, const uint256& stop_block, const WalletRescanReserver& reserver, bool fUpdate)
{
    int64_t nNow = GetTime();

    assert(reserver.isReserved());

    uint256 block_hash = start_block;
    ScanResult result;

    WalletLogPrintf("Rescan started from block %s...\n", start_block.ToString());

    {
        fAbortRescan = false;
        ShowProgress(strprintf("%s " + _("Rescanning..."), GetDisplayName()), 0); // show rescan progress in GUI as dialog or on splashscreen, if -rescan on startup
        uint256 tip_hash;
        // The way the 'block_height' is initialized is just a workaround for the gcc bug #47679 since version 4.6.0.
        Optional<int> block_height = MakeOptional(false, int());
        double progress_begin;
        double progress_end;
        {
            auto locked_chain = chain().lock();
            if (Optional<int> tip_height = locked_chain->getHeight()) {
                tip_hash = locked_chain->getBlockHash(*tip_height);
            }
            block_height = locked_chain->getBlockHeight(block_hash);
            progress_begin = chain().guessVerificationProgress(block_hash);
            progress_end = chain().guessVerificationProgress(stop_block.IsNull() ? tip_hash : stop_block);
        }
        double progress_current = progress_begin;
        while (block_height && !fAbortRescan && !chain().shutdownRequested()) {
            if (*block_height % 100 == 0 && progress_end - progress_begin > 0.0) {
                ShowProgress(strprintf("%s " + _("Rescanning..."), GetDisplayName()), std::max(1, std::min(99, (int)((progress_current - progress_begin) / (progress_end - progress_begin) * 100))));
            }
            if (GetTime() >= nNow + 60) {
                nNow = GetTime();
                WalletLogPrintf("Still rescanning. At block %d. Progress=%f\n", *block_height, progress_current);
            }

            CBlock block;
            if (chain().findBlock(block_hash, &block) && !block.IsNull()) {
                auto locked_chain = chain().lock();
                LOCK(cs_wallet);
                if (!locked_chain->getBlockHeight(block_hash)) {
                    // Abort scan if current block is no longer active, to prevent
                    // marking transactions as coming from the wrong block.
                    // TODO: This should return success instead of failure, see
                    // https://github.com/bitcoin/bitcoin/pull/14711#issuecomment-458342518
                    result.last_failed_block = block_hash;
                    result.status = ScanResult::FAILURE;
                    break;
                }
                for (size_t posInBlock = 0; posInBlock < block.vtx.size(); ++posInBlock) {
                    SyncTransaction(block.vtx[posInBlock], block_hash, posInBlock, fUpdate);
                }
                // scan succeeded, record block as most recent successfully scanned
                result.last_scanned_block = block_hash;
                result.last_scanned_height = *block_height;
            } else {
                // could not scan block, keep scanning but record this block as the most recent failure
                result.last_failed_block = block_hash;
                result.status = ScanResult::FAILURE;
            }
            if (block_hash == stop_block) {
                break;
            }
            {
                auto locked_chain = chain().lock();
                Optional<int> tip_height = locked_chain->getHeight();
                if (!tip_height || *tip_height <= block_height || !locked_chain->getBlockHeight(block_hash)) {
                    // break successfully when rescan has reached the tip, or
                    // previous block is no longer on the chain due to a reorg
                    break;
                }

                // increment block and verification progress
                block_hash = locked_chain->getBlockHash(++*block_height);
                progress_current = chain().guessVerificationProgress(block_hash);

                // handle updated tip hash
                const uint256 prev_tip_hash = tip_hash;
                tip_hash = locked_chain->getBlockHash(*tip_height);
                if (stop_block.IsNull() && prev_tip_hash != tip_hash) {
                    // in case the tip has changed, update progress max
                    progress_end = chain().guessVerificationProgress(tip_hash);
                }
            }
        }
        ShowProgress(strprintf("%s " + _("Rescanning..."), GetDisplayName()), 100); // hide progress dialog in GUI
        if (block_height && fAbortRescan) {
            WalletLogPrintf("Rescan aborted at block %d. Progress=%f\n", *block_height, progress_current);
            result.status = ScanResult::USER_ABORT;
        } else if (block_height && chain().shutdownRequested()) {
            WalletLogPrintf("Rescan interrupted by shutdown request at block %d. Progress=%f\n", *block_height, progress_current);
            result.status = ScanResult::USER_ABORT;
        }
    }
    return result;
}

void CWallet::ReacceptWalletTransactions(interfaces::Chain::Lock& locked_chain)
{
    // If transactions aren't being broadcasted, don't let them into local mempool either
    if (!fBroadcastTransactions)
        return;
    std::map<int64_t, CWalletTx*> mapSorted;

    // Sort pending wallet transactions based on their initial wallet insertion order
    for (std::pair<const uint256, CWalletTx>& item : mapWallet)
    {
        const uint256& wtxid = item.first;
        CWalletTx& wtx = item.second;
        assert(wtx.GetHash() == wtxid);

        int nDepth = wtx.GetDepthInMainChain(locked_chain);

        if (!wtx.IsCoinBase() && (nDepth == 0 && !wtx.isAbandoned())) {
            mapSorted.insert(std::make_pair(wtx.nOrderPos, &wtx));
        }
    }

    // Try to add wallet transactions to memory pool
    for (const std::pair<const int64_t, CWalletTx*>& item : mapSorted) {
        CWalletTx& wtx = *(item.second);
        CValidationState state;
        wtx.AcceptToMemoryPool(locked_chain, state);
    }
}

bool CWalletTx::RelayWalletTransaction(interfaces::Chain::Lock& locked_chain)
{
    assert(pwallet->GetBroadcastTransactions());
    if (!IsCoinBase() && !isAbandoned() && GetDepthInMainChain(locked_chain) == 0)
    {
        CValidationState state;
        /* GetDepthInMainChain already catches known conflicts. */
        if (InMempool() || AcceptToMemoryPool(locked_chain, state)) {
            pwallet->WalletLogPrintf("Relaying wtx %s\n", GetHash().ToString());
            if (pwallet->chain().p2pEnabled()) {
                pwallet->chain().relayTransaction(GetHash());
                return true;
            }
        }
    }
    return false;
}

std::set<uint256> CWalletTx::GetConflicts() const
{
    std::set<uint256> result;
    if (pwallet != nullptr)
    {
        uint256 myHash = GetHash();
        result = pwallet->GetConflicts(myHash);
        result.erase(myHash);
    }
    return result;
}

CAmount CWalletTx::GetDebit(const isminefilter& filter, bool fExcludeNames) const
{
    if (tx->vin.empty())
        return 0;

    CAmount debit = 0;
    if(filter & ISMINE_SPENDABLE)
    {
        if (!fDebitCached)
        {
            nDebitCached = pwallet->GetDebit(*tx, ISMINE_SPENDABLE, true);
            nDebitWithNamesCached = pwallet->GetDebit(*tx, ISMINE_SPENDABLE, false);
            fDebitCached = true;
        }
        debit += (fExcludeNames ? nDebitCached : nDebitWithNamesCached);
    }
    if(filter & ISMINE_WATCH_ONLY)
    {
        if (!fWatchDebitCached)
        {
            nWatchDebitCached = pwallet->GetDebit(*tx, ISMINE_WATCH_ONLY, true);
            nWatchDebitWithNamesCached = pwallet->GetDebit(*tx, ISMINE_WATCH_ONLY, false);
            fWatchDebitCached = true;
        }
        debit += (fExcludeNames ? nWatchDebitCached : nWatchDebitWithNamesCached);
    }
    return debit;
}

CAmount CWalletTx::GetCredit(interfaces::Chain::Lock& locked_chain, const isminefilter& filter) const
{
    // Must wait until coinbase is safely deep enough in the chain before valuing it
    if (IsImmatureCoinBase(locked_chain))
        return 0;

    CAmount credit = 0;
    if (filter & ISMINE_SPENDABLE)
    {
        // GetBalance can assume transactions in mapWallet won't change
        if (fCreditCached)
            credit += nCreditCached;
        else
        {
            nCreditCached = pwallet->GetCredit(*tx, ISMINE_SPENDABLE);
            fCreditCached = true;
            credit += nCreditCached;
        }
    }
    if (filter & ISMINE_WATCH_ONLY)
    {
        if (fWatchCreditCached)
            credit += nWatchCreditCached;
        else
        {
            nWatchCreditCached = pwallet->GetCredit(*tx, ISMINE_WATCH_ONLY);
            fWatchCreditCached = true;
            credit += nWatchCreditCached;
        }
    }
    return credit;
}

CAmount CWalletTx::GetImmatureCredit(interfaces::Chain::Lock& locked_chain, bool fUseCache) const
{
    if (IsImmatureCoinBase(locked_chain) && IsInMainChain(locked_chain)) {
        if (fUseCache && fImmatureCreditCached)
            return nImmatureCreditCached;
        nImmatureCreditCached = pwallet->GetCredit(*tx, ISMINE_SPENDABLE);
        fImmatureCreditCached = true;
        return nImmatureCreditCached;
    }

    return 0;
}

CAmount CWalletTx::GetAvailableCredit(interfaces::Chain::Lock& locked_chain, bool fUseCache, const isminefilter& filter) const
{
    if (pwallet == nullptr)
        return 0;

    // Must wait until coinbase is safely deep enough in the chain before valuing it
    if (IsImmatureCoinBase(locked_chain))
        return 0;

    CAmount* cache = nullptr;
    bool* cache_used = nullptr;

    if (filter == ISMINE_SPENDABLE) {
        cache = &nAvailableCreditCached;
        cache_used = &fAvailableCreditCached;
    } else if (filter == ISMINE_WATCH_ONLY) {
        cache = &nAvailableWatchCreditCached;
        cache_used = &fAvailableWatchCreditCached;
    }

    if (fUseCache && cache_used && *cache_used) {
        return *cache;
    }

    CAmount nCredit = 0;
    uint256 hashTx = GetHash();
    for (unsigned int i = 0; i < tx->vout.size(); i++)
    {
        if (!pwallet->IsSpent(locked_chain, hashTx, i))
        {
            const CTxOut &txout = tx->vout[i];
            nCredit += pwallet->GetCredit(txout, filter);
            if (!MoneyRange(nCredit))
                throw std::runtime_error(std::string(__func__) + " : value out of range");
        }
    }

    if (cache) {
        *cache = nCredit;
        assert(cache_used);
        *cache_used = true;
    }
    return nCredit;
}

CAmount CWalletTx::GetImmatureWatchOnlyCredit(interfaces::Chain::Lock& locked_chain, const bool fUseCache) const
{
    if (IsImmatureCoinBase(locked_chain) && IsInMainChain(locked_chain)) {
        if (fUseCache && fImmatureWatchCreditCached)
            return nImmatureWatchCreditCached;
        nImmatureWatchCreditCached = pwallet->GetCredit(*tx, ISMINE_WATCH_ONLY);
        fImmatureWatchCreditCached = true;
        return nImmatureWatchCreditCached;
    }

    return 0;
}

CAmount CWalletTx::GetChange() const
{
    if (fChangeCached)
        return nChangeCached;
    nChangeCached = pwallet->GetChange(*tx);
    fChangeCached = true;
    return nChangeCached;
}

bool CWalletTx::InMempool() const
{
    return fInMempool;
}

bool CWalletTx::IsTrusted(interfaces::Chain::Lock& locked_chain) const
{
    // Quick answer in most cases
    if (!locked_chain.checkFinalTx(*tx)) {
        return false;
    }
    int nDepth = GetDepthInMainChain(locked_chain);
    if (nDepth >= 1)
        return true;
    if (nDepth < 0)
        return false;
    if (!pwallet->m_spend_zero_conf_change || !IsFromMe(ISMINE_ALL)) // using wtx's cached debit
        return false;

    // Don't trust unconfirmed transactions from us unless they are in the mempool.
    if (!InMempool())
        return false;

    // Trusted if all inputs are from us and are in the mempool:
    for (const CTxIn& txin : tx->vin)
    {
        // Transactions not sent by us: not trusted
        const CWalletTx* parent = pwallet->GetWalletTx(txin.prevout.hash);
        if (parent == nullptr)
            return false;
        const CTxOut& parentOut = parent->tx->vout[txin.prevout.n];
        if (pwallet->IsMine(parentOut) != ISMINE_SPENDABLE)
            return false;
    }
    return true;
}

bool CWalletTx::IsEquivalentTo(const CWalletTx& _tx) const
{
        CMutableTransaction tx1 {*this->tx};
        CMutableTransaction tx2 {*_tx.tx};
        for (auto& txin : tx1.vin) txin.scriptSig = CScript();
        for (auto& txin : tx2.vin) txin.scriptSig = CScript();
        return CTransaction(tx1) == CTransaction(tx2);
}

void CWallet::ResendWalletTransactions(interfaces::Chain::Lock& locked_chain, int64_t nBestBlockTime)
{
    // Do this infrequently and randomly to avoid giving away
    // that these are our transactions.
    if (GetTime() < nNextResend || !fBroadcastTransactions) return;
    bool fFirst = (nNextResend == 0);
    nNextResend = GetTime() + GetRand(30 * 60);
    if (fFirst) return;

    // Only do it if there's been a new block since last time
    if (nBestBlockTime < nLastResend) return;
    nLastResend = GetTime();

    int relayed_tx_count = 0;

    { // cs_wallet scope
        LOCK(cs_wallet);

        // Relay transactions
        for (std::pair<const uint256, CWalletTx>& item : mapWallet) {
            CWalletTx& wtx = item.second;
            // only rebroadcast unconfirmed txes older than 5 minutes before the
            // last block was found
            if (wtx.nTimeReceived > nBestBlockTime - 5 * 60) continue;
            relayed_tx_count += wtx.RelayWalletTransaction(locked_chain) ? 1 : 0;
        }
    } // cs_wallet

    if (relayed_tx_count > 0) {
        WalletLogPrintf("%s: rebroadcast %u unconfirmed transactions\n", __func__, relayed_tx_count);
    }
}

/** @} */ // end of mapWallet




/** @defgroup Actions
 *
 * @{
 */


CAmount CWallet::GetBalance(const isminefilter& filter, const int min_depth) const
{
    CAmount nTotal = 0;
    {
        auto locked_chain = chain().lock();
        LOCK(cs_wallet);
        for (const auto& entry : mapWallet)
        {
            const CWalletTx& wtx = entry.second;
            if (wtx.IsTrusted(*locked_chain) && wtx.GetDepthInMainChain(*locked_chain) >= min_depth) {
                nTotal += wtx.GetAvailableCredit(*locked_chain, true, filter);
            }
        }
    }

    return nTotal;
}

CAmount CWallet::GetUnconfirmedBalance() const
{
    CAmount nTotal = 0;
    {
        auto locked_chain = chain().lock();
        LOCK(cs_wallet);
        for (const auto& entry : mapWallet)
        {
            const CWalletTx& wtx = entry.second;
            if (!wtx.IsTrusted(*locked_chain) && wtx.GetDepthInMainChain(*locked_chain) == 0 && wtx.InMempool())
                nTotal += wtx.GetAvailableCredit(*locked_chain);
        }
    }
    return nTotal;
}

CAmount CWallet::GetImmatureBalance() const
{
    CAmount nTotal = 0;
    {
        auto locked_chain = chain().lock();
        LOCK(cs_wallet);
        for (const auto& entry : mapWallet)
        {
            const CWalletTx& wtx = entry.second;
            nTotal += wtx.GetImmatureCredit(*locked_chain);
        }
    }
    return nTotal;
}

CAmount CWallet::GetUnconfirmedWatchOnlyBalance() const
{
    CAmount nTotal = 0;
    {
        auto locked_chain = chain().lock();
        LOCK(cs_wallet);
        for (const auto& entry : mapWallet)
        {
            const CWalletTx& wtx = entry.second;
            if (!wtx.IsTrusted(*locked_chain) && wtx.GetDepthInMainChain(*locked_chain) == 0 && wtx.InMempool())
                nTotal += wtx.GetAvailableCredit(*locked_chain, true, ISMINE_WATCH_ONLY);
        }
    }
    return nTotal;
}

CAmount CWallet::GetImmatureWatchOnlyBalance() const
{
    CAmount nTotal = 0;
    {
        auto locked_chain = chain().lock();
        LOCK(cs_wallet);
        for (const auto& entry : mapWallet)
        {
            const CWalletTx& wtx = entry.second;
            nTotal += wtx.GetImmatureWatchOnlyCredit(*locked_chain);
        }
    }
    return nTotal;
}

<<<<<<< HEAD
// Calculate total balance in a different way from GetBalance. The biggest
// difference is that GetBalance sums up all unspent TxOuts paying to the
// wallet, while this sums up both spent and unspent TxOuts paying to the
// wallet, and then subtracts the values of TxIns spending from the wallet. This
// also has fewer restrictions on which unconfirmed transactions are considered
// trusted.
CAmount CWallet::GetLegacyBalance(const isminefilter& filter, int minDepth) const
{
    auto locked_chain = chain().lock();
    LOCK(cs_wallet);

    CAmount balance = 0;
    for (const auto& entry : mapWallet) {
        const CWalletTx& wtx = entry.second;
        const int depth = wtx.GetDepthInMainChain(*locked_chain);
        if (depth < 0 || !locked_chain->checkFinalTx(*wtx.tx) || wtx.IsImmatureCoinBase(*locked_chain)) {
            continue;
        }

        // Loop through tx outputs and add incoming payments. For outgoing txs,
        // treat change outputs specially, as part of the amount debited.
        CAmount debit = wtx.GetDebit(filter);
        const bool outgoing = debit > 0;
        for (const CTxOut& out : wtx.tx->vout) {
            const CNameScript nameOp(out.scriptPubKey);
            if (nameOp.isNameOp())
                continue;
            if (outgoing && IsChange(out)) {
                debit -= out.nValue;
            } else if (IsMine(out) & filter && depth >= minDepth) {
                balance += out.nValue;
            }
        }

        // For outgoing txs, subtract amount debited.
        if (outgoing) {
            balance -= debit;
        }
    }

    return balance;
}

=======
>>>>>>> 7b5ca386
CAmount CWallet::GetAvailableBalance(const CCoinControl* coinControl) const
{
    auto locked_chain = chain().lock();
    LOCK(cs_wallet);

    CAmount balance = 0;
    std::vector<COutput> vCoins;
    AvailableCoins(*locked_chain, vCoins, true, coinControl);
    for (const COutput& out : vCoins) {
        if (out.fSpendable) {
            balance += out.tx->tx->vout[out.i].nValue;
        }
    }
    return balance;
}

void CWallet::AvailableCoins(interfaces::Chain::Lock& locked_chain, std::vector<COutput> &vCoins, bool fOnlySafe, const CCoinControl *coinControl, const CAmount &nMinimumAmount, const CAmount &nMaximumAmount, const CAmount &nMinimumSumAmount, const uint64_t nMaximumCount, const int nMinDepth, const int nMaxDepth) const
{
    AssertLockHeld(cs_wallet);

    vCoins.clear();
    CAmount nTotal = 0;

    for (const auto& entry : mapWallet)
    {
        const uint256& wtxid = entry.first;
        const CWalletTx& wtx = entry.second;

        if (!locked_chain.checkFinalTx(*wtx.tx)) {
            continue;
        }

        if (wtx.IsImmatureCoinBase(locked_chain))
            continue;

        int nDepth = wtx.GetDepthInMainChain(locked_chain);
        if (nDepth < 0)
            continue;

        // We should not consider coins which aren't at least in our mempool
        // It's possible for these to be conflicted via ancestors which we may never be able to detect
        if (nDepth == 0 && !wtx.InMempool())
            continue;

        bool safeTx = wtx.IsTrusted(locked_chain);

        // We should not consider coins from transactions that are replacing
        // other transactions.
        //
        // Example: There is a transaction A which is replaced by bumpfee
        // transaction B. In this case, we want to prevent creation of
        // a transaction B' which spends an output of B.
        //
        // Reason: If transaction A were initially confirmed, transactions B
        // and B' would no longer be valid, so the user would have to create
        // a new transaction C to replace B'. However, in the case of a
        // one-block reorg, transactions B' and C might BOTH be accepted,
        // when the user only wanted one of them. Specifically, there could
        // be a 1-block reorg away from the chain where transactions A and C
        // were accepted to another chain where B, B', and C were all
        // accepted.
        if (nDepth == 0 && wtx.mapValue.count("replaces_txid")) {
            safeTx = false;
        }

        // Similarly, we should not consider coins from transactions that
        // have been replaced. In the example above, we would want to prevent
        // creation of a transaction A' spending an output of A, because if
        // transaction B were initially confirmed, conflicting with A and
        // A', we wouldn't want to the user to create a transaction D
        // intending to replace A', but potentially resulting in a scenario
        // where A, A', and D could all be accepted (instead of just B and
        // D, or just A and A' like the user would want).
        if (nDepth == 0 && wtx.mapValue.count("replaced_by_txid")) {
            safeTx = false;
        }

        if (fOnlySafe && !safeTx) {
            continue;
        }

        if (nDepth < nMinDepth || nDepth > nMaxDepth)
            continue;

        for (unsigned int i = 0; i < wtx.tx->vout.size(); i++) {
            if (wtx.tx->vout[i].nValue < nMinimumAmount || wtx.tx->vout[i].nValue > nMaximumAmount)
                continue;

            if (coinControl && coinControl->HasSelected() && !coinControl->fAllowOtherInputs && !coinControl->IsSelected(COutPoint(entry.first, i)))
                continue;

            if (IsLockedCoin(entry.first, i))
                continue;

            if (IsSpent(locked_chain, wtxid, i))
                continue;

            isminetype mine = IsMine(wtx.tx->vout[i]);

            if (mine == ISMINE_NO) {
                continue;
            }

            bool solvable = IsSolvable(*this, wtx.tx->vout[i].scriptPubKey);
            bool spendable = ((mine & ISMINE_SPENDABLE) != ISMINE_NO) || (((mine & ISMINE_WATCH_ONLY) != ISMINE_NO) && (coinControl && coinControl->fAllowWatchOnly && solvable));
            if (CNameScript::isNameScript(pcoin->tx->vout[i].scriptPubKey))
                spendable = false;

            vCoins.push_back(COutput(&wtx, i, nDepth, spendable, solvable, safeTx, (coinControl && coinControl->fAllowWatchOnly)));

            // Checks the sum amount of all UTXO's.
            if (nMinimumSumAmount != MAX_MONEY) {
                nTotal += wtx.tx->vout[i].nValue;

                if (nTotal >= nMinimumSumAmount) {
                    return;
                }
            }

            // Checks the maximum number of UTXO's.
            if (nMaximumCount > 0 && vCoins.size() >= nMaximumCount) {
                return;
            }
        }
    }
}

std::map<CTxDestination, std::vector<COutput>> CWallet::ListCoins(interfaces::Chain::Lock& locked_chain) const
{
    AssertLockHeld(cs_wallet);

    std::map<CTxDestination, std::vector<COutput>> result;
    std::vector<COutput> availableCoins;

    AvailableCoins(locked_chain, availableCoins);

    for (const COutput& coin : availableCoins) {
        CTxDestination address;
        if (coin.fSpendable &&
            ExtractDestination(FindNonChangeParentOutput(*coin.tx->tx, coin.i).scriptPubKey, address)) {
            result[address].emplace_back(std::move(coin));
        }
    }

    std::vector<COutPoint> lockedCoins;
    ListLockedCoins(lockedCoins);
    for (const COutPoint& output : lockedCoins) {
        auto it = mapWallet.find(output.hash);
        if (it != mapWallet.end()) {
            int depth = it->second.GetDepthInMainChain(locked_chain);
            if (depth >= 0 && output.n < it->second.tx->vout.size() &&
                IsMine(it->second.tx->vout[output.n]) == ISMINE_SPENDABLE) {
                CTxDestination address;
                if (ExtractDestination(FindNonChangeParentOutput(*it->second.tx, output.n).scriptPubKey, address)) {
                    result[address].emplace_back(
                        &it->second, output.n, depth, true /* spendable */, true /* solvable */, false /* safe */);
                }
            }
        }
    }

    return result;
}

const CTxOut& CWallet::FindNonChangeParentOutput(const CTransaction& tx, int output) const
{
    const CTransaction* ptx = &tx;
    int n = output;
    while (IsChange(ptx->vout[n]) && ptx->vin.size() > 0) {
        const COutPoint& prevout = ptx->vin[0].prevout;
        auto it = mapWallet.find(prevout.hash);
        if (it == mapWallet.end() || it->second.tx->vout.size() <= prevout.n ||
            !IsMine(it->second.tx->vout[prevout.n])) {
            break;
        }
        ptx = it->second.tx.get();
        n = prevout.n;
    }
    return ptx->vout[n];
}

bool CWallet::SelectCoinsMinConf(const CAmount& nTargetValue, const CoinEligibilityFilter& eligibility_filter, std::vector<OutputGroup> groups,
                                 std::set<CInputCoin>& setCoinsRet, CAmount& nValueRet, const CoinSelectionParams& coin_selection_params, bool& bnb_used) const
{
    setCoinsRet.clear();
    nValueRet = 0;

    std::vector<OutputGroup> utxo_pool;
    if (coin_selection_params.use_bnb) {
        // Get long term estimate
        FeeCalculation feeCalc;
        CCoinControl temp;
        temp.m_confirm_target = 1008;
        CFeeRate long_term_feerate = GetMinimumFeeRate(*this, temp, &feeCalc);

        // Calculate cost of change
        CAmount cost_of_change = GetDiscardRate(*this).GetFee(coin_selection_params.change_spend_size) + coin_selection_params.effective_fee.GetFee(coin_selection_params.change_output_size);

        // Filter by the min conf specs and add to utxo_pool and calculate effective value
        for (OutputGroup& group : groups) {
            if (!group.EligibleForSpending(eligibility_filter)) continue;

            group.fee = 0;
            group.long_term_fee = 0;
            group.effective_value = 0;
            for (auto it = group.m_outputs.begin(); it != group.m_outputs.end(); ) {
                const CInputCoin& coin = *it;
                CAmount effective_value = coin.txout.nValue - (coin.m_input_bytes < 0 ? 0 : coin_selection_params.effective_fee.GetFee(coin.m_input_bytes));
                // Only include outputs that are positive effective value (i.e. not dust)
                if (effective_value > 0) {
                    group.fee += coin.m_input_bytes < 0 ? 0 : coin_selection_params.effective_fee.GetFee(coin.m_input_bytes);
                    group.long_term_fee += coin.m_input_bytes < 0 ? 0 : long_term_feerate.GetFee(coin.m_input_bytes);
                    group.effective_value += effective_value;
                    ++it;
                } else {
                    it = group.Discard(coin);
                }
            }
            if (group.effective_value > 0) utxo_pool.push_back(group);
        }
        // Calculate the fees for things that aren't inputs
        CAmount not_input_fees = coin_selection_params.effective_fee.GetFee(coin_selection_params.tx_noinputs_size);
        bnb_used = true;
        return SelectCoinsBnB(utxo_pool, nTargetValue, cost_of_change, setCoinsRet, nValueRet, not_input_fees);
    } else {
        // Filter by the min conf specs and add to utxo_pool
        for (const OutputGroup& group : groups) {
            if (!group.EligibleForSpending(eligibility_filter)) continue;
            utxo_pool.push_back(group);
        }
        bnb_used = false;
        return KnapsackSolver(nTargetValue, utxo_pool, setCoinsRet, nValueRet);
    }
}

bool CWallet::SelectCoins(const std::vector<COutput>& vAvailableCoins, const CAmount& nTargetValue, std::set<CInputCoin>& setCoinsRet, CAmount& nValueRet, const CCoinControl& coin_control, CoinSelectionParams& coin_selection_params, bool& bnb_used) const
{
    std::vector<COutput> vCoins(vAvailableCoins);

    // coin control -> return all selected outputs (we want all selected to go into the transaction for sure)
    if (coin_control.HasSelected() && !coin_control.fAllowOtherInputs)
    {
        // We didn't use BnB here, so set it to false.
        bnb_used = false;

        for (const COutput& out : vCoins)
        {
            if (!out.fSpendable)
                 continue;
            nValueRet += out.tx->tx->vout[out.i].nValue;
            setCoinsRet.insert(out.GetInputCoin());
        }
        return (nValueRet >= nTargetValue);
    }

    // calculate value from preset inputs and store them
    std::set<CInputCoin> setPresetCoins;
    CAmount nValueFromPresetInputs = 0;

    std::vector<COutPoint> vPresetInputs;
    coin_control.ListSelected(vPresetInputs);
    for (const COutPoint& outpoint : vPresetInputs)
    {
        // For now, don't use BnB if preset inputs are selected. TODO: Enable this later
        bnb_used = false;
        coin_selection_params.use_bnb = false;

        std::map<uint256, CWalletTx>::const_iterator it = mapWallet.find(outpoint.hash);
        if (it != mapWallet.end())
        {
            const CWalletTx& wtx = it->second;
            // Clearly invalid input, fail
            if (wtx.tx->vout.size() <= outpoint.n)
                return false;
            // Just to calculate the marginal byte size
            nValueFromPresetInputs += wtx.tx->vout[outpoint.n].nValue;
            setPresetCoins.insert(CInputCoin(wtx.tx, outpoint.n));
        } else
            return false; // TODO: Allow non-wallet inputs
    }

    // remove preset inputs from vCoins
    for (std::vector<COutput>::iterator it = vCoins.begin(); it != vCoins.end() && coin_control.HasSelected();)
    {
        if (setPresetCoins.count(it->GetInputCoin()))
            it = vCoins.erase(it);
        else
            ++it;
    }

    // form groups from remaining coins; note that preset coins will not
    // automatically have their associated (same address) coins included
    if (coin_control.m_avoid_partial_spends && vCoins.size() > OUTPUT_GROUP_MAX_ENTRIES) {
        // Cases where we have 11+ outputs all pointing to the same destination may result in
        // privacy leaks as they will potentially be deterministically sorted. We solve that by
        // explicitly shuffling the outputs before processing
        Shuffle(vCoins.begin(), vCoins.end(), FastRandomContext());
    }
    std::vector<OutputGroup> groups = GroupOutputs(vCoins, !coin_control.m_avoid_partial_spends);

    size_t max_ancestors = (size_t)std::max<int64_t>(1, gArgs.GetArg("-limitancestorcount", DEFAULT_ANCESTOR_LIMIT));
    size_t max_descendants = (size_t)std::max<int64_t>(1, gArgs.GetArg("-limitdescendantcount", DEFAULT_DESCENDANT_LIMIT));
    bool fRejectLongChains = gArgs.GetBoolArg("-walletrejectlongchains", DEFAULT_WALLET_REJECT_LONG_CHAINS);

    bool res = nTargetValue <= nValueFromPresetInputs ||
        SelectCoinsMinConf(nTargetValue - nValueFromPresetInputs, CoinEligibilityFilter(1, 6, 0), groups, setCoinsRet, nValueRet, coin_selection_params, bnb_used) ||
        SelectCoinsMinConf(nTargetValue - nValueFromPresetInputs, CoinEligibilityFilter(1, 1, 0), groups, setCoinsRet, nValueRet, coin_selection_params, bnb_used) ||
        (m_spend_zero_conf_change && SelectCoinsMinConf(nTargetValue - nValueFromPresetInputs, CoinEligibilityFilter(0, 1, 2), groups, setCoinsRet, nValueRet, coin_selection_params, bnb_used)) ||
        (m_spend_zero_conf_change && SelectCoinsMinConf(nTargetValue - nValueFromPresetInputs, CoinEligibilityFilter(0, 1, std::min((size_t)4, max_ancestors/3), std::min((size_t)4, max_descendants/3)), groups, setCoinsRet, nValueRet, coin_selection_params, bnb_used)) ||
        (m_spend_zero_conf_change && SelectCoinsMinConf(nTargetValue - nValueFromPresetInputs, CoinEligibilityFilter(0, 1, max_ancestors/2, max_descendants/2), groups, setCoinsRet, nValueRet, coin_selection_params, bnb_used)) ||
        (m_spend_zero_conf_change && SelectCoinsMinConf(nTargetValue - nValueFromPresetInputs, CoinEligibilityFilter(0, 1, max_ancestors-1, max_descendants-1), groups, setCoinsRet, nValueRet, coin_selection_params, bnb_used)) ||
        (m_spend_zero_conf_change && !fRejectLongChains && SelectCoinsMinConf(nTargetValue - nValueFromPresetInputs, CoinEligibilityFilter(0, 1, std::numeric_limits<uint64_t>::max()), groups, setCoinsRet, nValueRet, coin_selection_params, bnb_used));

    // because SelectCoinsMinConf clears the setCoinsRet, we now add the possible inputs to the coinset
    util::insert(setCoinsRet, setPresetCoins);

    // add preset inputs to the total value selected
    nValueRet += nValueFromPresetInputs;

    return res;
}

bool CWallet::SignTransaction(CMutableTransaction& tx)
{
    AssertLockHeld(cs_wallet);

    // sign the new tx
    int nIn = 0;
    for (auto& input : tx.vin) {
        std::map<uint256, CWalletTx>::const_iterator mi = mapWallet.find(input.prevout.hash);
        if(mi == mapWallet.end() || input.prevout.n >= mi->second.tx->vout.size()) {
            return false;
        }
        const CScript& scriptPubKey = mi->second.tx->vout[input.prevout.n].scriptPubKey;
        const CAmount& amount = mi->second.tx->vout[input.prevout.n].nValue;
        SignatureData sigdata;
        if (!ProduceSignature(*this, MutableTransactionSignatureCreator(&tx, nIn, amount, SIGHASH_ALL), scriptPubKey, sigdata)) {
            return false;
        }
        UpdateInput(input, sigdata);
        nIn++;
    }
    return true;
}

bool CWallet::FundTransaction(CMutableTransaction& tx, CAmount& nFeeRet, int& nChangePosInOut, std::string& strFailReason, bool lockUnspents, const std::set<int>& setSubtractFeeFromOutputs, CCoinControl coinControl)
{
    std::vector<CRecipient> vecSend;

    // Turn the txout set into a CRecipient vector.
    for (size_t idx = 0; idx < tx.vout.size(); idx++) {
        const CTxOut& txOut = tx.vout[idx];
        CRecipient recipient = {txOut.scriptPubKey, txOut.nValue, setSubtractFeeFromOutputs.count(idx) == 1};
        vecSend.push_back(recipient);
    }

    coinControl.fAllowOtherInputs = true;

    for (const CTxIn& txin : tx.vin) {
        coinControl.Select(txin.prevout);
    }

    // Acquire the locks to prevent races to the new locked unspents between the
    // CreateTransaction call and LockCoin calls (when lockUnspents is true).
    auto locked_chain = chain().lock();
    LOCK(cs_wallet);

    CReserveKey reservekey(this);
    CTransactionRef tx_new;
    if (!CreateTransaction(*locked_chain, vecSend, nullptr, tx_new, reservekey, nFeeRet, nChangePosInOut, strFailReason, coinControl, false)) {
        return false;
    }

    if (nChangePosInOut != -1) {
        tx.vout.insert(tx.vout.begin() + nChangePosInOut, tx_new->vout[nChangePosInOut]);
        // We don't have the normal Create/Commit cycle, and don't want to risk
        // reusing change, so just remove the key from the keypool here.
        reservekey.KeepKey();
    }

    // Copy output sizes from new transaction; they may have had the fee
    // subtracted from them.
    for (unsigned int idx = 0; idx < tx.vout.size(); idx++) {
        tx.vout[idx].nValue = tx_new->vout[idx].nValue;
    }

    // Add new txins while keeping original txin scriptSig/order.
    for (const CTxIn& txin : tx_new->vin) {
        if (!coinControl.IsSelected(txin.prevout)) {
            tx.vin.push_back(txin);

            if (lockUnspents) {
                LockCoin(txin.prevout);
            }
        }
    }

    return true;
}

bool
CWallet::FindValueInNameInput (const CTxIn& nameInput,
                               CAmount& value, const CWalletTx*& walletTx,
                               std::string& strFailReason) const
{
  walletTx = GetWalletTx (nameInput.prevout.hash);
  if (!walletTx)
    {
      strFailReason = _("Input tx not found in wallet");
      return false;
    }

  const CTxOut& output = walletTx->tx->vout[nameInput.prevout.n];
  if (IsMine (output) != ISMINE_SPENDABLE)
    {
      strFailReason = _("Input tx is not mine");
      return false;
    }

  if (!CNameScript::isNameScript (output.scriptPubKey))
    {
      strFailReason = _("Input tx is not a name operation");
      return false;
    }

  value = output.nValue;
  return true;
}

static bool IsCurrentForAntiFeeSniping(interfaces::Chain& chain, interfaces::Chain::Lock& locked_chain)
{
    if (chain.isInitialBlockDownload()) {
        return false;
    }
    constexpr int64_t MAX_ANTI_FEE_SNIPING_TIP_AGE = 8 * 60 * 60; // in seconds
    if (locked_chain.getBlockTime(*locked_chain.getHeight()) < (GetTime() - MAX_ANTI_FEE_SNIPING_TIP_AGE)) {
        return false;
    }
    return true;
}

/**
 * Return a height-based locktime for new transactions (uses the height of the
 * current chain tip unless we are not synced with the current chain
 */
static uint32_t GetLocktimeForNewTransaction(interfaces::Chain& chain, interfaces::Chain::Lock& locked_chain)
{
    uint32_t const height = locked_chain.getHeight().get_value_or(-1);
    uint32_t locktime;
    // Discourage fee sniping.
    //
    // For a large miner the value of the transactions in the best block and
    // the mempool can exceed the cost of deliberately attempting to mine two
    // blocks to orphan the current best block. By setting nLockTime such that
    // only the next block can include the transaction, we discourage this
    // practice as the height restricted and limited blocksize gives miners
    // considering fee sniping fewer options for pulling off this attack.
    //
    // A simple way to think about this is from the wallet's point of view we
    // always want the blockchain to move forward. By setting nLockTime this
    // way we're basically making the statement that we only want this
    // transaction to appear in the next block; we don't want to potentially
    // encourage reorgs by allowing transactions to appear at lower heights
    // than the next block in forks of the best chain.
    //
    // Of course, the subsidy is high enough, and transaction volume low
    // enough, that fee sniping isn't a problem yet, but by implementing a fix
    // now we ensure code won't be written that makes assumptions about
    // nLockTime that preclude a fix later.
    if (IsCurrentForAntiFeeSniping(chain, locked_chain)) {
        locktime = height;

        // Secondly occasionally randomly pick a nLockTime even further back, so
        // that transactions that are delayed after signing for whatever reason,
        // e.g. high-latency mix networks and some CoinJoin implementations, have
        // better privacy.
        if (GetRandInt(10) == 0)
            locktime = std::max(0, (int)locktime - GetRandInt(100));
    } else {
        // If our chain is lagging behind, we can't discourage fee sniping nor help
        // the privacy of high-latency transactions. To avoid leaking a potentially
        // unique "nLockTime fingerprint", set nLockTime to a constant.
        locktime = 0;
    }
    assert(locktime <= height);
    assert(locktime < LOCKTIME_THRESHOLD);
    return locktime;
}

OutputType CWallet::TransactionChangeType(OutputType change_type, const std::vector<CRecipient>& vecSend)
{
    // If -changetype is specified, always use that change type.
    if (change_type != OutputType::CHANGE_AUTO) {
        return change_type;
    }

    // if m_default_address_type is legacy, use legacy address as change (even
    // if some of the outputs are P2WPKH or P2WSH).
    if (m_default_address_type == OutputType::LEGACY) {
        return OutputType::LEGACY;
    }

    // if any destination is P2WPKH or P2WSH, use P2WPKH for the change
    // output.
    for (const auto& recipient : vecSend) {
        // Check if any destination contains a witness program:
        int witnessversion = 0;
        std::vector<unsigned char> witnessprogram;
        if (recipient.scriptPubKey.IsWitnessProgram(true, witnessversion, witnessprogram)) {
            return OutputType::BECH32;
        }
    }

    // else use m_default_address_type for change
    return m_default_address_type;
}

bool CWallet::CreateTransaction(interfaces::Chain::Lock& locked_chain, const std::vector<CRecipient>& vecSend,
                         const CTxIn* withInput,
                         CTransactionRef& tx, CReserveKey& reservekey, CAmount& nFeeRet,
                         int& nChangePosInOut, std::string& strFailReason, const CCoinControl& coin_control, bool sign)
{
    /* Initialise nFeeRet here so that SendMoney doesn't see an uninitialised
       value in case we error out earlier.  */
    nFeeRet = 0;

    CAmount nValue = 0;
    int nChangePosRequest = nChangePosInOut;
    unsigned int nSubtractFeeFromAmount = 0;
    bool isNamecoin = false;
    for (const auto& recipient : vecSend)
    {
        if (nValue < 0 || recipient.nAmount < 0)
        {
            strFailReason = _("Transaction amounts must not be negative");
            return false;
        }
        nValue += recipient.nAmount;

        if (recipient.fSubtractFeeFromAmount)
            nSubtractFeeFromAmount++;

        if (CNameScript::isNameScript (recipient.scriptPubKey))
            isNamecoin = true;
    }
    if (vecSend.empty())
    {
        strFailReason = _("Transaction must have at least one recipient");
        return false;
    }

    /* If we have an input to include, find its value.  This value will be
       subtracted later on during coin selection, since the input is added
       additionally to the selected coins.  */
    CAmount nInputValue = 0;
    const CWalletTx* withInputTx = nullptr;
    if (withInput)
    {
        if (!FindValueInNameInput (*withInput, nInputValue, withInputTx,
                                   strFailReason))
            return false;
    }

    CMutableTransaction txNew;
    if (isNamecoin)
        txNew.SetNamecoin();

    txNew.nLockTime = GetLocktimeForNewTransaction(chain(), locked_chain);

    FeeCalculation feeCalc;
    CAmount nFeeNeeded;
    int nBytes;
    {
        std::set<CInputCoin> setCoins;
        auto locked_chain = chain().lock();
        LOCK(cs_wallet);
        {
            std::vector<COutput> vAvailableCoins;
            AvailableCoins(*locked_chain, vAvailableCoins, true, &coin_control);
            CoinSelectionParams coin_selection_params; // Parameters for coin selection, init with dummy

            // Create change script that will be used if we need change
            // TODO: pass in scriptChange instead of reservekey so
            // change transaction isn't always pay-to-bitcoin-address
            CScript scriptChange;

            // coin control: send change to custom address
            if (!boost::get<CNoDestination>(&coin_control.destChange)) {
                scriptChange = GetScriptForDestination(coin_control.destChange);
            } else { // no coin control: send change to newly generated address
                // Note: We use a new key here to keep it from being obvious which side is the change.
                //  The drawback is that by not reusing a previous key, the change may be lost if a
                //  backup is restored, if the backup doesn't have the new private key for the change.
                //  If we reused the old key, it would be possible to add code to look for and
                //  rediscover unknown transactions that were written with keys of ours to recover
                //  post-backup change.

                // Reserve a new key pair from key pool
                if (!CanGetAddresses(true)) {
                    strFailReason = _("Can't generate a change-address key. No keys in the internal keypool and can't generate any keys.");
                    return false;
                }
                CPubKey vchPubKey;
                bool ret;
                ret = reservekey.GetReservedKey(vchPubKey, true);
                if (!ret)
                {
                    strFailReason = _("Keypool ran out, please call keypoolrefill first");
                    return false;
                }

                const OutputType change_type = TransactionChangeType(coin_control.m_change_type ? *coin_control.m_change_type : m_default_change_type, vecSend);

                LearnRelatedScripts(vchPubKey, change_type);
                scriptChange = GetScriptForDestination(GetDestinationForKey(vchPubKey, change_type));
            }
            CTxOut change_prototype_txout(0, scriptChange);
            coin_selection_params.change_output_size = GetSerializeSize(change_prototype_txout);

            CFeeRate discard_rate = GetDiscardRate(*this);

            // Get the fee rate to use effective values in coin selection
            CFeeRate nFeeRateNeeded = GetMinimumFeeRate(*this, coin_control, &feeCalc);

            nFeeRet = 0;
            bool pick_new_inputs = true;
            CAmount nValueIn = 0;

            // BnB selector is the only selector used when this is true.
            // That should only happen on the first pass through the loop.
            coin_selection_params.use_bnb = nSubtractFeeFromAmount == 0; // If we are doing subtract fee from recipient, then don't use BnB
            // Start with no fee and loop until there is enough fee
            while (true)
            {
                nChangePosInOut = nChangePosRequest;
                txNew.vin.clear();
                txNew.vout.clear();
                bool fFirst = true;

                CAmount nValueToSelect = nValue - nInputValue;
                if (nSubtractFeeFromAmount == 0)
                    nValueToSelect += nFeeRet;

                // vouts to the payees
                coin_selection_params.tx_noinputs_size = 11; // Static vsize overhead + outputs vsize. 4 nVersion, 4 nLocktime, 1 input count, 1 output count, 1 witness overhead (dummy, flag, stack size)
                for (const auto& recipient : vecSend)
                {
                    CTxOut txout(recipient.nAmount, recipient.scriptPubKey);

                    if (recipient.fSubtractFeeFromAmount)
                    {
                        assert(nSubtractFeeFromAmount != 0);
                        txout.nValue -= nFeeRet / nSubtractFeeFromAmount; // Subtract fee equally from each selected recipient

                        if (fFirst) // first receiver pays the remainder not divisible by output count
                        {
                            fFirst = false;
                            txout.nValue -= nFeeRet % nSubtractFeeFromAmount;
                        }
                    }
                    // Include the fee cost for outputs. Note this is only used for BnB right now
                    coin_selection_params.tx_noinputs_size += ::GetSerializeSize(txout, PROTOCOL_VERSION);

                    if (IsDust(txout, chain().relayDustFee()))
                    {
                        if (recipient.fSubtractFeeFromAmount && nFeeRet > 0)
                        {
                            if (txout.nValue < 0)
                                strFailReason = _("The transaction amount is too small to pay the fee");
                            else
                                strFailReason = _("The transaction amount is too small to send after the fee has been deducted");
                        }
                        else
                            strFailReason = _("Transaction amount too small");
                        return false;
                    }
                    txNew.vout.push_back(txout);
                }

                // Choose coins to use
                bool bnb_used;
                if (pick_new_inputs) {
                    nValueIn = 0;
                    setCoins.clear();
                    int change_spend_size = CalculateMaximumSignedInputSize(change_prototype_txout, this);
                    // If the wallet doesn't know how to sign change output, assume p2sh-p2wpkh
                    // as lower-bound to allow BnB to do it's thing
                    if (change_spend_size == -1) {
                        coin_selection_params.change_spend_size = DUMMY_NESTED_P2WPKH_INPUT_SIZE;
                    } else {
                        coin_selection_params.change_spend_size = (size_t)change_spend_size;
                    }
                    coin_selection_params.effective_fee = nFeeRateNeeded;
                    if (!SelectCoins(vAvailableCoins, nValueToSelect, setCoins, nValueIn, coin_control, coin_selection_params, bnb_used))
                    {
                        // If BnB was used, it was the first pass. No longer the first pass and continue loop with knapsack.
                        if (bnb_used) {
                            coin_selection_params.use_bnb = false;
                            continue;
                        }
                        else {
                            strFailReason = _("Insufficient funds");
                            return false;
                        }
                    }
                } else {
                    bnb_used = false;
                }
                if (withInput)
                    setCoins.emplace(withInputTx->tx, withInput->prevout.n);

                const CAmount nChange = nValueIn - nValueToSelect;
                if (nChange > 0)
                {
                    // Fill a vout to ourself
                    CTxOut newTxOut(nChange, scriptChange);

                    // Never create dust outputs; if we would, just
                    // add the dust to the fee.
                    // The nChange when BnB is used is always going to go to fees.
                    if (IsDust(newTxOut, discard_rate) || bnb_used)
                    {
                        nChangePosInOut = -1;
                        nFeeRet += nChange;
                    }
                    else
                    {
                        if (nChangePosInOut == -1)
                        {
                            // Insert change txn at random position:
                            nChangePosInOut = GetRandInt(txNew.vout.size()+1);
                        }
                        else if ((unsigned int)nChangePosInOut > txNew.vout.size())
                        {
                            strFailReason = _("Change index out of range");
                            return false;
                        }

                        std::vector<CTxOut>::iterator position = txNew.vout.begin()+nChangePosInOut;
                        txNew.vout.insert(position, newTxOut);
                    }
                } else {
                    nChangePosInOut = -1;
                }

                // Dummy fill vin for maximum size estimation
                //
                for (const auto& coin : setCoins) {
                    txNew.vin.push_back(CTxIn(coin.outpoint,CScript()));
                }

                nBytes = CalculateMaximumSignedTxSize(CTransaction(txNew), this, coin_control.fAllowWatchOnly);
                if (nBytes < 0) {
                    strFailReason = _("Signing transaction failed");
                    return false;
                }

                nFeeNeeded = GetMinimumFee(*this, nBytes, coin_control, &feeCalc);
                if (feeCalc.reason == FeeReason::FALLBACK && !m_allow_fallback_fee) {
                    // eventually allow a fallback fee
                    strFailReason = _("Fee estimation failed. Fallbackfee is disabled. Wait a few blocks or enable -fallbackfee.");
                    return false;
                }

                // If we made it here and we aren't even able to meet the relay fee on the next pass, give up
                // because we must be at the maximum allowed fee.
                if (nFeeNeeded < chain().relayMinFee().GetFee(nBytes))
                {
                    strFailReason = _("Transaction too large for fee policy");
                    return false;
                }

                if (nFeeRet >= nFeeNeeded) {
                    // Reduce fee to only the needed amount if possible. This
                    // prevents potential overpayment in fees if the coins
                    // selected to meet nFeeNeeded result in a transaction that
                    // requires less fee than the prior iteration.

                    // If we have no change and a big enough excess fee, then
                    // try to construct transaction again only without picking
                    // new inputs. We now know we only need the smaller fee
                    // (because of reduced tx size) and so we should add a
                    // change output. Only try this once.
                    if (nChangePosInOut == -1 && nSubtractFeeFromAmount == 0 && pick_new_inputs) {
                        unsigned int tx_size_with_change = nBytes + coin_selection_params.change_output_size + 2; // Add 2 as a buffer in case increasing # of outputs changes compact size
                        CAmount fee_needed_with_change = GetMinimumFee(*this, tx_size_with_change, coin_control, nullptr);
                        CAmount minimum_value_for_change = GetDustThreshold(change_prototype_txout, discard_rate);
                        if (nFeeRet >= fee_needed_with_change + minimum_value_for_change) {
                            pick_new_inputs = false;
                            nFeeRet = fee_needed_with_change;
                            continue;
                        }
                    }

                    // If we have change output already, just increase it
                    if (nFeeRet > nFeeNeeded && nChangePosInOut != -1 && nSubtractFeeFromAmount == 0) {
                        CAmount extraFeePaid = nFeeRet - nFeeNeeded;
                        std::vector<CTxOut>::iterator change_position = txNew.vout.begin()+nChangePosInOut;
                        change_position->nValue += extraFeePaid;
                        nFeeRet -= extraFeePaid;
                    }
                    break; // Done, enough fee included.
                }
                else if (!pick_new_inputs) {
                    // This shouldn't happen, we should have had enough excess
                    // fee to pay for the new output and still meet nFeeNeeded
                    // Or we should have just subtracted fee from recipients and
                    // nFeeNeeded should not have changed
                    strFailReason = _("Transaction fee and change calculation failed");
                    return false;
                }

                // Try to reduce change to include necessary fee
                if (nChangePosInOut != -1 && nSubtractFeeFromAmount == 0) {
                    CAmount additionalFeeNeeded = nFeeNeeded - nFeeRet;
                    std::vector<CTxOut>::iterator change_position = txNew.vout.begin()+nChangePosInOut;
                    // Only reduce change if remaining amount is still a large enough output.
                    if (change_position->nValue >= MIN_FINAL_CHANGE + additionalFeeNeeded) {
                        change_position->nValue -= additionalFeeNeeded;
                        nFeeRet += additionalFeeNeeded;
                        break; // Done, able to increase fee from change
                    }
                }

                // If subtracting fee from recipients, we now know what fee we
                // need to subtract, we have no reason to reselect inputs
                if (nSubtractFeeFromAmount > 0) {
                    pick_new_inputs = false;
                }

                // Include more fee and try again.
                nFeeRet = nFeeNeeded;
                coin_selection_params.use_bnb = false;
                continue;
            }
        }

        if (nChangePosInOut == -1) reservekey.ReturnKey(); // Return any reserved key if we don't have change

        // Shuffle selected coins and fill in final vin
        txNew.vin.clear();
        std::vector<CInputCoin> selected_coins(setCoins.begin(), setCoins.end());
        Shuffle(selected_coins.begin(), selected_coins.end(), FastRandomContext());

        // Note how the sequence number is set to non-maxint so that
        // the nLockTime set above actually works.
        //
        // BIP125 defines opt-in RBF as any nSequence < maxint-1, so
        // we use the highest possible value in that range (maxint-2)
        // to avoid conflicting with other possible uses of nSequence,
        // and in the spirit of "smallest possible change from prior
        // behavior."
        const uint32_t nSequence = coin_control.m_signal_bip125_rbf.get_value_or(m_signal_rbf) ? MAX_BIP125_RBF_SEQUENCE : (CTxIn::SEQUENCE_FINAL - 1);
        for (const auto& coin : selected_coins) {
            txNew.vin.push_back(CTxIn(coin.outpoint, CScript(), nSequence));
        }

        if (sign)
        {
            int nIn = 0;
            for (const auto& coin : selected_coins)
            {
                const CScript& scriptPubKey = coin.txout.scriptPubKey;
                SignatureData sigdata;

                if (!ProduceSignature(*this, MutableTransactionSignatureCreator(&txNew, nIn, coin.txout.nValue, SIGHASH_ALL), scriptPubKey, sigdata))
                {
                    strFailReason = _("Signing transaction failed");
                    return false;
                } else {
                    UpdateInput(txNew.vin.at(nIn), sigdata);
                }

                nIn++;
            }
        }

        // Return the constructed transaction data.
        tx = MakeTransactionRef(std::move(txNew));

        // Limit size
        if (GetTransactionWeight(*tx) > MAX_STANDARD_TX_WEIGHT)
        {
            strFailReason = _("Transaction too large");
            return false;
        }
    }

    if (gArgs.GetBoolArg("-walletrejectlongchains", DEFAULT_WALLET_REJECT_LONG_CHAINS)) {
        // Lastly, ensure this tx will pass the mempool's chain limits
        if (!chain().checkChainLimits(tx)) {
            strFailReason = _("Transaction has too long of a mempool chain");
            return false;
        }
    }

    WalletLogPrintf("Fee Calculation: Fee:%d Bytes:%u Needed:%d Tgt:%d (requested %d) Reason:\"%s\" Decay %.5f: Estimation: (%g - %g) %.2f%% %.1f/(%.1f %d mem %.1f out) Fail: (%g - %g) %.2f%% %.1f/(%.1f %d mem %.1f out)\n",
              nFeeRet, nBytes, nFeeNeeded, feeCalc.returnedTarget, feeCalc.desiredTarget, StringForFeeReason(feeCalc.reason), feeCalc.est.decay,
              feeCalc.est.pass.start, feeCalc.est.pass.end,
              100 * feeCalc.est.pass.withinTarget / (feeCalc.est.pass.totalConfirmed + feeCalc.est.pass.inMempool + feeCalc.est.pass.leftMempool),
              feeCalc.est.pass.withinTarget, feeCalc.est.pass.totalConfirmed, feeCalc.est.pass.inMempool, feeCalc.est.pass.leftMempool,
              feeCalc.est.fail.start, feeCalc.est.fail.end,
              100 * feeCalc.est.fail.withinTarget / (feeCalc.est.fail.totalConfirmed + feeCalc.est.fail.inMempool + feeCalc.est.fail.leftMempool),
              feeCalc.est.fail.withinTarget, feeCalc.est.fail.totalConfirmed, feeCalc.est.fail.inMempool, feeCalc.est.fail.leftMempool);
    return true;
}

/**
 * Call after CreateTransaction unless you want to abort
 */
bool CWallet::CommitTransaction(CTransactionRef tx, mapValue_t mapValue, std::vector<std::pair<std::string, std::string>> orderForm, CReserveKey& reservekey, CValidationState& state)
{
    {
        auto locked_chain = chain().lock();
        LOCK(cs_wallet);

        CWalletTx wtxNew(this, std::move(tx));
        wtxNew.mapValue = std::move(mapValue);
        wtxNew.vOrderForm = std::move(orderForm);
        wtxNew.fTimeReceivedIsTxTime = true;
        wtxNew.fFromMe = true;

        WalletLogPrintf("CommitTransaction:\n%s", wtxNew.tx->ToString()); /* Continued */
        {
            // Take key pair from key pool so it won't be used again
            reservekey.KeepKey();

            // Add tx to wallet, because if it has change it's also ours,
            // otherwise just for transaction history.
            AddToWallet(wtxNew);

            // Notify that old coins are spent
            for (const CTxIn& txin : wtxNew.tx->vin)
            {
                CWalletTx &coin = mapWallet.at(txin.prevout.hash);
                coin.BindWallet(this);
                NotifyTransactionChanged(this, coin.GetHash(), CT_UPDATED);
            }
        }

        // Get the inserted-CWalletTx from mapWallet so that the
        // fInMempool flag is cached properly
        CWalletTx& wtx = mapWallet.at(wtxNew.GetHash());

        if (fBroadcastTransactions)
        {
            // Broadcast
            if (!wtx.AcceptToMemoryPool(*locked_chain, state)) {
                WalletLogPrintf("CommitTransaction(): Transaction cannot be broadcast immediately, %s\n", FormatStateMessage(state));
                // TODO: if we expect the failure to be long term or permanent, instead delete wtx from the wallet and return failure.
            } else {
                wtx.RelayWalletTransaction(*locked_chain);
            }
        }
    }
    return true;
}

DBErrors CWallet::LoadWallet(bool& fFirstRunRet)
{
    auto locked_chain = chain().lock();
    LOCK(cs_wallet);

    fFirstRunRet = false;
    DBErrors nLoadWalletRet = WalletBatch(*database,"cr+").LoadWallet(this);
    if (nLoadWalletRet == DBErrors::NEED_REWRITE)
    {
        if (database->Rewrite("\x04pool"))
        {
            setInternalKeyPool.clear();
            setExternalKeyPool.clear();
            m_pool_key_to_index.clear();
            // Note: can't top-up keypool here, because wallet is locked.
            // User will be prompted to unlock wallet the next operation
            // that requires a new key.
        }
    }

    {
        LOCK(cs_KeyStore);
        // This wallet is in its first run if all of these are empty
        fFirstRunRet = mapKeys.empty() && mapCryptedKeys.empty() && mapWatchKeys.empty() && setWatchOnly.empty() && mapScripts.empty()
            && !IsWalletFlagSet(WALLET_FLAG_DISABLE_PRIVATE_KEYS) && !IsWalletFlagSet(WALLET_FLAG_BLANK_WALLET);
    }

    if (nLoadWalletRet != DBErrors::LOAD_OK)
        return nLoadWalletRet;

    return DBErrors::LOAD_OK;
}

DBErrors CWallet::ZapSelectTx(std::vector<uint256>& vHashIn, std::vector<uint256>& vHashOut)
{
    AssertLockHeld(cs_wallet);
    DBErrors nZapSelectTxRet = WalletBatch(*database, "cr+").ZapSelectTx(vHashIn, vHashOut);
    for (uint256 hash : vHashOut) {
        const auto& it = mapWallet.find(hash);
        wtxOrdered.erase(it->second.m_it_wtxOrdered);
        mapWallet.erase(it);
    }

    if (nZapSelectTxRet == DBErrors::NEED_REWRITE)
    {
        if (database->Rewrite("\x04pool"))
        {
            setInternalKeyPool.clear();
            setExternalKeyPool.clear();
            m_pool_key_to_index.clear();
            // Note: can't top-up keypool here, because wallet is locked.
            // User will be prompted to unlock wallet the next operation
            // that requires a new key.
        }
    }

    if (nZapSelectTxRet != DBErrors::LOAD_OK)
        return nZapSelectTxRet;

    MarkDirty();

    return DBErrors::LOAD_OK;
}

DBErrors CWallet::ZapWalletTx(std::vector<CWalletTx>& vWtx)
{
    DBErrors nZapWalletTxRet = WalletBatch(*database,"cr+").ZapWalletTx(vWtx);
    if (nZapWalletTxRet == DBErrors::NEED_REWRITE)
    {
        if (database->Rewrite("\x04pool"))
        {
            LOCK(cs_wallet);
            setInternalKeyPool.clear();
            setExternalKeyPool.clear();
            m_pool_key_to_index.clear();
            // Note: can't top-up keypool here, because wallet is locked.
            // User will be prompted to unlock wallet the next operation
            // that requires a new key.
        }
    }

    if (nZapWalletTxRet != DBErrors::LOAD_OK)
        return nZapWalletTxRet;

    return DBErrors::LOAD_OK;
}


bool CWallet::SetAddressBook(const CTxDestination& address, const std::string& strName, const std::string& strPurpose)
{
    bool fUpdated = false;
    {
        LOCK(cs_wallet);
        std::map<CTxDestination, CAddressBookData>::iterator mi = mapAddressBook.find(address);
        fUpdated = mi != mapAddressBook.end();
        mapAddressBook[address].name = strName;
        if (!strPurpose.empty()) /* update purpose only if requested */
            mapAddressBook[address].purpose = strPurpose;
    }
    NotifyAddressBookChanged(this, address, strName, ::IsMine(*this, address) != ISMINE_NO,
                             strPurpose, (fUpdated ? CT_UPDATED : CT_NEW) );
    if (!strPurpose.empty() && !WalletBatch(*database).WritePurpose(EncodeDestination(address), strPurpose))
        return false;
    return WalletBatch(*database).WriteName(EncodeDestination(address), strName);
}

bool CWallet::DelAddressBook(const CTxDestination& address)
{
    {
        LOCK(cs_wallet);

        // Delete destdata tuples associated with address
        std::string strAddress = EncodeDestination(address);
        for (const std::pair<const std::string, std::string> &item : mapAddressBook[address].destdata)
        {
            WalletBatch(*database).EraseDestData(strAddress, item.first);
        }
        mapAddressBook.erase(address);
    }

    NotifyAddressBookChanged(this, address, "", ::IsMine(*this, address) != ISMINE_NO, "", CT_DELETED);

    WalletBatch(*database).ErasePurpose(EncodeDestination(address));
    return WalletBatch(*database).EraseName(EncodeDestination(address));
}

const std::string& CWallet::GetLabelName(const CScript& scriptPubKey) const
{
    CTxDestination address;
    if (ExtractDestination(scriptPubKey, address) && !scriptPubKey.IsUnspendable()) {
        auto mi = mapAddressBook.find(address);
        if (mi != mapAddressBook.end()) {
            return mi->second.name;
        }
    }
    // A scriptPubKey that doesn't have an entry in the address book is
    // associated with the default label ("").
    const static std::string DEFAULT_LABEL_NAME;
    return DEFAULT_LABEL_NAME;
}

/**
 * Mark old keypool keys as used,
 * and generate all new keys
 */
bool CWallet::NewKeyPool()
{
    if (IsWalletFlagSet(WALLET_FLAG_DISABLE_PRIVATE_KEYS)) {
        return false;
    }
    {
        LOCK(cs_wallet);
        WalletBatch batch(*database);

        for (const int64_t nIndex : setInternalKeyPool) {
            batch.ErasePool(nIndex);
        }
        setInternalKeyPool.clear();

        for (const int64_t nIndex : setExternalKeyPool) {
            batch.ErasePool(nIndex);
        }
        setExternalKeyPool.clear();

        for (const int64_t nIndex : set_pre_split_keypool) {
            batch.ErasePool(nIndex);
        }
        set_pre_split_keypool.clear();

        m_pool_key_to_index.clear();

        if (!TopUpKeyPool()) {
            return false;
        }
        WalletLogPrintf("CWallet::NewKeyPool rewrote keypool\n");
    }
    return true;
}

size_t CWallet::KeypoolCountExternalKeys()
{
    AssertLockHeld(cs_wallet);
    return setExternalKeyPool.size() + set_pre_split_keypool.size();
}

void CWallet::LoadKeyPool(int64_t nIndex, const CKeyPool &keypool)
{
    AssertLockHeld(cs_wallet);
    if (keypool.m_pre_split) {
        set_pre_split_keypool.insert(nIndex);
    } else if (keypool.fInternal) {
        setInternalKeyPool.insert(nIndex);
    } else {
        setExternalKeyPool.insert(nIndex);
    }
    m_max_keypool_index = std::max(m_max_keypool_index, nIndex);
    m_pool_key_to_index[keypool.vchPubKey.GetID()] = nIndex;

    // If no metadata exists yet, create a default with the pool key's
    // creation time. Note that this may be overwritten by actually
    // stored metadata for that key later, which is fine.
    CKeyID keyid = keypool.vchPubKey.GetID();
    if (mapKeyMetadata.count(keyid) == 0)
        mapKeyMetadata[keyid] = CKeyMetadata(keypool.nTime);
}

bool CWallet::TopUpKeyPool(unsigned int kpSize)
{
    if (!CanGenerateKeys()) {
        return false;
    }
    {
        LOCK(cs_wallet);

        if (IsLocked())
            return false;

        // Top up key pool
        unsigned int nTargetSize;
        if (kpSize > 0)
            nTargetSize = kpSize;
        else
            nTargetSize = std::max(gArgs.GetArg("-keypool", DEFAULT_KEYPOOL_SIZE), (int64_t) 0);

        // count amount of available keys (internal, external)
        // make sure the keypool of external and internal keys fits the user selected target (-keypool)
        int64_t missingExternal = std::max(std::max((int64_t) nTargetSize, (int64_t) 1) - (int64_t)setExternalKeyPool.size(), (int64_t) 0);
        int64_t missingInternal = std::max(std::max((int64_t) nTargetSize, (int64_t) 1) - (int64_t)setInternalKeyPool.size(), (int64_t) 0);

        if (!IsHDEnabled() || !CanSupportFeature(FEATURE_HD_SPLIT))
        {
            // don't create extra internal keys
            missingInternal = 0;
        }
        bool internal = false;
        WalletBatch batch(*database);
        for (int64_t i = missingInternal + missingExternal; i--;)
        {
            if (i < missingInternal) {
                internal = true;
            }

            CPubKey pubkey(GenerateNewKey(batch, internal));
            AddKeypoolPubkeyWithDB(pubkey, internal, batch);
        }
        if (missingInternal + missingExternal > 0) {
            WalletLogPrintf("keypool added %d keys (%d internal), size=%u (%u internal)\n", missingInternal + missingExternal, missingInternal, setInternalKeyPool.size() + setExternalKeyPool.size() + set_pre_split_keypool.size(), setInternalKeyPool.size());
        }
    }
    NotifyCanGetAddressesChanged();
    return true;
}

void CWallet::AddKeypoolPubkey(const CPubKey& pubkey, const bool internal)
{
    WalletBatch batch(*database);
    AddKeypoolPubkeyWithDB(pubkey, internal, batch);
    NotifyCanGetAddressesChanged();
}

void CWallet::AddKeypoolPubkeyWithDB(const CPubKey& pubkey, const bool internal, WalletBatch& batch)
{
    LOCK(cs_wallet);
    assert(m_max_keypool_index < std::numeric_limits<int64_t>::max()); // How in the hell did you use so many keys?
    int64_t index = ++m_max_keypool_index;
    if (!batch.WritePool(index, CKeyPool(pubkey, internal))) {
        throw std::runtime_error(std::string(__func__) + ": writing imported pubkey failed");
    }
    if (internal) {
        setInternalKeyPool.insert(index);
    } else {
        setExternalKeyPool.insert(index);
    }
    m_pool_key_to_index[pubkey.GetID()] = index;
}

bool CWallet::ReserveKeyFromKeyPool(int64_t& nIndex, CKeyPool& keypool, bool fRequestedInternal)
{
    nIndex = -1;
    keypool.vchPubKey = CPubKey();
    {
        LOCK(cs_wallet);

        if (!IsLocked())
            TopUpKeyPool();

        bool fReturningInternal = fRequestedInternal;
        fReturningInternal &= (IsHDEnabled() && CanSupportFeature(FEATURE_HD_SPLIT)) || IsWalletFlagSet(WALLET_FLAG_DISABLE_PRIVATE_KEYS);
        bool use_split_keypool = set_pre_split_keypool.empty();
        std::set<int64_t>& setKeyPool = use_split_keypool ? (fReturningInternal ? setInternalKeyPool : setExternalKeyPool) : set_pre_split_keypool;

        // Get the oldest key
        if (setKeyPool.empty()) {
            return false;
        }

        WalletBatch batch(*database);

        auto it = setKeyPool.begin();
        nIndex = *it;
        setKeyPool.erase(it);
        if (!batch.ReadPool(nIndex, keypool)) {
            throw std::runtime_error(std::string(__func__) + ": read failed");
        }
        CPubKey pk;
        if (!GetPubKey(keypool.vchPubKey.GetID(), pk)) {
            throw std::runtime_error(std::string(__func__) + ": unknown key in key pool");
        }
        // If the key was pre-split keypool, we don't care about what type it is
        if (use_split_keypool && keypool.fInternal != fReturningInternal) {
            throw std::runtime_error(std::string(__func__) + ": keypool entry misclassified");
        }
        if (!keypool.vchPubKey.IsValid()) {
            throw std::runtime_error(std::string(__func__) + ": keypool entry invalid");
        }

        m_pool_key_to_index.erase(keypool.vchPubKey.GetID());
        WalletLogPrintf("keypool reserve %d\n", nIndex);
    }
    NotifyCanGetAddressesChanged();
    return true;
}

void CWallet::KeepKey(int64_t nIndex)
{
    // Remove from key pool
    WalletBatch batch(*database);
    batch.ErasePool(nIndex);
    WalletLogPrintf("keypool keep %d\n", nIndex);
}

void CWallet::ReturnKey(int64_t nIndex, bool fInternal, const CPubKey& pubkey)
{
    // Return to key pool
    {
        LOCK(cs_wallet);
        if (fInternal) {
            setInternalKeyPool.insert(nIndex);
        } else if (!set_pre_split_keypool.empty()) {
            set_pre_split_keypool.insert(nIndex);
        } else {
            setExternalKeyPool.insert(nIndex);
        }
        m_pool_key_to_index[pubkey.GetID()] = nIndex;
        NotifyCanGetAddressesChanged();
    }
    WalletLogPrintf("keypool return %d\n", nIndex);
}

bool CWallet::GetKeyFromPool(CPubKey& result, bool internal)
{
    if (!CanGetAddresses(internal)) {
        return false;
    }

    CKeyPool keypool;
    {
        LOCK(cs_wallet);
        int64_t nIndex;
        if (!ReserveKeyFromKeyPool(nIndex, keypool, internal) && !IsWalletFlagSet(WALLET_FLAG_DISABLE_PRIVATE_KEYS)) {
            if (IsLocked()) return false;
            WalletBatch batch(*database);
            result = GenerateNewKey(batch, internal);
            return true;
        }
        KeepKey(nIndex);
        result = keypool.vchPubKey;
    }
    return true;
}

static int64_t GetOldestKeyTimeInPool(const std::set<int64_t>& setKeyPool, WalletBatch& batch) {
    if (setKeyPool.empty()) {
        return GetTime();
    }

    CKeyPool keypool;
    int64_t nIndex = *(setKeyPool.begin());
    if (!batch.ReadPool(nIndex, keypool)) {
        throw std::runtime_error(std::string(__func__) + ": read oldest key in keypool failed");
    }
    assert(keypool.vchPubKey.IsValid());
    return keypool.nTime;
}

int64_t CWallet::GetOldestKeyPoolTime()
{
    LOCK(cs_wallet);

    WalletBatch batch(*database);

    // load oldest key from keypool, get time and return
    int64_t oldestKey = GetOldestKeyTimeInPool(setExternalKeyPool, batch);
    if (IsHDEnabled() && CanSupportFeature(FEATURE_HD_SPLIT)) {
        oldestKey = std::max(GetOldestKeyTimeInPool(setInternalKeyPool, batch), oldestKey);
        if (!set_pre_split_keypool.empty()) {
            oldestKey = std::max(GetOldestKeyTimeInPool(set_pre_split_keypool, batch), oldestKey);
        }
    }

    return oldestKey;
}

std::map<CTxDestination, CAmount> CWallet::GetAddressBalances(interfaces::Chain::Lock& locked_chain)
{
    std::map<CTxDestination, CAmount> balances;

    {
        LOCK(cs_wallet);
        for (const auto& walletEntry : mapWallet)
        {
            const CWalletTx& wtx = walletEntry.second;

            if (!wtx.IsTrusted(locked_chain))
                continue;

            if (wtx.IsImmatureCoinBase(locked_chain))
                continue;

            int nDepth = wtx.GetDepthInMainChain(locked_chain);
            if (nDepth < (wtx.IsFromMe(ISMINE_ALL) ? 0 : 1))
                continue;

            for (unsigned int i = 0; i < wtx.tx->vout.size(); i++)
            {
                CTxDestination addr;
                if (!IsMine(wtx.tx->vout[i]))
                    continue;
                if(!ExtractDestination(wtx.tx->vout[i].scriptPubKey, addr))
                    continue;

                CAmount n = IsSpent(locked_chain, walletEntry.first, i) ? 0 : wtx.tx->vout[i].nValue;

                if (!balances.count(addr))
                    balances[addr] = 0;
                balances[addr] += n;
            }
        }
    }

    return balances;
}

std::set< std::set<CTxDestination> > CWallet::GetAddressGroupings()
{
    AssertLockHeld(cs_wallet);
    std::set< std::set<CTxDestination> > groupings;
    std::set<CTxDestination> grouping;

    for (const auto& walletEntry : mapWallet)
    {
        const CWalletTx& wtx = walletEntry.second;

        if (wtx.tx->vin.size() > 0)
        {
            bool any_mine = false;
            // group all input addresses with each other
            for (const CTxIn& txin : wtx.tx->vin)
            {
                CTxDestination address;
                if(!IsMine(txin)) /* If this input isn't mine, ignore it */
                    continue;
                if(!ExtractDestination(mapWallet.at(txin.prevout.hash).tx->vout[txin.prevout.n].scriptPubKey, address))
                    continue;
                grouping.insert(address);
                any_mine = true;
            }

            // group change with input addresses
            if (any_mine)
            {
               for (const CTxOut& txout : wtx.tx->vout)
                   if (IsChange(txout))
                   {
                       CTxDestination txoutAddr;
                       if(!ExtractDestination(txout.scriptPubKey, txoutAddr))
                           continue;
                       grouping.insert(txoutAddr);
                   }
            }
            if (grouping.size() > 0)
            {
                groupings.insert(grouping);
                grouping.clear();
            }
        }

        // group lone addrs by themselves
        for (const auto& txout : wtx.tx->vout)
            if (IsMine(txout))
            {
                CTxDestination address;
                if(!ExtractDestination(txout.scriptPubKey, address))
                    continue;
                grouping.insert(address);
                groupings.insert(grouping);
                grouping.clear();
            }
    }

    std::set< std::set<CTxDestination>* > uniqueGroupings; // a set of pointers to groups of addresses
    std::map< CTxDestination, std::set<CTxDestination>* > setmap;  // map addresses to the unique group containing it
    for (std::set<CTxDestination> _grouping : groupings)
    {
        // make a set of all the groups hit by this new group
        std::set< std::set<CTxDestination>* > hits;
        std::map< CTxDestination, std::set<CTxDestination>* >::iterator it;
        for (const CTxDestination& address : _grouping)
            if ((it = setmap.find(address)) != setmap.end())
                hits.insert((*it).second);

        // merge all hit groups into a new single group and delete old groups
        std::set<CTxDestination>* merged = new std::set<CTxDestination>(_grouping);
        for (std::set<CTxDestination>* hit : hits)
        {
            merged->insert(hit->begin(), hit->end());
            uniqueGroupings.erase(hit);
            delete hit;
        }
        uniqueGroupings.insert(merged);

        // update setmap
        for (const CTxDestination& element : *merged)
            setmap[element] = merged;
    }

    std::set< std::set<CTxDestination> > ret;
    for (const std::set<CTxDestination>* uniqueGrouping : uniqueGroupings)
    {
        ret.insert(*uniqueGrouping);
        delete uniqueGrouping;
    }

    return ret;
}

std::set<CTxDestination> CWallet::GetLabelAddresses(const std::string& label) const
{
    LOCK(cs_wallet);
    std::set<CTxDestination> result;
    for (const std::pair<const CTxDestination, CAddressBookData>& item : mapAddressBook)
    {
        const CTxDestination& address = item.first;
        const std::string& strName = item.second.name;
        if (strName == label)
            result.insert(address);
    }
    return result;
}

bool CReserveKey::GetReservedKey(CPubKey& pubkey, bool internal)
{
    if (!pwallet->CanGetAddresses(internal)) {
        return false;
    }

    if (nIndex == -1)
    {
        CKeyPool keypool;
        if (!pwallet->ReserveKeyFromKeyPool(nIndex, keypool, internal)) {
            return false;
        }
        vchPubKey = keypool.vchPubKey;
        fInternal = keypool.fInternal;
    }
    assert(vchPubKey.IsValid());
    pubkey = vchPubKey;
    return true;
}

void CReserveKey::KeepKey()
{
    if (nIndex != -1)
        pwallet->KeepKey(nIndex);
    nIndex = -1;
    vchPubKey = CPubKey();
}

void CReserveKey::ReturnKey()
{
    if (nIndex != -1) {
        pwallet->ReturnKey(nIndex, fInternal, vchPubKey);
    }
    nIndex = -1;
    vchPubKey = CPubKey();
}

void CWallet::MarkReserveKeysAsUsed(int64_t keypool_id)
{
    AssertLockHeld(cs_wallet);
    bool internal = setInternalKeyPool.count(keypool_id);
    if (!internal) assert(setExternalKeyPool.count(keypool_id) || set_pre_split_keypool.count(keypool_id));
    std::set<int64_t> *setKeyPool = internal ? &setInternalKeyPool : (set_pre_split_keypool.empty() ? &setExternalKeyPool : &set_pre_split_keypool);
    auto it = setKeyPool->begin();

    WalletBatch batch(*database);
    while (it != std::end(*setKeyPool)) {
        const int64_t& index = *(it);
        if (index > keypool_id) break; // set*KeyPool is ordered

        CKeyPool keypool;
        if (batch.ReadPool(index, keypool)) { //TODO: This should be unnecessary
            m_pool_key_to_index.erase(keypool.vchPubKey.GetID());
        }
        LearnAllRelatedScripts(keypool.vchPubKey);
        batch.ErasePool(index);
        WalletLogPrintf("keypool index %d removed\n", index);
        it = setKeyPool->erase(it);
    }
}

void CWallet::LockCoin(const COutPoint& output)
{
    AssertLockHeld(cs_wallet);
    setLockedCoins.insert(output);
}

void CWallet::UnlockCoin(const COutPoint& output)
{
    AssertLockHeld(cs_wallet);
    setLockedCoins.erase(output);
}

void CWallet::UnlockAllCoins()
{
    AssertLockHeld(cs_wallet);
    setLockedCoins.clear();
}

bool CWallet::IsLockedCoin(uint256 hash, unsigned int n) const
{
    AssertLockHeld(cs_wallet);
    COutPoint outpt(hash, n);

    return (setLockedCoins.count(outpt) > 0);
}

void CWallet::ListLockedCoins(std::vector<COutPoint>& vOutpts) const
{
    AssertLockHeld(cs_wallet);
    for (std::set<COutPoint>::iterator it = setLockedCoins.begin();
         it != setLockedCoins.end(); it++) {
        COutPoint outpt = (*it);
        vOutpts.push_back(outpt);
    }
}

/** @} */ // end of Actions

void CWallet::GetKeyBirthTimes(interfaces::Chain::Lock& locked_chain, std::map<CTxDestination, int64_t>& mapKeyBirth) const {
    AssertLockHeld(cs_wallet);
    mapKeyBirth.clear();

    // get birth times for keys with metadata
    for (const auto& entry : mapKeyMetadata) {
        if (entry.second.nCreateTime) {
            mapKeyBirth[entry.first] = entry.second.nCreateTime;
        }
    }

    // map in which we'll infer heights of other keys
    const Optional<int> tip_height = locked_chain.getHeight();
    const int max_height = tip_height && *tip_height > 144 ? *tip_height - 144 : 0; // the tip can be reorganized; use a 144-block safety margin
    std::map<CKeyID, int> mapKeyFirstBlock;
    for (const CKeyID &keyid : GetKeys()) {
        if (mapKeyBirth.count(keyid) == 0)
            mapKeyFirstBlock[keyid] = max_height;
    }

    // if there are no such keys, we're done
    if (mapKeyFirstBlock.empty())
        return;

    // find first block that affects those keys, if there are any left
    for (const auto& entry : mapWallet) {
        // iterate over all wallet transactions...
        const CWalletTx &wtx = entry.second;
        if (Optional<int> height = locked_chain.getBlockHeight(wtx.hashBlock)) {
            // ... which are already in a block
            for (const CTxOut &txout : wtx.tx->vout) {
                // iterate over all their outputs
                for (const auto &keyid : GetAffectedKeys(txout.scriptPubKey, *this)) {
                    // ... and all their affected keys
                    std::map<CKeyID, int>::iterator rit = mapKeyFirstBlock.find(keyid);
                    if (rit != mapKeyFirstBlock.end() && *height < rit->second)
                        rit->second = *height;
                }
            }
        }
    }

    // Extract block timestamps for those keys
    for (const auto& entry : mapKeyFirstBlock)
        mapKeyBirth[entry.first] = locked_chain.getBlockTime(entry.second) - TIMESTAMP_WINDOW; // block times can be 2h off
}

/**
 * Compute smart timestamp for a transaction being added to the wallet.
 *
 * Logic:
 * - If sending a transaction, assign its timestamp to the current time.
 * - If receiving a transaction outside a block, assign its timestamp to the
 *   current time.
 * - If receiving a block with a future timestamp, assign all its (not already
 *   known) transactions' timestamps to the current time.
 * - If receiving a block with a past timestamp, before the most recent known
 *   transaction (that we care about), assign all its (not already known)
 *   transactions' timestamps to the same timestamp as that most-recent-known
 *   transaction.
 * - If receiving a block with a past timestamp, but after the most recent known
 *   transaction, assign all its (not already known) transactions' timestamps to
 *   the block time.
 *
 * For more information see CWalletTx::nTimeSmart,
 * https://bitcointalk.org/?topic=54527, or
 * https://github.com/bitcoin/bitcoin/pull/1393.
 */
unsigned int CWallet::ComputeTimeSmart(const CWalletTx& wtx) const
{
    unsigned int nTimeSmart = wtx.nTimeReceived;
    if (!wtx.hashUnset()) {
        int64_t blocktime;
        if (chain().findBlock(wtx.hashBlock, nullptr /* block */, &blocktime)) {
            int64_t latestNow = wtx.nTimeReceived;
            int64_t latestEntry = 0;

            // Tolerate times up to the last timestamp in the wallet not more than 5 minutes into the future
            int64_t latestTolerated = latestNow + 300;
            const TxItems& txOrdered = wtxOrdered;
            for (auto it = txOrdered.rbegin(); it != txOrdered.rend(); ++it) {
                CWalletTx* const pwtx = it->second;
                if (pwtx == &wtx) {
                    continue;
                }
                int64_t nSmartTime;
                nSmartTime = pwtx->nTimeSmart;
                if (!nSmartTime) {
                    nSmartTime = pwtx->nTimeReceived;
                }
                if (nSmartTime <= latestTolerated) {
                    latestEntry = nSmartTime;
                    if (nSmartTime > latestNow) {
                        latestNow = nSmartTime;
                    }
                    break;
                }
            }

            nTimeSmart = std::max(latestEntry, std::min(blocktime, latestNow));
        } else {
            WalletLogPrintf("%s: found %s in block %s not in index\n", __func__, wtx.GetHash().ToString(), wtx.hashBlock.ToString());
        }
    }
    return nTimeSmart;
}

bool CWallet::AddDestData(const CTxDestination &dest, const std::string &key, const std::string &value)
{
    if (boost::get<CNoDestination>(&dest))
        return false;

    mapAddressBook[dest].destdata.insert(std::make_pair(key, value));
    return WalletBatch(*database).WriteDestData(EncodeDestination(dest), key, value);
}

bool CWallet::EraseDestData(const CTxDestination &dest, const std::string &key)
{
    if (!mapAddressBook[dest].destdata.erase(key))
        return false;
    return WalletBatch(*database).EraseDestData(EncodeDestination(dest), key);
}

void CWallet::LoadDestData(const CTxDestination &dest, const std::string &key, const std::string &value)
{
    mapAddressBook[dest].destdata.insert(std::make_pair(key, value));
}

bool CWallet::GetDestData(const CTxDestination &dest, const std::string &key, std::string *value) const
{
    std::map<CTxDestination, CAddressBookData>::const_iterator i = mapAddressBook.find(dest);
    if(i != mapAddressBook.end())
    {
        CAddressBookData::StringMap::const_iterator j = i->second.destdata.find(key);
        if(j != i->second.destdata.end())
        {
            if(value)
                *value = j->second;
            return true;
        }
    }
    return false;
}

std::vector<std::string> CWallet::GetDestValues(const std::string& prefix) const
{
    std::vector<std::string> values;
    for (const auto& address : mapAddressBook) {
        for (const auto& data : address.second.destdata) {
            if (!data.first.compare(0, prefix.size(), prefix)) {
                values.emplace_back(data.second);
            }
        }
    }
    return values;
}

void CWallet::MarkPreSplitKeys()
{
    WalletBatch batch(*database);
    for (auto it = setExternalKeyPool.begin(); it != setExternalKeyPool.end();) {
        int64_t index = *it;
        CKeyPool keypool;
        if (!batch.ReadPool(index, keypool)) {
            throw std::runtime_error(std::string(__func__) + ": read keypool entry failed");
        }
        keypool.m_pre_split = true;
        if (!batch.WritePool(index, keypool)) {
            throw std::runtime_error(std::string(__func__) + ": writing modified keypool entry failed");
        }
        set_pre_split_keypool.insert(index);
        it = setExternalKeyPool.erase(it);
    }
}

bool CWallet::Verify(interfaces::Chain& chain, const WalletLocation& location, bool salvage_wallet, std::string& error_string, std::string& warning_string)
{
    // Do some checking on wallet path. It should be either a:
    //
    // 1. Path where a directory can be created.
    // 2. Path to an existing directory.
    // 3. Path to a symlink to a directory.
    // 4. For backwards compatibility, the name of a data file in -walletdir.
    LOCK(cs_wallets);
    const fs::path& wallet_path = location.GetPath();
    fs::file_type path_type = fs::symlink_status(wallet_path).type();
    if (!(path_type == fs::file_not_found || path_type == fs::directory_file ||
          (path_type == fs::symlink_file && fs::is_directory(wallet_path)) ||
          (path_type == fs::regular_file && fs::path(location.GetName()).filename() == location.GetName()))) {
        error_string = strprintf(
              "Invalid -wallet path '%s'. -wallet path should point to a directory where wallet.dat and "
              "database/log.?????????? files can be stored, a location where such a directory could be created, "
              "or (for backwards compatibility) the name of an existing data file in -walletdir (%s)",
              location.GetName(), GetWalletDir());
        return false;
    }

    // Make sure that the wallet path doesn't clash with an existing wallet path
    if (IsWalletLoaded(wallet_path)) {
        error_string = strprintf("Error loading wallet %s. Duplicate -wallet filename specified.", location.GetName());
        return false;
    }

    // Keep same database environment instance across Verify/Recover calls below.
    std::unique_ptr<WalletDatabase> database = WalletDatabase::Create(wallet_path);

    try {
        if (!WalletBatch::VerifyEnvironment(wallet_path, error_string)) {
            return false;
        }
    } catch (const fs::filesystem_error& e) {
        error_string = strprintf("Error loading wallet %s. %s", location.GetName(), fsbridge::get_filesystem_error_message(e));
        return false;
    }

    if (salvage_wallet) {
        // Recover readable keypairs:
        CWallet dummyWallet(chain, WalletLocation(), WalletDatabase::CreateDummy());
        std::string backup_filename;
        if (!WalletBatch::Recover(wallet_path, (void *)&dummyWallet, WalletBatch::RecoverKeysOnlyFilter, backup_filename)) {
            return false;
        }
    }

    return WalletBatch::VerifyDatabaseFile(wallet_path, warning_string, error_string);
}

std::shared_ptr<CWallet> CWallet::CreateWalletFromFile(interfaces::Chain& chain, const WalletLocation& location, uint64_t wallet_creation_flags)
{
    const std::string& walletFile = WalletDataFilePath(location.GetPath()).string();

    // needed to restore wallet transaction meta data after -zapwallettxes
    std::vector<CWalletTx> vWtx;

    if (gArgs.GetBoolArg("-zapwallettxes", false)) {
        chain.initMessage(_("Zapping all transactions from wallet..."));

        std::unique_ptr<CWallet> tempWallet = MakeUnique<CWallet>(chain, location, WalletDatabase::Create(location.GetPath()));
        DBErrors nZapWalletRet = tempWallet->ZapWalletTx(vWtx);
        if (nZapWalletRet != DBErrors::LOAD_OK) {
            chain.initError(strprintf(_("Error loading %s: Wallet corrupted"), walletFile));
            return nullptr;
        }
    }

    chain.initMessage(_("Loading wallet..."));

    int64_t nStart = GetTimeMillis();
    bool fFirstRun = true;
    // TODO: Can't use std::make_shared because we need a custom deleter but
    // should be possible to use std::allocate_shared.
    std::shared_ptr<CWallet> walletInstance(new CWallet(chain, location, WalletDatabase::Create(location.GetPath())), ReleaseWallet);
    DBErrors nLoadWalletRet = walletInstance->LoadWallet(fFirstRun);
    if (nLoadWalletRet != DBErrors::LOAD_OK)
    {
        if (nLoadWalletRet == DBErrors::CORRUPT) {
            chain.initError(strprintf(_("Error loading %s: Wallet corrupted"), walletFile));
            return nullptr;
        }
        else if (nLoadWalletRet == DBErrors::NONCRITICAL_ERROR)
        {
            chain.initWarning(strprintf(_("Error reading %s! All keys read correctly, but transaction data"
                                          " or address book entries might be missing or incorrect."),
                walletFile));
        }
        else if (nLoadWalletRet == DBErrors::TOO_NEW) {
            chain.initError(strprintf(_("Error loading %s: Wallet requires newer version of %s"), walletFile, _(PACKAGE_NAME)));
            return nullptr;
        }
        else if (nLoadWalletRet == DBErrors::NEED_REWRITE)
        {
            chain.initError(strprintf(_("Wallet needed to be rewritten: restart %s to complete"), _(PACKAGE_NAME)));
            return nullptr;
        }
        else {
            chain.initError(strprintf(_("Error loading %s"), walletFile));
            return nullptr;
        }
    }

    int prev_version = walletInstance->GetVersion();
    if (gArgs.GetBoolArg("-upgradewallet", fFirstRun))
    {
        int nMaxVersion = gArgs.GetArg("-upgradewallet", 0);
        if (nMaxVersion == 0) // the -upgradewallet without argument case
        {
            walletInstance->WalletLogPrintf("Performing wallet upgrade to %i\n", FEATURE_LATEST);
            nMaxVersion = FEATURE_LATEST;
            walletInstance->SetMinVersion(FEATURE_LATEST); // permanently upgrade the wallet immediately
        }
        else
            walletInstance->WalletLogPrintf("Allowing wallet upgrade up to %i\n", nMaxVersion);
        if (nMaxVersion < walletInstance->GetVersion())
        {
            chain.initError(_("Cannot downgrade wallet"));
            return nullptr;
        }
        walletInstance->SetMaxVersion(nMaxVersion);
    }

    // Upgrade to HD if explicit upgrade
    if (gArgs.GetBoolArg("-upgradewallet", false)) {
        LOCK(walletInstance->cs_wallet);

        // Do not upgrade versions to any version between HD_SPLIT and FEATURE_PRE_SPLIT_KEYPOOL unless already supporting HD_SPLIT
        int max_version = walletInstance->GetVersion();
        if (!walletInstance->CanSupportFeature(FEATURE_HD_SPLIT) && max_version >= FEATURE_HD_SPLIT && max_version < FEATURE_PRE_SPLIT_KEYPOOL) {
            chain.initError(_("Cannot upgrade a non HD split wallet without upgrading to support pre split keypool. Please use -upgradewallet=169900 or -upgradewallet with no version specified."));
            return nullptr;
        }

        bool hd_upgrade = false;
        bool split_upgrade = false;
        if (walletInstance->CanSupportFeature(FEATURE_HD) && !walletInstance->IsHDEnabled()) {
            walletInstance->WalletLogPrintf("Upgrading wallet to HD\n");
            walletInstance->SetMinVersion(FEATURE_HD);

            // generate a new master key
            CPubKey masterPubKey = walletInstance->GenerateNewSeed();
            walletInstance->SetHDSeed(masterPubKey);
            hd_upgrade = true;
        }
        // Upgrade to HD chain split if necessary
        if (walletInstance->CanSupportFeature(FEATURE_HD_SPLIT)) {
            walletInstance->WalletLogPrintf("Upgrading wallet to use HD chain split\n");
            walletInstance->SetMinVersion(FEATURE_PRE_SPLIT_KEYPOOL);
            split_upgrade = FEATURE_HD_SPLIT > prev_version;
        }
        // Mark all keys currently in the keypool as pre-split
        if (split_upgrade) {
            walletInstance->MarkPreSplitKeys();
        }
        // Regenerate the keypool if upgraded to HD
        if (hd_upgrade) {
            if (!walletInstance->TopUpKeyPool()) {
                chain.initError(_("Unable to generate keys"));
                return nullptr;
            }
        }
    }

    if (fFirstRun)
    {
        // ensure this wallet.dat can only be opened by clients supporting HD with chain split and expects no default key
        walletInstance->SetMinVersion(FEATURE_LATEST);

        if ((wallet_creation_flags & WALLET_FLAG_DISABLE_PRIVATE_KEYS)) {
            //selective allow to set flags
            walletInstance->SetWalletFlag(WALLET_FLAG_DISABLE_PRIVATE_KEYS);
        } else if (wallet_creation_flags & WALLET_FLAG_BLANK_WALLET) {
            walletInstance->SetWalletFlag(WALLET_FLAG_BLANK_WALLET);
        } else {
            // generate a new seed
            CPubKey seed = walletInstance->GenerateNewSeed();
            walletInstance->SetHDSeed(seed);
        } // Otherwise, do not generate a new seed

        // Top up the keypool
        if (walletInstance->CanGenerateKeys() && !walletInstance->TopUpKeyPool()) {
            chain.initError(_("Unable to generate initial keys"));
            return nullptr;
        }

        auto locked_chain = chain.assumeLocked();  // Temporary. Removed in upcoming lock cleanup
        walletInstance->ChainStateFlushed(locked_chain->getTipLocator());
    } else if (wallet_creation_flags & WALLET_FLAG_DISABLE_PRIVATE_KEYS) {
        // Make it impossible to disable private keys after creation
        chain.initError(strprintf(_("Error loading %s: Private keys can only be disabled during creation"), walletFile));
        return NULL;
    } else if (walletInstance->IsWalletFlagSet(WALLET_FLAG_DISABLE_PRIVATE_KEYS)) {
        LOCK(walletInstance->cs_KeyStore);
        if (!walletInstance->mapKeys.empty() || !walletInstance->mapCryptedKeys.empty()) {
            chain.initWarning(strprintf(_("Warning: Private keys detected in wallet {%s} with disabled private keys"), walletFile));
        }
    }

    if (!gArgs.GetArg("-addresstype", "").empty() && !ParseOutputType(gArgs.GetArg("-addresstype", ""), walletInstance->m_default_address_type)) {
        chain.initError(strprintf("Unknown address type '%s'", gArgs.GetArg("-addresstype", "")));
        return nullptr;
    }

    if (!gArgs.GetArg("-changetype", "").empty() && !ParseOutputType(gArgs.GetArg("-changetype", ""), walletInstance->m_default_change_type)) {
        chain.initError(strprintf("Unknown change type '%s'", gArgs.GetArg("-changetype", "")));
        return nullptr;
    }

    if (gArgs.IsArgSet("-mintxfee")) {
        CAmount n = 0;
        if (!ParseMoney(gArgs.GetArg("-mintxfee", ""), n) || 0 == n) {
            chain.initError(AmountErrMsg("mintxfee", gArgs.GetArg("-mintxfee", "")));
            return nullptr;
        }
        if (n > HIGH_TX_FEE_PER_KB) {
            chain.initWarning(AmountHighWarn("-mintxfee") + " " +
                              _("This is the minimum transaction fee you pay on every transaction."));
        }
        walletInstance->m_min_fee = CFeeRate(n);
    }

    walletInstance->m_allow_fallback_fee = Params().IsFallbackFeeEnabled();
    if (gArgs.IsArgSet("-fallbackfee")) {
        CAmount nFeePerK = 0;
        if (!ParseMoney(gArgs.GetArg("-fallbackfee", ""), nFeePerK)) {
            chain.initError(strprintf(_("Invalid amount for -fallbackfee=<amount>: '%s'"), gArgs.GetArg("-fallbackfee", "")));
            return nullptr;
        }
        if (nFeePerK > HIGH_TX_FEE_PER_KB) {
            chain.initWarning(AmountHighWarn("-fallbackfee") + " " +
                              _("This is the transaction fee you may pay when fee estimates are not available."));
        }
        walletInstance->m_fallback_fee = CFeeRate(nFeePerK);
        walletInstance->m_allow_fallback_fee = nFeePerK != 0; //disable fallback fee in case value was set to 0, enable if non-null value
    }
    if (gArgs.IsArgSet("-discardfee")) {
        CAmount nFeePerK = 0;
        if (!ParseMoney(gArgs.GetArg("-discardfee", ""), nFeePerK)) {
            chain.initError(strprintf(_("Invalid amount for -discardfee=<amount>: '%s'"), gArgs.GetArg("-discardfee", "")));
            return nullptr;
        }
        if (nFeePerK > HIGH_TX_FEE_PER_KB) {
            chain.initWarning(AmountHighWarn("-discardfee") + " " +
                              _("This is the transaction fee you may discard if change is smaller than dust at this level"));
        }
        walletInstance->m_discard_rate = CFeeRate(nFeePerK);
    }
    if (gArgs.IsArgSet("-paytxfee")) {
        CAmount nFeePerK = 0;
        if (!ParseMoney(gArgs.GetArg("-paytxfee", ""), nFeePerK)) {
            chain.initError(AmountErrMsg("paytxfee", gArgs.GetArg("-paytxfee", "")));
            return nullptr;
        }
        if (nFeePerK > HIGH_TX_FEE_PER_KB) {
            chain.initWarning(AmountHighWarn("-paytxfee") + " " +
                              _("This is the transaction fee you will pay if you send a transaction."));
        }
        walletInstance->m_pay_tx_fee = CFeeRate(nFeePerK, 1000);
        if (walletInstance->m_pay_tx_fee < chain.relayMinFee()) {
            chain.initError(strprintf(_("Invalid amount for -paytxfee=<amount>: '%s' (must be at least %s)"),
                gArgs.GetArg("-paytxfee", ""), chain.relayMinFee().ToString()));
            return nullptr;
        }
    }
    walletInstance->m_confirm_target = gArgs.GetArg("-txconfirmtarget", DEFAULT_TX_CONFIRM_TARGET);
    walletInstance->m_spend_zero_conf_change = gArgs.GetBoolArg("-spendzeroconfchange", DEFAULT_SPEND_ZEROCONF_CHANGE);
    walletInstance->m_signal_rbf = gArgs.GetBoolArg("-walletrbf", DEFAULT_WALLET_RBF);

    walletInstance->WalletLogPrintf("Wallet completed loading in %15dms\n", GetTimeMillis() - nStart);

    // Try to top up keypool. No-op if the wallet is locked.
    walletInstance->TopUpKeyPool();

    auto locked_chain = chain.lock();
    LOCK(walletInstance->cs_wallet);

    int rescan_height = 0;
    if (!gArgs.GetBoolArg("-rescan", false))
    {
        WalletBatch batch(*walletInstance->database);
        CBlockLocator locator;
        if (batch.ReadBestBlock(locator)) {
            if (const Optional<int> fork_height = locked_chain->findLocatorFork(locator)) {
                rescan_height = *fork_height;
            }
        }
    }

    const Optional<int> tip_height = locked_chain->getHeight();
    if (tip_height) {
        walletInstance->m_last_block_processed = locked_chain->getBlockHash(*tip_height);
    } else {
        walletInstance->m_last_block_processed.SetNull();
    }

    if (tip_height && *tip_height != rescan_height)
    {
        //We can't rescan beyond non-pruned blocks, stop and throw an error
        //this might happen if a user uses an old wallet within a pruned node
        // or if he ran -disablewallet for a longer time, then decided to re-enable
        if (chain.getPruneMode()) {
            int block_height = *tip_height;
            while (block_height > 0 && locked_chain->haveBlockOnDisk(block_height - 1) && rescan_height != block_height) {
                --block_height;
            }

            if (rescan_height != block_height) {
                chain.initError(_("Prune: last wallet synchronisation goes beyond pruned data. You need to -reindex (download the whole blockchain again in case of pruned node)"));
                return nullptr;
            }
        }

        chain.initMessage(_("Rescanning..."));
        walletInstance->WalletLogPrintf("Rescanning last %i blocks (from block %i)...\n", *tip_height - rescan_height, rescan_height);

        // No need to read and scan block if block was created before
        // our wallet birthday (as adjusted for block time variability)
        if (walletInstance->nTimeFirstKey) {
            if (Optional<int> first_block = locked_chain->findFirstBlockWithTimeAndHeight(walletInstance->nTimeFirstKey - TIMESTAMP_WINDOW, rescan_height)) {
                rescan_height = *first_block;
            }
        }

        nStart = GetTimeMillis();
        {
            WalletRescanReserver reserver(walletInstance.get());
            if (!reserver.reserve() || (ScanResult::SUCCESS != walletInstance->ScanForWalletTransactions(locked_chain->getBlockHash(rescan_height), {} /* stop block */, reserver, true /* update */).status)) {
                chain.initError(_("Failed to rescan the wallet during initialization"));
                return nullptr;
            }
        }
        walletInstance->WalletLogPrintf("Rescan completed in %15dms\n", GetTimeMillis() - nStart);
        walletInstance->ChainStateFlushed(locked_chain->getTipLocator());
        walletInstance->database->IncrementUpdateCounter();

        // Restore wallet transaction metadata after -zapwallettxes=1
        if (gArgs.GetBoolArg("-zapwallettxes", false) && gArgs.GetArg("-zapwallettxes", "1") != "2")
        {
            WalletBatch batch(*walletInstance->database);

            for (const CWalletTx& wtxOld : vWtx)
            {
                uint256 hash = wtxOld.GetHash();
                std::map<uint256, CWalletTx>::iterator mi = walletInstance->mapWallet.find(hash);
                if (mi != walletInstance->mapWallet.end())
                {
                    const CWalletTx* copyFrom = &wtxOld;
                    CWalletTx* copyTo = &mi->second;
                    copyTo->mapValue = copyFrom->mapValue;
                    copyTo->vOrderForm = copyFrom->vOrderForm;
                    copyTo->nTimeReceived = copyFrom->nTimeReceived;
                    copyTo->nTimeSmart = copyFrom->nTimeSmart;
                    copyTo->fFromMe = copyFrom->fFromMe;
                    copyTo->nOrderPos = copyFrom->nOrderPos;
                    batch.WriteTx(*copyTo);
                }
            }
        }
    }

    chain.loadWallet(interfaces::MakeWallet(walletInstance));

    // Register with the validation interface. It's ok to do this after rescan since we're still holding locked_chain.
    walletInstance->m_chain_notifications_handler = chain.handleNotifications(*walletInstance);

    walletInstance->SetBroadcastTransactions(gArgs.GetBoolArg("-walletbroadcast", DEFAULT_WALLETBROADCAST));

    {
        walletInstance->WalletLogPrintf("setKeyPool.size() = %u\n",      walletInstance->GetKeyPoolSize());
        walletInstance->WalletLogPrintf("mapWallet.size() = %u\n",       walletInstance->mapWallet.size());
        walletInstance->WalletLogPrintf("mapAddressBook.size() = %u\n",  walletInstance->mapAddressBook.size());
    }

    return walletInstance;
}

void CWallet::postInitProcess()
{
    auto locked_chain = chain().lock();
    LOCK(cs_wallet);

    // Add wallet transactions that aren't already in a block to mempool
    // Do this here as mempool requires genesis block to be loaded
    ReacceptWalletTransactions(*locked_chain);

    // Update wallet transactions with current mempool transactions.
    chain().requestMempoolTransactions(*this);
}

bool CWallet::BackupWallet(const std::string& strDest)
{
    return database->Backup(strDest);
}

CKeyPool::CKeyPool()
{
    nTime = GetTime();
    fInternal = false;
    m_pre_split = false;
}

CKeyPool::CKeyPool(const CPubKey& vchPubKeyIn, bool internalIn)
{
    nTime = GetTime();
    vchPubKey = vchPubKeyIn;
    fInternal = internalIn;
    m_pre_split = false;
}

CWalletKey::CWalletKey(int64_t nExpires)
{
    nTimeCreated = (nExpires ? GetTime() : 0);
    nTimeExpires = nExpires;
}

void CMerkleTx::SetMerkleBranch(const uint256& block_hash, int posInBlock)
{
    // Update the tx's hashBlock
    hashBlock = block_hash;

    // set the position of the transaction in the block
    nIndex = posInBlock;
}

int CMerkleTx::GetDepthInMainChain(interfaces::Chain::Lock& locked_chain) const
{
    if (hashUnset())
        return 0;

    return locked_chain.getBlockDepth(hashBlock) * (nIndex == -1 ? -1 : 1);
}

int CMerkleTx::GetBlocksToMaturity(interfaces::Chain::Lock& locked_chain) const
{
    if (!IsCoinBase())
        return 0;
    int chain_depth = GetDepthInMainChain(locked_chain);
    assert(chain_depth >= 0); // coinbase tx should not be conflicted
    return std::max(0, (COINBASE_MATURITY+1) - chain_depth);
}

bool CMerkleTx::IsImmatureCoinBase(interfaces::Chain::Lock& locked_chain) const
{
    // note GetBlocksToMaturity is 0 for non-coinbase tx
    return GetBlocksToMaturity(locked_chain) > 0;
}

bool CWalletTx::AcceptToMemoryPool(interfaces::Chain::Lock& locked_chain, CValidationState& state)
{
    // We must set fInMempool here - while it will be re-set to true by the
    // entered-mempool callback, if we did not there would be a race where a
    // user could call sendmoney in a loop and hit spurious out of funds errors
    // because we think that this newly generated transaction's change is
    // unavailable as we're not yet aware that it is in the mempool.
    bool ret = locked_chain.submitToMemoryPool(tx, pwallet->chain().maxTxFee(), state);
    fInMempool |= ret;
    return ret;
}

void CWallet::LearnRelatedScripts(const CPubKey& key, OutputType type)
{
    if (key.IsCompressed() && (type == OutputType::P2SH_SEGWIT || type == OutputType::BECH32)) {
        CTxDestination witdest = WitnessV0KeyHash(key.GetID());
        CScript witprog = GetScriptForDestination(witdest);
        // Make sure the resulting program is solvable.
        assert(IsSolvable(*this, witprog));
        AddCScript(witprog);
    }
}

void CWallet::LearnAllRelatedScripts(const CPubKey& key)
{
    // OutputType::P2SH_SEGWIT always adds all necessary scripts for all types.
    LearnRelatedScripts(key, OutputType::P2SH_SEGWIT);
}

std::vector<OutputGroup> CWallet::GroupOutputs(const std::vector<COutput>& outputs, bool single_coin) const {
    std::vector<OutputGroup> groups;
    std::map<CTxDestination, OutputGroup> gmap;
    CTxDestination dst;
    for (const auto& output : outputs) {
        if (output.fSpendable) {
            CInputCoin input_coin = output.GetInputCoin();

            size_t ancestors, descendants;
            chain().getTransactionAncestry(output.tx->GetHash(), ancestors, descendants);
            if (!single_coin && ExtractDestination(output.tx->tx->vout[output.i].scriptPubKey, dst)) {
                // Limit output groups to no more than 10 entries, to protect
                // against inadvertently creating a too-large transaction
                // when using -avoidpartialspends
                if (gmap[dst].m_outputs.size() >= OUTPUT_GROUP_MAX_ENTRIES) {
                    groups.push_back(gmap[dst]);
                    gmap.erase(dst);
                }
                gmap[dst].Insert(input_coin, output.nDepth, output.tx->IsFromMe(ISMINE_ALL), ancestors, descendants);
            } else {
                groups.emplace_back(input_coin, output.nDepth, output.tx->IsFromMe(ISMINE_ALL), ancestors, descendants);
            }
        }
    }
    if (!single_coin) {
        for (const auto& it : gmap) groups.push_back(it.second);
    }
    return groups;
}

bool CWallet::GetKeyOrigin(const CKeyID& keyID, KeyOriginInfo& info) const
{
    CKeyMetadata meta;
    {
        LOCK(cs_wallet);
        auto it = mapKeyMetadata.find(keyID);
        if (it != mapKeyMetadata.end()) {
            meta = it->second;
        }
    }
    if (meta.has_key_origin) {
        std::copy(meta.key_origin.fingerprint, meta.key_origin.fingerprint + 4, info.fingerprint);
        info.path = meta.key_origin.path;
    } else { // Single pubkeys get the master fingerprint of themselves
        std::copy(keyID.begin(), keyID.begin() + 4, info.fingerprint);
    }
    return true;
}

bool CWallet::AddKeyOrigin(const CPubKey& pubkey, const KeyOriginInfo& info)
{
    LOCK(cs_wallet);
    std::copy(info.fingerprint, info.fingerprint + 4, mapKeyMetadata[pubkey.GetID()].key_origin.fingerprint);
    mapKeyMetadata[pubkey.GetID()].key_origin.path = info.path;
    mapKeyMetadata[pubkey.GetID()].has_key_origin = true;
    mapKeyMetadata[pubkey.GetID()].hdKeypath = WriteHDKeypath(info.path);
    return WriteKeyMetadata(mapKeyMetadata[pubkey.GetID()], pubkey, true);
}<|MERGE_RESOLUTION|>--- conflicted
+++ resolved
@@ -2273,52 +2273,6 @@
     return nTotal;
 }
 
-<<<<<<< HEAD
-// Calculate total balance in a different way from GetBalance. The biggest
-// difference is that GetBalance sums up all unspent TxOuts paying to the
-// wallet, while this sums up both spent and unspent TxOuts paying to the
-// wallet, and then subtracts the values of TxIns spending from the wallet. This
-// also has fewer restrictions on which unconfirmed transactions are considered
-// trusted.
-CAmount CWallet::GetLegacyBalance(const isminefilter& filter, int minDepth) const
-{
-    auto locked_chain = chain().lock();
-    LOCK(cs_wallet);
-
-    CAmount balance = 0;
-    for (const auto& entry : mapWallet) {
-        const CWalletTx& wtx = entry.second;
-        const int depth = wtx.GetDepthInMainChain(*locked_chain);
-        if (depth < 0 || !locked_chain->checkFinalTx(*wtx.tx) || wtx.IsImmatureCoinBase(*locked_chain)) {
-            continue;
-        }
-
-        // Loop through tx outputs and add incoming payments. For outgoing txs,
-        // treat change outputs specially, as part of the amount debited.
-        CAmount debit = wtx.GetDebit(filter);
-        const bool outgoing = debit > 0;
-        for (const CTxOut& out : wtx.tx->vout) {
-            const CNameScript nameOp(out.scriptPubKey);
-            if (nameOp.isNameOp())
-                continue;
-            if (outgoing && IsChange(out)) {
-                debit -= out.nValue;
-            } else if (IsMine(out) & filter && depth >= minDepth) {
-                balance += out.nValue;
-            }
-        }
-
-        // For outgoing txs, subtract amount debited.
-        if (outgoing) {
-            balance -= debit;
-        }
-    }
-
-    return balance;
-}
-
-=======
->>>>>>> 7b5ca386
 CAmount CWallet::GetAvailableBalance(const CCoinControl* coinControl) const
 {
     auto locked_chain = chain().lock();
@@ -2424,7 +2378,7 @@
 
             bool solvable = IsSolvable(*this, wtx.tx->vout[i].scriptPubKey);
             bool spendable = ((mine & ISMINE_SPENDABLE) != ISMINE_NO) || (((mine & ISMINE_WATCH_ONLY) != ISMINE_NO) && (coinControl && coinControl->fAllowWatchOnly && solvable));
-            if (CNameScript::isNameScript(pcoin->tx->vout[i].scriptPubKey))
+            if (CNameScript::isNameScript(wtx.tx->vout[i].scriptPubKey))
                 spendable = false;
 
             vCoins.push_back(COutput(&wtx, i, nDepth, spendable, solvable, safeTx, (coinControl && coinControl->fAllowWatchOnly)));
