--- conflicted
+++ resolved
@@ -394,12 +394,7 @@
     // Create and send the transaction
     CReserveKey reservekey(pwallet);
     CAmount nFeeRequired;
-<<<<<<< HEAD
-    vector<CRecipient> vecSend;
-=======
-    std::string strError;
     std::vector<CRecipient> vecSend;
->>>>>>> bfb256da
     int nChangePosRet = -1;
     CRecipient recipient = {scriptPubKey, nValue, fSubtractFeeFromAmount};
     vecSend.push_back(recipient);
@@ -1009,11 +1004,7 @@
     {
         CBitcoinAddress address(name_);
         if (!address.IsValid())
-<<<<<<< HEAD
-            throw JSONRPCError(RPC_INVALID_ADDRESS_OR_KEY, string("Invalid Namecoin address: ")+name_);
-=======
-            throw JSONRPCError(RPC_INVALID_ADDRESS_OR_KEY, std::string("Invalid Bitcoin address: ")+name_);
->>>>>>> bfb256da
+            throw JSONRPCError(RPC_INVALID_ADDRESS_OR_KEY, std::string("Invalid Namecoin address: ")+name_);
 
         if (setAddress.count(address))
             throw JSONRPCError(RPC_INVALID_PARAMETER, std::string("Invalid parameter, duplicated address: ")+name_);
@@ -1047,13 +1038,8 @@
     CReserveKey keyChange(pwallet);
     CAmount nFeeRequired = 0;
     int nChangePosRet = -1;
-<<<<<<< HEAD
-    string strFailReason;
-    bool fCreated = pwallet->CreateTransaction(vecSend, NULL, wtx, keyChange, nFeeRequired, nChangePosRet, strFailReason);
-=======
     std::string strFailReason;
-    bool fCreated = pwallet->CreateTransaction(vecSend, wtx, keyChange, nFeeRequired, nChangePosRet, strFailReason);
->>>>>>> bfb256da
+    bool fCreated = pwallet->CreateTransaction(vecSend, nullptr, wtx, keyChange, nFeeRequired, nChangePosRet, strFailReason);
     if (!fCreated)
         throw JSONRPCError(RPC_WALLET_INSUFFICIENT_FUNDS, strFailReason);
     CValidationState state;
@@ -2593,11 +2579,7 @@
             const UniValue& input = inputs[idx];
             CBitcoinAddress address(input.get_str());
             if (!address.IsValid())
-<<<<<<< HEAD
-                throw JSONRPCError(RPC_INVALID_ADDRESS_OR_KEY, string("Invalid Namecoin address: ")+input.get_str());
-=======
-                throw JSONRPCError(RPC_INVALID_ADDRESS_OR_KEY, std::string("Invalid Bitcoin address: ")+input.get_str());
->>>>>>> bfb256da
+                throw JSONRPCError(RPC_INVALID_ADDRESS_OR_KEY, std::string("Invalid Namecoin address: ")+input.get_str());
             if (setAddress.count(address))
                 throw JSONRPCError(RPC_INVALID_PARAMETER, std::string("Invalid parameter, duplicated address: ")+input.get_str());
            setAddress.insert(address);
