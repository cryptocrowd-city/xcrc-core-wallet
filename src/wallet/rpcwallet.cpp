--- conflicted
+++ resolved
@@ -305,13 +305,8 @@
                 },
                 RPCResults{},
                 RPCExamples{
-<<<<<<< HEAD
-                    HelpExampleCli("setlabel", "\"CeLpk96XKcgSpMNk3NVLSDNFUmur17Ng5S\" \"tabby\"")
-            + HelpExampleRpc("setlabel", "\"CeLpk96XKcgSpMNk3NVLSDNFUmur17Ng5S\", \"tabby\"")
-=======
                     HelpExampleCli("setlabel", "\"" + EXAMPLE_ADDRESS[0] + "\" \"tabby\"")
             + HelpExampleRpc("setlabel", "\"" + EXAMPLE_ADDRESS[0] + "\", \"tabby\"")
->>>>>>> d868ae5d
                 },
             }.Check(request);
 
@@ -422,17 +417,10 @@
                     RPCResult::Type::STR_HEX, "txid", "The transaction id."
                 },
                 RPCExamples{
-<<<<<<< HEAD
-                    HelpExampleCli("sendtoaddress", "\"CJDPZBVLi6tx2mST1Z4BSANNeztHunz9LT\" 0.1")
-            + HelpExampleCli("sendtoaddress", "\"CJDPZBVLi6tx2mST1Z4BSANNeztHunz9LT\" 0.1 \"donation\" \"seans outpost\"")
-            + HelpExampleCli("sendtoaddress", "\"CJDPZBVLi6tx2mST1Z4BSANNeztHunz9LT\" 0.1 \"\" \"\" true")
-            + HelpExampleRpc("sendtoaddress", "\"CJDPZBVLi6tx2mST1Z4BSANNeztHunz9LT\", 0.1, \"donation\", \"seans outpost\"")
-=======
                     HelpExampleCli("sendtoaddress", "\"" + EXAMPLE_ADDRESS[0] + "\" 0.1")
             + HelpExampleCli("sendtoaddress", "\"" + EXAMPLE_ADDRESS[0] + "\" 0.1 \"donation\" \"seans outpost\"")
             + HelpExampleCli("sendtoaddress", "\"" + EXAMPLE_ADDRESS[0] + "\" 0.1 \"\" \"\" true")
             + HelpExampleRpc("sendtoaddress", "\"" + EXAMPLE_ADDRESS[0] + "\", 0.1, \"donation\", \"seans outpost\"")
->>>>>>> d868ae5d
                 },
             }.Check(request);
 
@@ -635,15 +623,6 @@
                 },
                 RPCExamples{
             "\nThe amount from transactions with at least 1 confirmation\n"
-<<<<<<< HEAD
-            + HelpExampleCli("getreceivedbyaddress", "\"CJDPZBVLi6tx2mST1Z4BSANNeztHunz9LT\"") +
-            "\nThe amount including unconfirmed transactions, zero confirmations\n"
-            + HelpExampleCli("getreceivedbyaddress", "\"CJDPZBVLi6tx2mST1Z4BSANNeztHunz9LT\" 0") +
-            "\nThe amount with at least 6 confirmations\n"
-            + HelpExampleCli("getreceivedbyaddress", "\"CJDPZBVLi6tx2mST1Z4BSANNeztHunz9LT\" 6") +
-            "\nAs a JSON-RPC call\n"
-            + HelpExampleRpc("getreceivedbyaddress", "\"CeLpk96XKcgSpMNk3NVLSDNFUmur17Ng5S\", 6")
-=======
             + HelpExampleCli("getreceivedbyaddress", "\"" + EXAMPLE_ADDRESS[0] + "\"") +
             "\nThe amount including unconfirmed transactions, zero confirmations\n"
             + HelpExampleCli("getreceivedbyaddress", "\"" + EXAMPLE_ADDRESS[0] + "\" 0") +
@@ -651,7 +630,6 @@
             + HelpExampleCli("getreceivedbyaddress", "\"" + EXAMPLE_ADDRESS[0] + "\" 6") +
             "\nAs a JSON-RPC call\n"
             + HelpExampleRpc("getreceivedbyaddress", "\"" + EXAMPLE_ADDRESS[0] + "\", 6")
->>>>>>> d868ae5d
                 },
             }.Check(request);
 
@@ -890,15 +868,6 @@
                  },
                 RPCExamples{
             "\nSend two amounts to two different addresses:\n"
-<<<<<<< HEAD
-            + HelpExampleCli("sendmany", "\"\" \"{\\\"CeLpk96XKcgSpMNk3NVLSDNFUmur17Ng5S\\\":0.01,\\\"CJ12BVLi6tx2mST1Z4BSANNeztHunz9LT\\\":0.02}\"") +
-            "\nSend two amounts to two different addresses setting the confirmation and comment:\n"
-            + HelpExampleCli("sendmany", "\"\" \"{\\\"CeLpk96XKcgSpMNk3NVLSDNFUmur17Ng5S\\\":0.01,\\\"CJ12BVLi6tx2mST1Z4BSANNeztHunz9LT\\\":0.02}\" 6 \"testing\"") +
-            "\nSend two amounts to two different addresses, subtract fee from amount:\n"
-            + HelpExampleCli("sendmany", "\"\" \"{\\\"CJDPZBVLi6tx2mST1Z4BSANNeztHunz9LT\\\":0.01,\\\"CJ12BVLi6tx2mST1Z4BSANNeztHunz9LT\\\":0.02}\" 1 \"\" \"[\\\"CJDPZBVLi6tx2mST1Z4BSANNeztHunz9LT\\\",\\\"CJ12BVLi6tx2mST1Z4BSANNeztHunz9LT\\\"]\"") +
-            "\nAs a JSON-RPC call\n"
-            + HelpExampleRpc("sendmany", "\"\", {\"CeLpk96XKcgSpMNk3NVLSDNFUmur17Ng5S\":0.01,\"CJ12BVLi6tx2mST1Z4BSANNeztHunz9LT\":0.02}, 6, \"testing\"")
-=======
             + HelpExampleCli("sendmany", "\"\" \"{\\\"" + EXAMPLE_ADDRESS[0] + "\\\":0.01,\\\"" + EXAMPLE_ADDRESS[1] + "\\\":0.02}\"") +
             "\nSend two amounts to two different addresses setting the confirmation and comment:\n"
             + HelpExampleCli("sendmany", "\"\" \"{\\\"" + EXAMPLE_ADDRESS[0] + "\\\":0.01,\\\"" + EXAMPLE_ADDRESS[1] + "\\\":0.02}\" 6 \"testing\"") +
@@ -906,7 +875,6 @@
             + HelpExampleCli("sendmany", "\"\" \"{\\\"" + EXAMPLE_ADDRESS[0] + "\\\":0.01,\\\"" + EXAMPLE_ADDRESS[1] + "\\\":0.02}\" 1 \"\" \"[\\\"" + EXAMPLE_ADDRESS[0] + "\\\",\\\"" + EXAMPLE_ADDRESS[1] + "\\\"]\"") +
             "\nAs a JSON-RPC call\n"
             + HelpExampleRpc("sendmany", "\"\", {\"" + EXAMPLE_ADDRESS[0] + "\":0.01,\"" + EXAMPLE_ADDRESS[1] + "\":0.02}, 6, \"testing\"")
->>>>>>> d868ae5d
                 },
     }.Check(request);
 
@@ -1028,15 +996,9 @@
                 },
                 RPCExamples{
             "\nAdd a multisig address from 2 addresses\n"
-<<<<<<< HEAD
-            + HelpExampleCli("addmultisigaddress", "2 \"[\\\"CJDPZBVLi6tx2mST1Z4BSANNeztHunz9LT\\\",\\\"CJ12BVLi6tx2mST1Z4BSANNeztHunz9LT\\\"]\"") +
-            "\nAs a JSON-RPC call\n"
-            + HelpExampleRpc("addmultisigaddress", "2, \"[\\\"CeLpk96XKcgSpMNk3NVLSDNFUmur17Ng5S\\\",\\\"CJ12BVLi6tx2mST1Z4BSANNeztHunz9LT\\\"]\"")
-=======
             + HelpExampleCli("addmultisigaddress", "2 \"[\\\"" + EXAMPLE_ADDRESS[0] + "\\\",\\\"" + EXAMPLE_ADDRESS[1] + "\\\"]\"") +
             "\nAs a JSON-RPC call\n"
             + HelpExampleRpc("addmultisigaddress", "2, \"[\\\"" + EXAMPLE_ADDRESS[0] + "\\\",\\\"" + EXAMPLE_ADDRESS[1] + "\\\"]\"")
->>>>>>> d868ae5d
                 },
             }.Check(request);
 
@@ -1279,11 +1241,7 @@
                     HelpExampleCli("listreceivedbyaddress", "")
             + HelpExampleCli("listreceivedbyaddress", "6 true")
             + HelpExampleRpc("listreceivedbyaddress", "6, true, true")
-<<<<<<< HEAD
-            + HelpExampleRpc("listreceivedbyaddress", "6, true, true, \"CJDPZBVLi6tx2mST1Z4BSANNeztHunz9LT\"")
-=======
             + HelpExampleRpc("listreceivedbyaddress", "6, true, true, \"" + EXAMPLE_ADDRESS[0] + "\"")
->>>>>>> d868ae5d
                 },
             }.Check(request);
 
@@ -2115,11 +2073,7 @@
             "\nSet the passphrase for 2 minutes to perform a transaction\n"
             + HelpExampleCli("walletpassphrase", "\"my pass phrase\" 120") +
             "\nPerform a send (requires passphrase set)\n"
-<<<<<<< HEAD
-            + HelpExampleCli("sendtoaddress", "\"CJDPZBVLi6tx2mST1Z4BSANNeztHunz9LT\" 1.0") +
-=======
             + HelpExampleCli("sendtoaddress", "\"" + EXAMPLE_ADDRESS[0] + "\" 1.0") +
->>>>>>> d868ae5d
             "\nClear the passphrase since we are done before 2 minutes is up\n"
             + HelpExampleCli("walletlock", "") +
             "\nAs a JSON-RPC call\n"
@@ -2936,13 +2890,8 @@
                 },
                 RPCExamples{
                     HelpExampleCli("listunspent", "")
-<<<<<<< HEAD
-            + HelpExampleCli("listunspent", "6 9999999 \"[\\\"CZDygWaDAfC3umFjcZVJZ2jpuVLd9n6VWg\\\",\\\"CJDPZBVLi6tx2mST1Z4BSANNeztHunz9LT\\\"]\"")
-            + HelpExampleRpc("listunspent", "6, 9999999 \"[\\\"CZDygWaDAfC3umFjcZVJZ2jpuVLd9n6VWg\\\",\\\"CJDPZBVLi6tx2mST1Z4BSANNeztHunz9LT\\\"]\"")
-=======
             + HelpExampleCli("listunspent", "6 9999999 \"[\\\"" + EXAMPLE_ADDRESS[0] + "\\\",\\\"" + EXAMPLE_ADDRESS[1] + "\\\"]\"")
             + HelpExampleRpc("listunspent", "6, 9999999 \"[\\\"" + EXAMPLE_ADDRESS[0] + "\\\",\\\"" + EXAMPLE_ADDRESS[1] + "\\\"]\"")
->>>>>>> d868ae5d
             + HelpExampleCli("listunspent", "6 9999999 '[]' true '{ \"minimumAmount\": 0.005 }'")
             + HelpExampleRpc("listunspent", "6, 9999999, [] , true, { \"minimumAmount\": 0.005 } ")
                 },
