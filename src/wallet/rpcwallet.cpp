// Copyright (c) 2010 Satoshi Nakamoto
// Copyright (c) 2009-2019 The Bitcoin Core developers
// Distributed under the MIT software license, see the accompanying
// file COPYING or http://www.opensource.org/licenses/mit-license.php.

#include <amount.h>
#include <consensus/validation.h>
#include <core_io.h>
#include <init.h>
#include <interfaces/chain.h>
#include <key_io.h>
#include <node/transaction.h>
#include <outputtype.h>
#include <policy/feerate.h>
#include <policy/fees.h>
#include <policy/rbf.h>
#include <rpc/auxpow_miner.h>
#include <rpc/rawtransaction_util.h>
#include <rpc/server.h>
#include <rpc/util.h>
#include <script/descriptor.h>
#include <script/names.h>
#include <script/sign.h>
#include <util/bip32.h>
#include <util/fees.h>
#include <util/moneystr.h>
#include <util/system.h>
#include <util/url.h>
#include <util/validation.h>
#include <wallet/coincontrol.h>
#include <wallet/feebumper.h>
#include <wallet/psbtwallet.h>
#include <wallet/rpcwallet.h>
#include <wallet/walletdb.h>
#include <wallet/walletutil.h>

#include <stdint.h>

#include <univalue.h>

#include <functional>

static const std::string WALLET_ENDPOINT_BASE = "/wallet/";

static inline bool GetAvoidReuseFlag(CWallet * const pwallet, const UniValue& param) {
    bool can_avoid_reuse = pwallet->IsWalletFlagSet(WALLET_FLAG_AVOID_REUSE);
    bool avoid_reuse = param.isNull() ? can_avoid_reuse : param.get_bool();

    if (avoid_reuse && !can_avoid_reuse) {
        throw JSONRPCError(RPC_WALLET_ERROR, "wallet does not have the \"avoid reuse\" feature enabled");
    }

    return avoid_reuse;
}

/** Checks if a CKey is in the given CWallet compressed or otherwise*/
bool HaveKey(const CWallet& wallet, const CKey& key)
{
    CKey key2;
    key2.Set(key.begin(), key.end(), !key.IsCompressed());
    return wallet.HaveKey(key.GetPubKey().GetID()) || wallet.HaveKey(key2.GetPubKey().GetID());
}

bool GetWalletNameFromJSONRPCRequest(const JSONRPCRequest& request, std::string& wallet_name)
{
    if (request.URI.substr(0, WALLET_ENDPOINT_BASE.size()) == WALLET_ENDPOINT_BASE) {
        // wallet endpoint was used
        wallet_name = urlDecode(request.URI.substr(WALLET_ENDPOINT_BASE.size()));
        return true;
    }
    return false;
}

std::shared_ptr<CWallet> GetWalletForJSONRPCRequest(const JSONRPCRequest& request)
{
    std::string wallet_name;
    if (GetWalletNameFromJSONRPCRequest(request, wallet_name)) {
        std::shared_ptr<CWallet> pwallet = GetWallet(wallet_name);
        if (!pwallet) throw JSONRPCError(RPC_WALLET_NOT_FOUND, "Requested wallet does not exist or is not loaded");
        return pwallet;
    }

    std::vector<std::shared_ptr<CWallet>> wallets = GetWallets();
    return wallets.size() == 1 || (request.fHelp && wallets.size() > 0) ? wallets[0] : nullptr;
}

std::string HelpRequiringPassphrase(const CWallet* pwallet)
{
    return pwallet && pwallet->IsCrypted()
        ? "\nRequires wallet passphrase to be set with walletpassphrase call."
        : "";
}

bool EnsureWalletIsAvailable(const CWallet* pwallet, bool avoidException)
{
    if (pwallet) return true;
    if (avoidException) return false;
    if (!HasWallets()) {
        throw JSONRPCError(
            RPC_METHOD_NOT_FOUND, "Method not found (wallet method is disabled because no wallet is loaded)");
    }
    throw JSONRPCError(RPC_WALLET_NOT_SPECIFIED,
        "Wallet file not specified (must request wallet RPC through /wallet/<filename> uri-path).");
}

void EnsureWalletIsUnlocked(const CWallet* pwallet)
{
    if (pwallet->IsLocked()) {
        throw JSONRPCError(RPC_WALLET_UNLOCK_NEEDED, "Error: Please enter the wallet passphrase with walletpassphrase first.");
    }
}

static void WalletTxToJSON(interfaces::Chain& chain, interfaces::Chain::Lock& locked_chain, const CWalletTx& wtx, UniValue& entry)
{
    int confirms = wtx.GetDepthInMainChain(locked_chain);
    entry.pushKV("confirmations", confirms);
    if (wtx.IsCoinBase())
        entry.pushKV("generated", true);
    if (confirms > 0)
    {
        entry.pushKV("blockhash", wtx.hashBlock.GetHex());
        entry.pushKV("blockindex", wtx.nIndex);
        int64_t block_time;
        bool found_block = chain.findBlock(wtx.hashBlock, nullptr /* block */, &block_time);
        assert(found_block);
        entry.pushKV("blocktime", block_time);
    } else {
        entry.pushKV("trusted", wtx.IsTrusted(locked_chain));
    }
    uint256 hash = wtx.GetHash();
    entry.pushKV("txid", hash.GetHex());
    UniValue conflicts(UniValue::VARR);
    for (const uint256& conflict : wtx.GetConflicts())
        conflicts.push_back(conflict.GetHex());
    entry.pushKV("walletconflicts", conflicts);
    entry.pushKV("time", wtx.GetTxTime());
    entry.pushKV("timereceived", (int64_t)wtx.nTimeReceived);

    // Add opt-in RBF status
    std::string rbfStatus = "no";
    if (confirms <= 0) {
        RBFTransactionState rbfState = chain.isRBFOptIn(*wtx.tx);
        if (rbfState == RBFTransactionState::UNKNOWN)
            rbfStatus = "unknown";
        else if (rbfState == RBFTransactionState::REPLACEABLE_BIP125)
            rbfStatus = "yes";
    }
    entry.pushKV("bip125-replaceable", rbfStatus);

    for (const std::pair<const std::string, std::string>& item : wtx.mapValue)
        entry.pushKV(item.first, item.second);
}

static std::string LabelFromValue(const UniValue& value)
{
    std::string label = value.get_str();
    if (label == "*")
        throw JSONRPCError(RPC_WALLET_INVALID_LABEL_NAME, "Invalid label name");
    return label;
}

static UniValue getnewaddress(const JSONRPCRequest& request)
{
    std::shared_ptr<CWallet> const wallet = GetWalletForJSONRPCRequest(request);
    CWallet* const pwallet = wallet.get();

    if (!EnsureWalletIsAvailable(pwallet, request.fHelp)) {
        return NullUniValue;
    }

            RPCHelpMan{"getnewaddress",
                "\nReturns a new address for receiving payments.\n"
                "If 'label' is specified, it is added to the address book \n"
                "so payments received with the address will be associated with 'label'.\n",
                {
                    {"label", RPCArg::Type::STR, /* default */ "\"\"", "The label name for the address to be linked to. It can also be set to the empty string \"\" to represent the default label. The label does not need to exist, it will be created if there is no label by the given name."},
                    {"address_type", RPCArg::Type::STR, /* default */ "set by -addresstype", "The address type to use. Options are \"legacy\", \"p2sh-segwit\", and \"bech32\"."},
                },
                RPCResult{
            "\"address\"    (string) The new address\n"
                },
                RPCExamples{
                    HelpExampleCli("getnewaddress", "")
            + HelpExampleRpc("getnewaddress", "")
                },
            }.Check(request);

    LOCK(pwallet->cs_wallet);

    if (!pwallet->CanGetAddresses()) {
        throw JSONRPCError(RPC_WALLET_ERROR, "Error: This wallet has no available keys");
    }

    // Parse the label first so we don't generate a key if there's an error
    std::string label;
    if (!request.params[0].isNull())
        label = LabelFromValue(request.params[0]);

    OutputType output_type = pwallet->m_default_address_type;
    if (!request.params[1].isNull()) {
        if (!ParseOutputType(request.params[1].get_str(), output_type)) {
            throw JSONRPCError(RPC_INVALID_ADDRESS_OR_KEY, strprintf("Unknown address type '%s'", request.params[1].get_str()));
        }
    }

    CTxDestination dest;
    std::string error;
    if (!pwallet->GetNewDestination(output_type, label, dest, error)) {
        throw JSONRPCError(RPC_WALLET_KEYPOOL_RAN_OUT, error);
    }

    return EncodeDestination(dest);
}

static UniValue getrawchangeaddress(const JSONRPCRequest& request)
{
    std::shared_ptr<CWallet> const wallet = GetWalletForJSONRPCRequest(request);
    CWallet* const pwallet = wallet.get();

    if (!EnsureWalletIsAvailable(pwallet, request.fHelp)) {
        return NullUniValue;
    }

            RPCHelpMan{"getrawchangeaddress",
                "\nReturns a new address, for receiving change.\n"
                "This is for use with raw transactions, NOT normal use.\n",
                {
                    {"address_type", RPCArg::Type::STR, /* default */ "set by -changetype", "The address type to use. Options are \"legacy\", \"p2sh-segwit\", and \"bech32\"."},
                },
                RPCResult{
            "\"address\"    (string) The address\n"
                },
                RPCExamples{
                    HelpExampleCli("getrawchangeaddress", "")
            + HelpExampleRpc("getrawchangeaddress", "")
                },
            }.Check(request);

    LOCK(pwallet->cs_wallet);

    if (!pwallet->CanGetAddresses(true)) {
        throw JSONRPCError(RPC_WALLET_ERROR, "Error: This wallet has no available keys");
    }

    OutputType output_type = pwallet->m_default_change_type != OutputType::CHANGE_AUTO ? pwallet->m_default_change_type : pwallet->m_default_address_type;
    if (!request.params[0].isNull()) {
        if (!ParseOutputType(request.params[0].get_str(), output_type)) {
            throw JSONRPCError(RPC_INVALID_ADDRESS_OR_KEY, strprintf("Unknown address type '%s'", request.params[0].get_str()));
        }
    }

    CTxDestination dest;
    std::string error;
    if (!pwallet->GetNewChangeDestination(output_type, dest, error)) {
        throw JSONRPCError(RPC_WALLET_KEYPOOL_RAN_OUT, error);
    }
    return EncodeDestination(dest);
}


static UniValue setlabel(const JSONRPCRequest& request)
{
    std::shared_ptr<CWallet> const wallet = GetWalletForJSONRPCRequest(request);
    CWallet* const pwallet = wallet.get();

    if (!EnsureWalletIsAvailable(pwallet, request.fHelp)) {
        return NullUniValue;
    }

            RPCHelpMan{"setlabel",
                "\nSets the label associated with the given address.\n",
                {
                    {"address", RPCArg::Type::STR, RPCArg::Optional::NO, "The address to be associated with a label."},
                    {"label", RPCArg::Type::STR, RPCArg::Optional::NO, "The label to assign to the address."},
                },
                RPCResults{},
                RPCExamples{
                    HelpExampleCli("setlabel", "\"N2xHFZ8NWNkGuuXfDxv8iMXdQGMd3tjZXX\" \"tabby\"")
            + HelpExampleRpc("setlabel", "\"N2xHFZ8NWNkGuuXfDxv8iMXdQGMd3tjZXX\", \"tabby\"")
                },
            }.Check(request);

    LOCK(pwallet->cs_wallet);

    CTxDestination dest = DecodeDestination(request.params[0].get_str());
    if (!IsValidDestination(dest)) {
        throw JSONRPCError(RPC_INVALID_ADDRESS_OR_KEY, "Invalid Namecoin address");
    }

    std::string label = LabelFromValue(request.params[1]);

    if (IsMine(*pwallet, dest)) {
        pwallet->SetAddressBook(dest, label, "receive");
    } else {
        pwallet->SetAddressBook(dest, label, "send");
    }

    return NullUniValue;
}


static CTransactionRef SendMoney(interfaces::Chain::Lock& locked_chain, CWallet * const pwallet, const CTxDestination &address, CAmount nValue, bool fSubtractFeeFromAmount, const CCoinControl& coin_control, mapValue_t mapValue)
{
    // Parse Bitcoin address
    CScript scriptPubKey = GetScriptForDestination(address);

    return SendMoneyToScript(locked_chain, pwallet, scriptPubKey, nullptr, nValue, fSubtractFeeFromAmount, coin_control, std::move(mapValue));
}

CTransactionRef SendMoneyToScript(
    interfaces::Chain::Lock& locked_chain,
    CWallet* const pwallet, const CScript &scriptPubKey,
    const CTxIn* withInput, CAmount nValue, bool fSubtractFeeFromAmount,
    const CCoinControl& coin_control, mapValue_t mapValue)
{
    CAmount curBalance = pwallet->GetBalance(0, coin_control.m_avoid_address_reuse).m_mine_trusted;

    // Check amount
    if (nValue <= 0)
        throw JSONRPCError(RPC_INVALID_PARAMETER, "Invalid amount");

    /* If we have an additional input that is a name, we have to take this
       name's value into account as well for the balance check.  Otherwise one
       sees spurious "Insufficient funds" errors when updating names when the
       wallet's balance it smaller than the amount locked in the name.  */
    CAmount lockedValue = 0;
    std::string strError;
    if (withInput)
      {
        const CWalletTx* dummyWalletTx;
        if (!pwallet->FindValueInNameInput (*withInput, lockedValue,
                                            dummyWalletTx, strError))
          throw JSONRPCError(RPC_WALLET_ERROR, strError);
      }

    if (nValue > curBalance + lockedValue)
        throw JSONRPCError(RPC_WALLET_INSUFFICIENT_FUNDS, "Insufficient funds");

<<<<<<< HEAD
    if (pwallet->GetBroadcastTransactions() && !pwallet->chain().p2pEnabled()) {
        throw JSONRPCError(RPC_CLIENT_P2P_DISABLED, "Error: Peer-to-peer functionality missing or disabled");
    }
=======
    // Parse Bitcoin address
    CScript scriptPubKey = GetScriptForDestination(address);
>>>>>>> 0bae1177

    // Create and send the transaction
    CAmount nFeeRequired;
    std::vector<CRecipient> vecSend;
    int nChangePosRet = -1;
    CRecipient recipient = {scriptPubKey, nValue, fSubtractFeeFromAmount};
    vecSend.push_back(recipient);
    CTransactionRef tx;
    if (!pwallet->CreateTransaction(locked_chain, vecSend, withInput, tx, nFeeRequired, nChangePosRet, strError, coin_control)) {
        if (!fSubtractFeeFromAmount && nValue + nFeeRequired > curBalance)
            strError = strprintf("Error: This transaction requires a transaction fee of at least %s", FormatMoney(nFeeRequired));
        throw JSONRPCError(RPC_WALLET_ERROR, strError);
    }
    CValidationState state;
    if (!pwallet->CommitTransaction(tx, std::move(mapValue), {} /* orderForm */, state)) {
        strError = strprintf("Error: The transaction was rejected! Reason given: %s", FormatStateMessage(state));
        throw JSONRPCError(RPC_WALLET_ERROR, strError);
    }
    return tx;
}

static UniValue sendtoaddress(const JSONRPCRequest& request)
{
    std::shared_ptr<CWallet> const wallet = GetWalletForJSONRPCRequest(request);
    CWallet* const pwallet = wallet.get();

    if (!EnsureWalletIsAvailable(pwallet, request.fHelp)) {
        return NullUniValue;
    }

            RPCHelpMan{"sendtoaddress",
                "\nSend an amount to a given address." +
                    HelpRequiringPassphrase(pwallet) + "\n",
                {
                    {"address", RPCArg::Type::STR, RPCArg::Optional::NO, "The address to send to."},
                    {"amount", RPCArg::Type::AMOUNT, RPCArg::Optional::NO, "The amount in " + CURRENCY_UNIT + " to send. eg 0.1"},
                    {"comment", RPCArg::Type::STR, RPCArg::Optional::OMITTED_NAMED_ARG, "A comment used to store what the transaction is for.\n"
            "                             This is not part of the transaction, just kept in your wallet."},
                    {"comment_to", RPCArg::Type::STR, RPCArg::Optional::OMITTED_NAMED_ARG, "A comment to store the name of the person or organization\n"
            "                             to which you're sending the transaction. This is not part of the \n"
            "                             transaction, just kept in your wallet."},
                    {"subtractfeefromamount", RPCArg::Type::BOOL, /* default */ "false", "The fee will be deducted from the amount being sent.\n"
            "                             The recipient will receive less coins than you enter in the amount field."},
                    {"replaceable", RPCArg::Type::BOOL, /* default */ "wallet default", "Allow this transaction to be replaced by a transaction with higher fees via BIP 125"},
                    {"conf_target", RPCArg::Type::NUM, /* default */ "wallet default", "Confirmation target (in blocks)"},
                    {"estimate_mode", RPCArg::Type::STR, /* default */ "UNSET", "The fee estimate mode, must be one of:\n"
            "       \"UNSET\"\n"
            "       \"ECONOMICAL\"\n"
            "       \"CONSERVATIVE\""},
                    {"avoid_reuse", RPCArg::Type::BOOL, /* default */ "true", "(only available if avoid_reuse wallet flag is set) Avoid spending from dirty addresses; addresses are considered\n"
            "                             dirty if they have previously been used in a transaction."},
                },
                RPCResult{
            "\"txid\"                  (string) The transaction id.\n"
                },
                RPCExamples{
                    HelpExampleCli("sendtoaddress", "\"1M72Sfpbz1BPpXFHz9m3CdqATR44Jvaydd\" 0.1")
            + HelpExampleCli("sendtoaddress", "\"1M72Sfpbz1BPpXFHz9m3CdqATR44Jvaydd\" 0.1 \"donation\" \"seans outpost\"")
            + HelpExampleCli("sendtoaddress", "\"1M72Sfpbz1BPpXFHz9m3CdqATR44Jvaydd\" 0.1 \"\" \"\" true")
            + HelpExampleRpc("sendtoaddress", "\"1M72Sfpbz1BPpXFHz9m3CdqATR44Jvaydd\", 0.1, \"donation\", \"seans outpost\"")
                },
            }.Check(request);

    // Make sure the results are valid at least up to the most recent block
    // the user could have gotten from another RPC command prior to now
    pwallet->BlockUntilSyncedToCurrentChain();

    auto locked_chain = pwallet->chain().lock();
    LOCK(pwallet->cs_wallet);

    CTxDestination dest = DecodeDestination(request.params[0].get_str());
    if (!IsValidDestination(dest)) {
        throw JSONRPCError(RPC_INVALID_ADDRESS_OR_KEY, "Invalid address");
    }

    /* Note that the code below is duplicated in sendtoname.  Make sure
       to update it accordingly with changes made here.  */

    // Amount
    CAmount nAmount = AmountFromValue(request.params[1]);
    if (nAmount <= 0)
        throw JSONRPCError(RPC_TYPE_ERROR, "Invalid amount for send");

    // Wallet comments
    mapValue_t mapValue;
    if (!request.params[2].isNull() && !request.params[2].get_str().empty())
        mapValue["comment"] = request.params[2].get_str();
    if (!request.params[3].isNull() && !request.params[3].get_str().empty())
        mapValue["to"] = request.params[3].get_str();

    bool fSubtractFeeFromAmount = false;
    if (!request.params[4].isNull()) {
        fSubtractFeeFromAmount = request.params[4].get_bool();
    }

    CCoinControl coin_control;
    if (!request.params[5].isNull()) {
        coin_control.m_signal_bip125_rbf = request.params[5].get_bool();
    }

    if (!request.params[6].isNull()) {
        coin_control.m_confirm_target = ParseConfirmTarget(request.params[6], pwallet->chain().estimateMaxBlocks());
    }

    if (!request.params[7].isNull()) {
        if (!FeeModeFromString(request.params[7].get_str(), coin_control.m_fee_mode)) {
            throw JSONRPCError(RPC_INVALID_PARAMETER, "Invalid estimate_mode parameter");
        }
    }

    coin_control.m_avoid_address_reuse = GetAvoidReuseFlag(pwallet, request.params[8]);
    // We also enable partial spend avoidance if reuse avoidance is set.
    coin_control.m_avoid_partial_spends |= coin_control.m_avoid_address_reuse;

    EnsureWalletIsUnlocked(pwallet);

    CTransactionRef tx = SendMoney(*locked_chain, pwallet, dest, nAmount, fSubtractFeeFromAmount, coin_control, std::move(mapValue));
    return tx->GetHash().GetHex();
}

static UniValue listaddressgroupings(const JSONRPCRequest& request)
{
    std::shared_ptr<CWallet> const wallet = GetWalletForJSONRPCRequest(request);
    CWallet* const pwallet = wallet.get();

    if (!EnsureWalletIsAvailable(pwallet, request.fHelp)) {
        return NullUniValue;
    }

            RPCHelpMan{"listaddressgroupings",
                "\nLists groups of addresses which have had their common ownership\n"
                "made public by common use as inputs or as the resulting change\n"
                "in past transactions\n",
                {},
                RPCResult{
            "[\n"
            "  [\n"
            "    [\n"
            "      \"address\",            (string) The namecoin address\n"
            "      amount,                 (numeric) The amount in " + CURRENCY_UNIT + "\n"
            "      \"label\"               (string, optional) The label\n"
            "    ]\n"
            "    ,...\n"
            "  ]\n"
            "  ,...\n"
            "]\n"
                },
                RPCExamples{
                    HelpExampleCli("listaddressgroupings", "")
            + HelpExampleRpc("listaddressgroupings", "")
                },
            }.Check(request);

    // Make sure the results are valid at least up to the most recent block
    // the user could have gotten from another RPC command prior to now
    pwallet->BlockUntilSyncedToCurrentChain();

    auto locked_chain = pwallet->chain().lock();
    LOCK(pwallet->cs_wallet);

    UniValue jsonGroupings(UniValue::VARR);
    std::map<CTxDestination, CAmount> balances = pwallet->GetAddressBalances(*locked_chain);
    for (const std::set<CTxDestination>& grouping : pwallet->GetAddressGroupings()) {
        UniValue jsonGrouping(UniValue::VARR);
        for (const CTxDestination& address : grouping)
        {
            UniValue addressInfo(UniValue::VARR);
            addressInfo.push_back(EncodeDestination(address));
            addressInfo.push_back(ValueFromAmount(balances[address]));
            {
                if (pwallet->mapAddressBook.find(address) != pwallet->mapAddressBook.end()) {
                    addressInfo.push_back(pwallet->mapAddressBook.find(address)->second.name);
                }
            }
            jsonGrouping.push_back(addressInfo);
        }
        jsonGroupings.push_back(jsonGrouping);
    }
    return jsonGroupings;
}

static UniValue signmessage(const JSONRPCRequest& request)
{
    std::shared_ptr<CWallet> const wallet = GetWalletForJSONRPCRequest(request);
    CWallet* const pwallet = wallet.get();

    if (!EnsureWalletIsAvailable(pwallet, request.fHelp)) {
        return NullUniValue;
    }

            RPCHelpMan{"signmessage",
                "\nSign a message with the private key of an address" +
                    HelpRequiringPassphrase(pwallet) + "\n",
                {
                    {"address", RPCArg::Type::STR, RPCArg::Optional::NO, "The address to use for the private key."},
                    {"message", RPCArg::Type::STR, RPCArg::Optional::NO, "The message to create a signature of."},
                },
                RPCResult{
            "\"signature\"          (string) The signature of the message encoded in base 64\n"
                },
                RPCExamples{
            "\nUnlock the wallet for 30 seconds\n"
            + HelpExampleCli("walletpassphrase", "\"mypassphrase\" 30") +
            "\nCreate the signature\n"
            + HelpExampleCli("signmessage", "\"N2xHFZ8NWNkGuuXfDxv8iMXdQGMd3tjZXX\" \"my message\"") +
            "\nVerify the signature\n"
            + HelpExampleCli("verifymessage", "\"N2xHFZ8NWNkGuuXfDxv8iMXdQGMd3tjZXX\" \"signature\" \"my message\"") +
            "\nAs a JSON-RPC call\n"
            + HelpExampleRpc("signmessage", "\"N2xHFZ8NWNkGuuXfDxv8iMXdQGMd3tjZXX\", \"my message\"")
                },
            }.Check(request);

    auto locked_chain = pwallet->chain().lock();
    LOCK(pwallet->cs_wallet);

    EnsureWalletIsUnlocked(pwallet);

    std::string strAddress = request.params[0].get_str();
    std::string strMessage = request.params[1].get_str();

    CTxDestination dest = DecodeDestination(strAddress);
    if (!IsValidDestination(dest)) {
        throw JSONRPCError(RPC_TYPE_ERROR, "Invalid address");
    }

    const PKHash *pkhash = boost::get<PKHash>(&dest);
    if (!pkhash) {
        throw JSONRPCError(RPC_TYPE_ERROR, "Address does not refer to key");
    }

    CKey key;
    CKeyID keyID(*pkhash);
    if (!pwallet->GetKey(keyID, key)) {
        throw JSONRPCError(RPC_WALLET_ERROR, "Private key not available");
    }

    CHashWriter ss(SER_GETHASH, 0);
    ss << strMessageMagic;
    ss << strMessage;

    std::vector<unsigned char> vchSig;
    if (!key.SignCompact(ss.GetHash(), vchSig))
        throw JSONRPCError(RPC_INVALID_ADDRESS_OR_KEY, "Sign failed");

    return EncodeBase64(vchSig.data(), vchSig.size());
}

static UniValue getreceivedbyaddress(const JSONRPCRequest& request)
{
    std::shared_ptr<CWallet> const wallet = GetWalletForJSONRPCRequest(request);
    CWallet* const pwallet = wallet.get();

    if (!EnsureWalletIsAvailable(pwallet, request.fHelp)) {
        return NullUniValue;
    }

            RPCHelpMan{"getreceivedbyaddress",
                "\nReturns the total amount received by the given address in transactions with at least minconf confirmations.\n",
                {
                    {"address", RPCArg::Type::STR, RPCArg::Optional::NO, "The address for transactions."},
                    {"minconf", RPCArg::Type::NUM, /* default */ "1", "Only include transactions confirmed at least this many times."},
                },
                RPCResult{
            "amount   (numeric) The total amount in " + CURRENCY_UNIT + " received at this address.\n"
                },
                RPCExamples{
            "\nThe amount from transactions with at least 1 confirmation\n"
            + HelpExampleCli("getreceivedbyaddress", "\"N2xHFZ8NWNkGuuXfDxv8iMXdQGMd3tjZXX\"") +
            "\nThe amount including unconfirmed transactions, zero confirmations\n"
            + HelpExampleCli("getreceivedbyaddress", "\"N2xHFZ8NWNkGuuXfDxv8iMXdQGMd3tjZXX\" 0") +
            "\nThe amount with at least 6 confirmations\n"
            + HelpExampleCli("getreceivedbyaddress", "\"N2xHFZ8NWNkGuuXfDxv8iMXdQGMd3tjZXX\" 6") +
            "\nAs a JSON-RPC call\n"
            + HelpExampleRpc("getreceivedbyaddress", "\"N2xHFZ8NWNkGuuXfDxv8iMXdQGMd3tjZXX\", 6")
                },
            }.Check(request);

    // Make sure the results are valid at least up to the most recent block
    // the user could have gotten from another RPC command prior to now
    pwallet->BlockUntilSyncedToCurrentChain();

    auto locked_chain = pwallet->chain().lock();
    LOCK(pwallet->cs_wallet);

    // Bitcoin address
    CTxDestination dest = DecodeDestination(request.params[0].get_str());
    if (!IsValidDestination(dest)) {
        throw JSONRPCError(RPC_INVALID_ADDRESS_OR_KEY, "Invalid Namecoin address");
    }
    CScript scriptPubKey = GetScriptForDestination(dest);
    if (!IsMine(*pwallet, scriptPubKey)) {
        throw JSONRPCError(RPC_WALLET_ERROR, "Address not found in wallet");
    }

    // Minimum confirmations
    int nMinDepth = 1;
    if (!request.params[1].isNull())
        nMinDepth = request.params[1].get_int();

    // Tally
    CAmount nAmount = 0;
    for (const std::pair<const uint256, CWalletTx>& pairWtx : pwallet->mapWallet) {
        const CWalletTx& wtx = pairWtx.second;
        if (wtx.IsCoinBase() || !locked_chain->checkFinalTx(*wtx.tx)) {
            continue;
        }

        for (const CTxOut& txout : wtx.tx->vout)
            if (txout.scriptPubKey == scriptPubKey)
                if (wtx.GetDepthInMainChain(*locked_chain) >= nMinDepth)
                    nAmount += txout.nValue;
    }

    return  ValueFromAmount(nAmount);
}


static UniValue getreceivedbylabel(const JSONRPCRequest& request)
{
    std::shared_ptr<CWallet> const wallet = GetWalletForJSONRPCRequest(request);
    CWallet* const pwallet = wallet.get();

    if (!EnsureWalletIsAvailable(pwallet, request.fHelp)) {
        return NullUniValue;
    }

            RPCHelpMan{"getreceivedbylabel",
                "\nReturns the total amount received by addresses with <label> in transactions with at least [minconf] confirmations.\n",
                {
                    {"label", RPCArg::Type::STR, RPCArg::Optional::NO, "The selected label, may be the default label using \"\"."},
                    {"minconf", RPCArg::Type::NUM, /* default */ "1", "Only include transactions confirmed at least this many times."},
                },
                RPCResult{
            "amount              (numeric) The total amount in " + CURRENCY_UNIT + " received for this label.\n"
                },
                RPCExamples{
            "\nAmount received by the default label with at least 1 confirmation\n"
            + HelpExampleCli("getreceivedbylabel", "\"\"") +
            "\nAmount received at the tabby label including unconfirmed amounts with zero confirmations\n"
            + HelpExampleCli("getreceivedbylabel", "\"tabby\" 0") +
            "\nThe amount with at least 6 confirmations\n"
            + HelpExampleCli("getreceivedbylabel", "\"tabby\" 6") +
            "\nAs a JSON-RPC call\n"
            + HelpExampleRpc("getreceivedbylabel", "\"tabby\", 6")
                },
            }.Check(request);

    // Make sure the results are valid at least up to the most recent block
    // the user could have gotten from another RPC command prior to now
    pwallet->BlockUntilSyncedToCurrentChain();

    auto locked_chain = pwallet->chain().lock();
    LOCK(pwallet->cs_wallet);

    // Minimum confirmations
    int nMinDepth = 1;
    if (!request.params[1].isNull())
        nMinDepth = request.params[1].get_int();

    // Get the set of pub keys assigned to label
    std::string label = LabelFromValue(request.params[0]);
    std::set<CTxDestination> setAddress = pwallet->GetLabelAddresses(label);

    // Tally
    CAmount nAmount = 0;
    for (const std::pair<const uint256, CWalletTx>& pairWtx : pwallet->mapWallet) {
        const CWalletTx& wtx = pairWtx.second;
        if (wtx.IsCoinBase() || !locked_chain->checkFinalTx(*wtx.tx)) {
            continue;
        }

        for (const CTxOut& txout : wtx.tx->vout)
        {
            CTxDestination address;
            if (ExtractDestination(txout.scriptPubKey, address) && IsMine(*pwallet, address) && setAddress.count(address)) {
                if (wtx.GetDepthInMainChain(*locked_chain) >= nMinDepth)
                    nAmount += txout.nValue;
            }
        }
    }

    return ValueFromAmount(nAmount);
}


static UniValue getbalance(const JSONRPCRequest& request)
{
    std::shared_ptr<CWallet> const wallet = GetWalletForJSONRPCRequest(request);
    CWallet* const pwallet = wallet.get();

    if (!EnsureWalletIsAvailable(pwallet, request.fHelp)) {
        return NullUniValue;
    }

            RPCHelpMan{"getbalance",
                "\nReturns the total available balance.\n"
                "The available balance is what the wallet considers currently spendable, and is\n"
                "thus affected by options which limit spendability such as -spendzeroconfchange.\n",
                {
                    {"dummy", RPCArg::Type::STR, RPCArg::Optional::OMITTED_NAMED_ARG, "Remains for backward compatibility. Must be excluded or set to \"*\"."},
                    {"minconf", RPCArg::Type::NUM, /* default */ "0", "Only include transactions confirmed at least this many times."},
                    {"include_watchonly", RPCArg::Type::BOOL, /* default */ "false", "Also include balance in watch-only addresses (see 'importaddress')"},
                    {"avoid_reuse", RPCArg::Type::BOOL, /* default */ "true", "(only available if avoid_reuse wallet flag is set) Do not include balance in dirty outputs; addresses are considered dirty if they have previously been used in a transaction."},
                },
                RPCResult{
            "amount              (numeric) The total amount in " + CURRENCY_UNIT + " received for this wallet.\n"
                },
                RPCExamples{
            "\nThe total amount in the wallet with 1 or more confirmations\n"
            + HelpExampleCli("getbalance", "") +
            "\nThe total amount in the wallet at least 6 blocks confirmed\n"
            + HelpExampleCli("getbalance", "\"*\" 6") +
            "\nAs a JSON-RPC call\n"
            + HelpExampleRpc("getbalance", "\"*\", 6")
                },
            }.Check(request);

    // Make sure the results are valid at least up to the most recent block
    // the user could have gotten from another RPC command prior to now
    pwallet->BlockUntilSyncedToCurrentChain();

    auto locked_chain = pwallet->chain().lock();
    LOCK(pwallet->cs_wallet);

    const UniValue& dummy_value = request.params[0];
    if (!dummy_value.isNull() && dummy_value.get_str() != "*") {
        throw JSONRPCError(RPC_METHOD_DEPRECATED, "dummy first argument must be excluded or set to \"*\".");
    }

    int min_depth = 0;
    if (!request.params[1].isNull()) {
        min_depth = request.params[1].get_int();
    }

    bool include_watchonly = false;
    if (!request.params[2].isNull() && request.params[2].get_bool()) {
        include_watchonly = true;
    }

    bool avoid_reuse = GetAvoidReuseFlag(pwallet, request.params[3]);

    const auto bal = pwallet->GetBalance(min_depth, avoid_reuse);

    return ValueFromAmount(bal.m_mine_trusted + (include_watchonly ? bal.m_watchonly_trusted : 0));
}

static UniValue getunconfirmedbalance(const JSONRPCRequest &request)
{
    std::shared_ptr<CWallet> const wallet = GetWalletForJSONRPCRequest(request);
    CWallet* const pwallet = wallet.get();

    if (!EnsureWalletIsAvailable(pwallet, request.fHelp)) {
        return NullUniValue;
    }

            RPCHelpMan{"getunconfirmedbalance",
                "DEPRECATED\nIdentical to getbalances().mine.untrusted_pending\n",
                {},
                RPCResults{},
                RPCExamples{""},
            }.Check(request);

    // Make sure the results are valid at least up to the most recent block
    // the user could have gotten from another RPC command prior to now
    pwallet->BlockUntilSyncedToCurrentChain();

    auto locked_chain = pwallet->chain().lock();
    LOCK(pwallet->cs_wallet);

    return ValueFromAmount(pwallet->GetBalance().m_mine_untrusted_pending);
}


static UniValue sendmany(const JSONRPCRequest& request)
{
    std::shared_ptr<CWallet> const wallet = GetWalletForJSONRPCRequest(request);
    CWallet* const pwallet = wallet.get();

    if (!EnsureWalletIsAvailable(pwallet, request.fHelp)) {
        return NullUniValue;
    }

    RPCHelpMan{"sendmany",
                "\nSend multiple times. Amounts are double-precision floating point numbers." +
                    HelpRequiringPassphrase(pwallet) + "\n",
                {
                    {"dummy", RPCArg::Type::STR, RPCArg::Optional::NO, "Must be set to \"\" for backwards compatibility.", "\"\""},
                    {"amounts", RPCArg::Type::OBJ, RPCArg::Optional::NO, "A json object with addresses and amounts",
                        {
                            {"address", RPCArg::Type::AMOUNT, RPCArg::Optional::NO, "The address is the key, the numeric amount (can be string) in " + CURRENCY_UNIT + " is the value"},
                        },
                    },
                    {"minconf", RPCArg::Type::NUM, RPCArg::Optional::OMITTED_NAMED_ARG, "Ignored dummy value"},
                    {"comment", RPCArg::Type::STR, RPCArg::Optional::OMITTED_NAMED_ARG, "A comment"},
                    {"subtractfeefrom", RPCArg::Type::ARR, RPCArg::Optional::OMITTED_NAMED_ARG, "A json array with addresses.\n"
            "                           The fee will be equally deducted from the amount of each selected address.\n"
            "                           Those recipients will receive less coins than you enter in their corresponding amount field.\n"
            "                           If no addresses are specified here, the sender pays the fee.",
                        {
                            {"address", RPCArg::Type::STR, RPCArg::Optional::OMITTED, "Subtract fee from this address"},
                        },
                    },
                    {"replaceable", RPCArg::Type::BOOL, /* default */ "wallet default", "Allow this transaction to be replaced by a transaction with higher fees via BIP 125"},
                    {"conf_target", RPCArg::Type::NUM, /* default */ "wallet default", "Confirmation target (in blocks)"},
                    {"estimate_mode", RPCArg::Type::STR, /* default */ "UNSET", "The fee estimate mode, must be one of:\n"
            "       \"UNSET\"\n"
            "       \"ECONOMICAL\"\n"
            "       \"CONSERVATIVE\""},
                },
                 RPCResult{
            "\"txid\"                   (string) The transaction id for the send. Only 1 transaction is created regardless of \n"
            "                                    the number of addresses.\n"
                 },
                RPCExamples{
            "\nSend two amounts to two different addresses:\n"
            + HelpExampleCli("sendmany", "\"\" \"{\\\"N2xHFZ8NWNkGuuXfDxv8iMXdQGMd3tjZXX\\\":0.01,\\\"NDLTK7j8CzK5YAbpCdUxC3Gi1bXGDCdVXX\\\":0.02}\"") +
            "\nSend two amounts to two different addresses setting the confirmation and comment:\n"
            + HelpExampleCli("sendmany", "\"\" \"{\\\"N2xHFZ8NWNkGuuXfDxv8iMXdQGMd3tjZXX\\\":0.01,\\\"NDLTK7j8CzK5YAbpCdUxC3Gi1bXGDCdVXX\\\":0.02}\" 6 \"testing\"") +
            "\nSend two amounts to two different addresses, subtract fee from amount:\n"
            + HelpExampleCli("sendmany", "\"\" \"{\\\"N2xHFZ8NWNkGuuXfDxv8iMXdQGMd3tjZXX\\\":0.01,\\\"NDLTK7j8CzK5YAbpCdUxC3Gi1bXGDCdVXX\\\":0.02}\" 1 \"\" \"[\\\"N2xHFZ8NWNkGuuXfDxv8iMXdQGMd3tjZXX\\\",\\\"NDLTK7j8CzK5YAbpCdUxC3Gi1bXGDCdVXX\\\"]\"") +
            "\nAs a JSON-RPC call\n"
            + HelpExampleRpc("sendmany", "\"\", {\"N2xHFZ8NWNkGuuXfDxv8iMXdQGMd3tjZXX\":0.01,\"NDLTK7j8CzK5YAbpCdUxC3Gi1bXGDCdVXX\":0.02}, 6, \"testing\"")
                },
    }.Check(request);

    // Make sure the results are valid at least up to the most recent block
    // the user could have gotten from another RPC command prior to now
    pwallet->BlockUntilSyncedToCurrentChain();

    auto locked_chain = pwallet->chain().lock();
    LOCK(pwallet->cs_wallet);

    if (!request.params[0].isNull() && !request.params[0].get_str().empty()) {
        throw JSONRPCError(RPC_INVALID_PARAMETER, "Dummy value must be set to \"\"");
    }
    UniValue sendTo = request.params[1].get_obj();

    mapValue_t mapValue;
    if (!request.params[3].isNull() && !request.params[3].get_str().empty())
        mapValue["comment"] = request.params[3].get_str();

    UniValue subtractFeeFromAmount(UniValue::VARR);
    if (!request.params[4].isNull())
        subtractFeeFromAmount = request.params[4].get_array();

    CCoinControl coin_control;
    if (!request.params[5].isNull()) {
        coin_control.m_signal_bip125_rbf = request.params[5].get_bool();
    }

    if (!request.params[6].isNull()) {
        coin_control.m_confirm_target = ParseConfirmTarget(request.params[6], pwallet->chain().estimateMaxBlocks());
    }

    if (!request.params[7].isNull()) {
        if (!FeeModeFromString(request.params[7].get_str(), coin_control.m_fee_mode)) {
            throw JSONRPCError(RPC_INVALID_PARAMETER, "Invalid estimate_mode parameter");
        }
    }

    std::set<CTxDestination> destinations;
    std::vector<CRecipient> vecSend;

    std::vector<std::string> keys = sendTo.getKeys();
    for (const std::string& name_ : keys) {
        CTxDestination dest = DecodeDestination(name_);
        if (!IsValidDestination(dest)) {
            throw JSONRPCError(RPC_INVALID_ADDRESS_OR_KEY, std::string("Invalid Namecoin address: ") + name_);
        }

        if (destinations.count(dest)) {
            throw JSONRPCError(RPC_INVALID_PARAMETER, std::string("Invalid parameter, duplicated address: ") + name_);
        }
        destinations.insert(dest);

        CScript scriptPubKey = GetScriptForDestination(dest);
        CAmount nAmount = AmountFromValue(sendTo[name_]);
        if (nAmount <= 0)
            throw JSONRPCError(RPC_TYPE_ERROR, "Invalid amount for send");

        bool fSubtractFeeFromAmount = false;
        for (unsigned int idx = 0; idx < subtractFeeFromAmount.size(); idx++) {
            const UniValue& addr = subtractFeeFromAmount[idx];
            if (addr.get_str() == name_)
                fSubtractFeeFromAmount = true;
        }

        CRecipient recipient = {scriptPubKey, nAmount, fSubtractFeeFromAmount};
        vecSend.push_back(recipient);
    }

    EnsureWalletIsUnlocked(pwallet);

    // Shuffle recipient list
    std::shuffle(vecSend.begin(), vecSend.end(), FastRandomContext());

    // Send
    CAmount nFeeRequired = 0;
    int nChangePosRet = -1;
    std::string strFailReason;
    CTransactionRef tx;
    bool fCreated = pwallet->CreateTransaction(*locked_chain, vecSend, nullptr, tx, nFeeRequired, nChangePosRet, strFailReason, coin_control);
    if (!fCreated)
        throw JSONRPCError(RPC_WALLET_INSUFFICIENT_FUNDS, strFailReason);
    CValidationState state;
    if (!pwallet->CommitTransaction(tx, std::move(mapValue), {} /* orderForm */, state)) {
        strFailReason = strprintf("Transaction commit failed:: %s", FormatStateMessage(state));
        throw JSONRPCError(RPC_WALLET_ERROR, strFailReason);
    }

    return tx->GetHash().GetHex();
}

static UniValue addmultisigaddress(const JSONRPCRequest& request)
{
    std::shared_ptr<CWallet> const wallet = GetWalletForJSONRPCRequest(request);
    CWallet* const pwallet = wallet.get();

    if (!EnsureWalletIsAvailable(pwallet, request.fHelp)) {
        return NullUniValue;
    }

            RPCHelpMan{"addmultisigaddress",
                "\nAdd a nrequired-to-sign multisignature address to the wallet. Requires a new wallet backup.\n"
                "Each key is a address or hex-encoded public key.\n"
                "This functionality is only intended for use with non-watchonly addresses.\n"
                "See `importaddress` for watchonly p2sh address support.\n"
                "If 'label' is specified, assign address to that label.\n",
                {
                    {"nrequired", RPCArg::Type::NUM, RPCArg::Optional::NO, "The number of required signatures out of the n keys or addresses."},
                    {"keys", RPCArg::Type::ARR, RPCArg::Optional::NO, "A json array of addresses or hex-encoded public keys",
                        {
                            {"key", RPCArg::Type::STR, RPCArg::Optional::OMITTED, "address or hex-encoded public key"},
                        },
                        },
                    {"label", RPCArg::Type::STR, RPCArg::Optional::OMITTED_NAMED_ARG, "A label to assign the addresses to."},
                    {"address_type", RPCArg::Type::STR, /* default */ "set by -addresstype", "The address type to use. Options are \"legacy\", \"p2sh-segwit\", and \"bech32\"."},
                },
                RPCResult{
            "{\n"
            "  \"address\":\"multisigaddress\",    (string) The value of the new multisig address.\n"
            "  \"redeemScript\":\"script\"         (string) The string value of the hex-encoded redemption script.\n"
            "}\n"
                },
                RPCExamples{
            "\nAdd a multisig address from 2 addresses\n"
            + HelpExampleCli("addmultisigaddress", "2 \"[\\\"N2xHFZ8NWNkGuuXfDxv8iMXdQGMd3tjZXX\\\",\\\"NDLTK7j8CzK5YAbpCdUxC3Gi1bXGDCdVXX\\\"]\"") +
            "\nAs a JSON-RPC call\n"
            + HelpExampleRpc("addmultisigaddress", "2, \"[\\\"N2xHFZ8NWNkGuuXfDxv8iMXdQGMd3tjZXX\\\",\\\"NDLTK7j8CzK5YAbpCdUxC3Gi1bXGDCdVXX\\\"]\"")
                },
            }.Check(request);

    auto locked_chain = pwallet->chain().lock();
    LOCK(pwallet->cs_wallet);

    std::string label;
    if (!request.params[2].isNull())
        label = LabelFromValue(request.params[2]);

    int required = request.params[0].get_int();

    // Get the public keys
    const UniValue& keys_or_addrs = request.params[1].get_array();
    std::vector<CPubKey> pubkeys;
    for (unsigned int i = 0; i < keys_or_addrs.size(); ++i) {
        if (IsHex(keys_or_addrs[i].get_str()) && (keys_or_addrs[i].get_str().length() == 66 || keys_or_addrs[i].get_str().length() == 130)) {
            pubkeys.push_back(HexToPubKey(keys_or_addrs[i].get_str()));
        } else {
            pubkeys.push_back(AddrToPubKey(pwallet, keys_or_addrs[i].get_str()));
        }
    }

    OutputType output_type = pwallet->m_default_address_type;
    if (!request.params[3].isNull()) {
        if (!ParseOutputType(request.params[3].get_str(), output_type)) {
            throw JSONRPCError(RPC_INVALID_ADDRESS_OR_KEY, strprintf("Unknown address type '%s'", request.params[3].get_str()));
        }
    }

    // Construct using pay-to-script-hash:
    CScript inner;
    CTxDestination dest = AddAndGetMultisigDestination(required, pubkeys, output_type, *pwallet, inner);
    pwallet->SetAddressBook(dest, label, "send");

    UniValue result(UniValue::VOBJ);
    result.pushKV("address", EncodeDestination(dest));
    result.pushKV("redeemScript", HexStr(inner.begin(), inner.end()));
    return result;
}

struct tallyitem
{
    CAmount nAmount{0};
    int nConf{std::numeric_limits<int>::max()};
    std::vector<uint256> txids;
    bool fIsWatchonly{false};
    tallyitem()
    {
    }
};

static UniValue ListReceived(interfaces::Chain::Lock& locked_chain, CWallet * const pwallet, const UniValue& params, bool by_label) EXCLUSIVE_LOCKS_REQUIRED(pwallet->cs_wallet)
{
    // Minimum confirmations
    int nMinDepth = 1;
    if (!params[0].isNull())
        nMinDepth = params[0].get_int();

    // Whether to include empty labels
    bool fIncludeEmpty = false;
    if (!params[1].isNull())
        fIncludeEmpty = params[1].get_bool();

    isminefilter filter = ISMINE_SPENDABLE;
    if(!params[2].isNull())
        if(params[2].get_bool())
            filter = filter | ISMINE_WATCH_ONLY;

    bool has_filtered_address = false;
    CTxDestination filtered_address = CNoDestination();
    if (!by_label && params.size() > 3) {
        if (!IsValidDestinationString(params[3].get_str())) {
            throw JSONRPCError(RPC_WALLET_ERROR, "address_filter parameter was invalid");
        }
        filtered_address = DecodeDestination(params[3].get_str());
        has_filtered_address = true;
    }

    // Tally
    std::map<CTxDestination, tallyitem> mapTally;
    for (const std::pair<const uint256, CWalletTx>& pairWtx : pwallet->mapWallet) {
        const CWalletTx& wtx = pairWtx.second;

        if (wtx.IsCoinBase() || !locked_chain.checkFinalTx(*wtx.tx)) {
            continue;
        }

        int nDepth = wtx.GetDepthInMainChain(locked_chain);
        if (nDepth < nMinDepth)
            continue;

        for (const CTxOut& txout : wtx.tx->vout)
        {
            CTxDestination address;
            if (!ExtractDestination(txout.scriptPubKey, address))
                continue;

            if (has_filtered_address && !(filtered_address == address)) {
                continue;
            }

            isminefilter mine = IsMine(*pwallet, address);
            if(!(mine & filter))
                continue;

            tallyitem& item = mapTally[address];
            item.nAmount += txout.nValue;
            item.nConf = std::min(item.nConf, nDepth);
            item.txids.push_back(wtx.GetHash());
            if (mine & ISMINE_WATCH_ONLY)
                item.fIsWatchonly = true;
        }
    }

    // Reply
    UniValue ret(UniValue::VARR);
    std::map<std::string, tallyitem> label_tally;

    // Create mapAddressBook iterator
    // If we aren't filtering, go from begin() to end()
    auto start = pwallet->mapAddressBook.begin();
    auto end = pwallet->mapAddressBook.end();
    // If we are filtering, find() the applicable entry
    if (has_filtered_address) {
        start = pwallet->mapAddressBook.find(filtered_address);
        if (start != end) {
            end = std::next(start);
        }
    }

    for (auto item_it = start; item_it != end; ++item_it)
    {
        const CTxDestination& address = item_it->first;
        const std::string& label = item_it->second.name;
        auto it = mapTally.find(address);
        if (it == mapTally.end() && !fIncludeEmpty)
            continue;

        CAmount nAmount = 0;
        int nConf = std::numeric_limits<int>::max();
        bool fIsWatchonly = false;
        if (it != mapTally.end())
        {
            nAmount = (*it).second.nAmount;
            nConf = (*it).second.nConf;
            fIsWatchonly = (*it).second.fIsWatchonly;
        }

        if (by_label)
        {
            tallyitem& _item = label_tally[label];
            _item.nAmount += nAmount;
            _item.nConf = std::min(_item.nConf, nConf);
            _item.fIsWatchonly = fIsWatchonly;
        }
        else
        {
            UniValue obj(UniValue::VOBJ);
            if(fIsWatchonly)
                obj.pushKV("involvesWatchonly", true);
            obj.pushKV("address",       EncodeDestination(address));
            obj.pushKV("amount",        ValueFromAmount(nAmount));
            obj.pushKV("confirmations", (nConf == std::numeric_limits<int>::max() ? 0 : nConf));
            obj.pushKV("label", label);
            UniValue transactions(UniValue::VARR);
            if (it != mapTally.end())
            {
                for (const uint256& _item : (*it).second.txids)
                {
                    transactions.push_back(_item.GetHex());
                }
            }
            obj.pushKV("txids", transactions);
            ret.push_back(obj);
        }
    }

    if (by_label)
    {
        for (const auto& entry : label_tally)
        {
            CAmount nAmount = entry.second.nAmount;
            int nConf = entry.second.nConf;
            UniValue obj(UniValue::VOBJ);
            if (entry.second.fIsWatchonly)
                obj.pushKV("involvesWatchonly", true);
            obj.pushKV("amount",        ValueFromAmount(nAmount));
            obj.pushKV("confirmations", (nConf == std::numeric_limits<int>::max() ? 0 : nConf));
            obj.pushKV("label",         entry.first);
            ret.push_back(obj);
        }
    }

    return ret;
}

static UniValue listreceivedbyaddress(const JSONRPCRequest& request)
{
    std::shared_ptr<CWallet> const wallet = GetWalletForJSONRPCRequest(request);
    CWallet* const pwallet = wallet.get();

    if (!EnsureWalletIsAvailable(pwallet, request.fHelp)) {
        return NullUniValue;
    }

            RPCHelpMan{"listreceivedbyaddress",
                "\nList balances by receiving address.\n",
                {
                    {"minconf", RPCArg::Type::NUM, /* default */ "1", "The minimum number of confirmations before payments are included."},
                    {"include_empty", RPCArg::Type::BOOL, /* default */ "false", "Whether to include addresses that haven't received any payments."},
                    {"include_watchonly", RPCArg::Type::BOOL, /* default */ "false", "Whether to include watch-only addresses (see 'importaddress')."},
                    {"address_filter", RPCArg::Type::STR, RPCArg::Optional::OMITTED_NAMED_ARG, "If present, only return information on this address."},
                },
                RPCResult{
            "[\n"
            "  {\n"
            "    \"involvesWatchonly\" : true,        (bool) Only returned if imported addresses were involved in transaction\n"
            "    \"address\" : \"receivingaddress\",  (string) The receiving address\n"
            "    \"amount\" : x.xxx,                  (numeric) The total amount in " + CURRENCY_UNIT + " received by the address\n"
            "    \"confirmations\" : n,               (numeric) The number of confirmations of the most recent transaction included\n"
            "    \"label\" : \"label\",               (string) The label of the receiving address. The default label is \"\".\n"
            "    \"txids\": [\n"
            "       \"txid\",                         (string) The ids of transactions received with the address \n"
            "       ...\n"
            "    ]\n"
            "  }\n"
            "  ,...\n"
            "]\n"
                },
                RPCExamples{
                    HelpExampleCli("listreceivedbyaddress", "")
            + HelpExampleCli("listreceivedbyaddress", "6 true")
            + HelpExampleRpc("listreceivedbyaddress", "6, true, true")
            + HelpExampleRpc("listreceivedbyaddress", "6, true, true, \"1M72Sfpbz1BPpXFHz9m3CdqATR44Jvaydd\"")
                },
            }.Check(request);

    // Make sure the results are valid at least up to the most recent block
    // the user could have gotten from another RPC command prior to now
    pwallet->BlockUntilSyncedToCurrentChain();

    auto locked_chain = pwallet->chain().lock();
    LOCK(pwallet->cs_wallet);

    return ListReceived(*locked_chain, pwallet, request.params, false);
}

static UniValue listreceivedbylabel(const JSONRPCRequest& request)
{
    std::shared_ptr<CWallet> const wallet = GetWalletForJSONRPCRequest(request);
    CWallet* const pwallet = wallet.get();

    if (!EnsureWalletIsAvailable(pwallet, request.fHelp)) {
        return NullUniValue;
    }

            RPCHelpMan{"listreceivedbylabel",
                "\nList received transactions by label.\n",
                {
                    {"minconf", RPCArg::Type::NUM, /* default */ "1", "The minimum number of confirmations before payments are included."},
                    {"include_empty", RPCArg::Type::BOOL, /* default */ "false", "Whether to include labels that haven't received any payments."},
                    {"include_watchonly", RPCArg::Type::BOOL, /* default */ "false", "Whether to include watch-only addresses (see 'importaddress')."},
                },
                RPCResult{
            "[\n"
            "  {\n"
            "    \"involvesWatchonly\" : true,   (bool) Only returned if imported addresses were involved in transaction\n"
            "    \"amount\" : x.xxx,             (numeric) The total amount received by addresses with this label\n"
            "    \"confirmations\" : n,          (numeric) The number of confirmations of the most recent transaction included\n"
            "    \"label\" : \"label\"           (string) The label of the receiving address. The default label is \"\".\n"
            "  }\n"
            "  ,...\n"
            "]\n"
                },
                RPCExamples{
                    HelpExampleCli("listreceivedbylabel", "")
            + HelpExampleCli("listreceivedbylabel", "6 true")
            + HelpExampleRpc("listreceivedbylabel", "6, true, true")
                },
            }.Check(request);

    // Make sure the results are valid at least up to the most recent block
    // the user could have gotten from another RPC command prior to now
    pwallet->BlockUntilSyncedToCurrentChain();

    auto locked_chain = pwallet->chain().lock();
    LOCK(pwallet->cs_wallet);

    return ListReceived(*locked_chain, pwallet, request.params, true);
}

static void MaybePushAddress(UniValue & entry, const CTxDestination &dest)
{
    if (IsValidDestination(dest)) {
        entry.pushKV("address", EncodeDestination(dest));
    }
}

/**
 * List transactions based on the given criteria.
 *
 * @param  pwallet        The wallet.
 * @param  wtx            The wallet transaction.
 * @param  nMinDepth      The minimum confirmation depth.
 * @param  fLong          Whether to include the JSON version of the transaction.
 * @param  ret            The UniValue into which the result is stored.
 * @param  filter_ismine  The "is mine" filter flags.
 * @param  filter_label   Optional label string to filter incoming transactions.
 */
static void ListTransactions(interfaces::Chain::Lock& locked_chain, CWallet* const pwallet, const CWalletTx& wtx, int nMinDepth, bool fLong, UniValue& ret, const isminefilter& filter_ismine, const std::string* filter_label) EXCLUSIVE_LOCKS_REQUIRED(pwallet->cs_wallet)
{
    CAmount nFee;
    std::list<COutputEntry> listReceived;
    std::list<COutputEntry> listSent;

    wtx.GetAmounts(listReceived, listSent, nFee, filter_ismine);

    bool involvesWatchonly = wtx.IsFromMe(ISMINE_WATCH_ONLY);

    // Sent
    if (!filter_label)
    {
        for (const COutputEntry& s : listSent)
        {
            UniValue entry(UniValue::VOBJ);
            if (involvesWatchonly || (::IsMine(*pwallet, s.destination) & ISMINE_WATCH_ONLY)) {
                entry.pushKV("involvesWatchonly", true);
            }
            MaybePushAddress(entry, s.destination);
            if(!s.nameOp.empty())
                entry.pushKV("name", s.nameOp);
            entry.pushKV("category", "send");
            entry.pushKV("amount", ValueFromAmount(-s.amount));
            if (pwallet->mapAddressBook.count(s.destination)) {
                entry.pushKV("label", pwallet->mapAddressBook[s.destination].name);
            }
            entry.pushKV("vout", s.vout);
            entry.pushKV("fee", ValueFromAmount(-nFee));
            if (fLong)
                WalletTxToJSON(pwallet->chain(), locked_chain, wtx, entry);
            entry.pushKV("abandoned", wtx.isAbandoned());
            ret.push_back(entry);
        }
    }

    // Received
    if (listReceived.size() > 0 && wtx.GetDepthInMainChain(locked_chain) >= nMinDepth)
    {
        for (const COutputEntry& r : listReceived)
        {
            std::string label;
            if (pwallet->mapAddressBook.count(r.destination)) {
                label = pwallet->mapAddressBook[r.destination].name;
            }
            if (filter_label && label != *filter_label) {
                continue;
            }
            UniValue entry(UniValue::VOBJ);
            if (involvesWatchonly || (::IsMine(*pwallet, r.destination) & ISMINE_WATCH_ONLY)) {
                entry.pushKV("involvesWatchonly", true);
            }
            if(!r.nameOp.empty())
                entry.pushKV("name", r.nameOp);
            MaybePushAddress(entry, r.destination);
            if (wtx.IsCoinBase())
            {
                if (wtx.GetDepthInMainChain(locked_chain) < 1)
                    entry.pushKV("category", "orphan");
                else if (wtx.IsImmatureCoinBase(locked_chain))
                    entry.pushKV("category", "immature");
                else
                    entry.pushKV("category", "generate");
            }
            else
            {
                entry.pushKV("category", "receive");
            }
            entry.pushKV("amount", ValueFromAmount(r.amount));
            if (pwallet->mapAddressBook.count(r.destination)) {
                entry.pushKV("label", label);
            }
            entry.pushKV("vout", r.vout);
            if (fLong)
                WalletTxToJSON(pwallet->chain(), locked_chain, wtx, entry);
            ret.push_back(entry);
        }
    }
}

UniValue listtransactions(const JSONRPCRequest& request)
{
    std::shared_ptr<CWallet> const wallet = GetWalletForJSONRPCRequest(request);
    CWallet* const pwallet = wallet.get();

    if (!EnsureWalletIsAvailable(pwallet, request.fHelp)) {
        return NullUniValue;
    }

            RPCHelpMan{"listtransactions",
                "\nIf a label name is provided, this will return only incoming transactions paying to addresses with the specified label.\n"
                "\nReturns up to 'count' most recent transactions skipping the first 'from' transactions.\n",
                {
                    {"label", RPCArg::Type::STR, RPCArg::Optional::OMITTED_NAMED_ARG, "If set, should be a valid label name to return only incoming transactions\n"
            "              with the specified label, or \"*\" to disable filtering and return all transactions."},
                    {"count", RPCArg::Type::NUM, /* default */ "10", "The number of transactions to return"},
                    {"skip", RPCArg::Type::NUM, /* default */ "0", "The number of transactions to skip"},
                    {"include_watchonly", RPCArg::Type::BOOL, /* default */ "false", "Include transactions to watch-only addresses (see 'importaddress')"},
                },
                RPCResult{
            "[\n"
            "  {\n"
            "    \"address\":\"address\",    (string) The address of the transaction.\n"
            "    \"category\":               (string) The transaction category.\n"
            "                \"send\"                  Transactions sent.\n"
            "                \"receive\"               Non-coinbase transactions received.\n"
            "                \"generate\"              Coinbase transactions received with more than 100 confirmations.\n"
            "                \"immature\"              Coinbase transactions received with 100 or fewer confirmations.\n"
            "                \"orphan\"                Orphaned coinbase transactions received.\n"
            "    \"amount\": x.xxx,          (numeric) The amount in " + CURRENCY_UNIT + ". This is negative for the 'send' category, and is positive\n"
            "                                        for all other categories\n"
            "    \"label\": \"label\",       (string) A comment for the address/transaction, if any\n"
            "    \"vout\": n,                (numeric) the vout value\n"
            "    \"fee\": x.xxx,             (numeric) The amount of the fee in " + CURRENCY_UNIT + ". This is negative and only available for the \n"
            "                                         'send' category of transactions.\n"
            "    \"confirmations\": n,       (numeric) The number of confirmations for the transaction. Negative confirmations indicate the\n"
            "                                         transaction conflicts with the block chain\n"
            "    \"trusted\": xxx,           (bool) Whether we consider the outputs of this unconfirmed transaction safe to spend.\n"
            "    \"blockhash\": \"hashvalue\", (string) The block hash containing the transaction.\n"
            "    \"blockindex\": n,          (numeric) The index of the transaction in the block that includes it.\n"
            "    \"blocktime\": xxx,         (numeric) The block time in seconds since epoch (1 Jan 1970 GMT).\n"
            "    \"txid\": \"transactionid\", (string) The transaction id.\n"
            "    \"time\": xxx,              (numeric) The transaction time in seconds since epoch (midnight Jan 1 1970 GMT).\n"
            "    \"timereceived\": xxx,      (numeric) The time received in seconds since epoch (midnight Jan 1 1970 GMT).\n"
            "    \"comment\": \"...\",       (string) If a comment is associated with the transaction.\n"
            "    \"bip125-replaceable\": \"yes|no|unknown\",  (string) Whether this transaction could be replaced due to BIP125 (replace-by-fee);\n"
            "                                                     may be unknown for unconfirmed transactions not in the mempool\n"
            "    \"abandoned\": xxx          (bool) 'true' if the transaction has been abandoned (inputs are respendable). Only available for the \n"
            "                                         'send' category of transactions.\n"
            "  }\n"
            "]\n"
                },
                RPCExamples{
            "\nList the most recent 10 transactions in the systems\n"
            + HelpExampleCli("listtransactions", "") +
            "\nList transactions 100 to 120\n"
            + HelpExampleCli("listtransactions", "\"*\" 20 100") +
            "\nAs a JSON-RPC call\n"
            + HelpExampleRpc("listtransactions", "\"*\", 20, 100")
                },
            }.Check(request);

    // Make sure the results are valid at least up to the most recent block
    // the user could have gotten from another RPC command prior to now
    pwallet->BlockUntilSyncedToCurrentChain();

    const std::string* filter_label = nullptr;
    if (!request.params[0].isNull() && request.params[0].get_str() != "*") {
        filter_label = &request.params[0].get_str();
        if (filter_label->empty()) {
            throw JSONRPCError(RPC_INVALID_PARAMETER, "Label argument must be a valid label name or \"*\".");
        }
    }
    int nCount = 10;
    if (!request.params[1].isNull())
        nCount = request.params[1].get_int();
    int nFrom = 0;
    if (!request.params[2].isNull())
        nFrom = request.params[2].get_int();
    isminefilter filter = ISMINE_SPENDABLE;
    if(!request.params[3].isNull())
        if(request.params[3].get_bool())
            filter = filter | ISMINE_WATCH_ONLY;

    if (nCount < 0)
        throw JSONRPCError(RPC_INVALID_PARAMETER, "Negative count");
    if (nFrom < 0)
        throw JSONRPCError(RPC_INVALID_PARAMETER, "Negative from");

    UniValue ret(UniValue::VARR);

    {
        auto locked_chain = pwallet->chain().lock();
        LOCK(pwallet->cs_wallet);

        const CWallet::TxItems & txOrdered = pwallet->wtxOrdered;

        // iterate backwards until we have nCount items to return:
        for (CWallet::TxItems::const_reverse_iterator it = txOrdered.rbegin(); it != txOrdered.rend(); ++it)
        {
            CWalletTx *const pwtx = (*it).second;
            ListTransactions(*locked_chain, pwallet, *pwtx, 0, true, ret, filter, filter_label);
            if ((int)ret.size() >= (nCount+nFrom)) break;
        }
    }

    // ret is newest to oldest

    if (nFrom > (int)ret.size())
        nFrom = ret.size();
    if ((nFrom + nCount) > (int)ret.size())
        nCount = ret.size() - nFrom;

    std::vector<UniValue> arrTmp = ret.getValues();

    std::vector<UniValue>::iterator first = arrTmp.begin();
    std::advance(first, nFrom);
    std::vector<UniValue>::iterator last = arrTmp.begin();
    std::advance(last, nFrom+nCount);

    if (last != arrTmp.end()) arrTmp.erase(last, arrTmp.end());
    if (first != arrTmp.begin()) arrTmp.erase(arrTmp.begin(), first);

    std::reverse(arrTmp.begin(), arrTmp.end()); // Return oldest to newest

    ret.clear();
    ret.setArray();
    ret.push_backV(arrTmp);

    return ret;
}

static UniValue listsinceblock(const JSONRPCRequest& request)
{
    std::shared_ptr<CWallet> const wallet = GetWalletForJSONRPCRequest(request);
    CWallet* const pwallet = wallet.get();

    if (!EnsureWalletIsAvailable(pwallet, request.fHelp)) {
        return NullUniValue;
    }

            RPCHelpMan{"listsinceblock",
                "\nGet all transactions in blocks since block [blockhash], or all transactions if omitted.\n"
                "If \"blockhash\" is no longer a part of the main chain, transactions from the fork point onward are included.\n"
                "Additionally, if include_removed is set, transactions affecting the wallet which were removed are returned in the \"removed\" array.\n",
                {
                    {"blockhash", RPCArg::Type::STR, RPCArg::Optional::OMITTED_NAMED_ARG, "If set, the block hash to list transactions since, otherwise list all transactions."},
                    {"target_confirmations", RPCArg::Type::NUM, /* default */ "1", "Return the nth block hash from the main chain. e.g. 1 would mean the best block hash. Note: this is not used as a filter, but only affects [lastblock] in the return value"},
                    {"include_watchonly", RPCArg::Type::BOOL, /* default */ "false", "Include transactions to watch-only addresses (see 'importaddress')"},
                    {"include_removed", RPCArg::Type::BOOL, /* default */ "true", "Show transactions that were removed due to a reorg in the \"removed\" array\n"
            "                                                           (not guaranteed to work on pruned nodes)"},
                },
                RPCResult{
            "{\n"
            "  \"transactions\": [\n"
            "    \"address\":\"address\",    (string) The address of the transaction.\n"
            "    \"category\":               (string) The transaction category.\n"
            "                \"send\"                  Transactions sent.\n"
            "                \"receive\"               Non-coinbase transactions received.\n"
            "                \"generate\"              Coinbase transactions received with more than 100 confirmations.\n"
            "                \"immature\"              Coinbase transactions received with 100 or fewer confirmations.\n"
            "                \"orphan\"                Orphaned coinbase transactions received.\n"
            "    \"amount\": x.xxx,          (numeric) The amount in " + CURRENCY_UNIT + ". This is negative for the 'send' category, and is positive\n"
            "                                         for all other categories\n"
            "    \"vout\" : n,               (numeric) the vout value\n"
            "    \"fee\": x.xxx,             (numeric) The amount of the fee in " + CURRENCY_UNIT + ". This is negative and only available for the 'send' category of transactions.\n"
            "    \"confirmations\": n,       (numeric) The number of confirmations for the transaction.\n"
            "                                          When it's < 0, it means the transaction conflicted that many blocks ago.\n"
            "    \"blockhash\": \"hashvalue\",     (string) The block hash containing the transaction.\n"
            "    \"blockindex\": n,          (numeric) The index of the transaction in the block that includes it.\n"
            "    \"blocktime\": xxx,         (numeric) The block time in seconds since epoch (1 Jan 1970 GMT).\n"
            "    \"txid\": \"transactionid\",  (string) The transaction id.\n"
            "    \"time\": xxx,              (numeric) The transaction time in seconds since epoch (Jan 1 1970 GMT).\n"
            "    \"timereceived\": xxx,      (numeric) The time received in seconds since epoch (Jan 1 1970 GMT).\n"
            "    \"bip125-replaceable\": \"yes|no|unknown\",  (string) Whether this transaction could be replaced due to BIP125 (replace-by-fee);\n"
            "                                                   may be unknown for unconfirmed transactions not in the mempool\n"
            "    \"abandoned\": xxx,         (bool) 'true' if the transaction has been abandoned (inputs are respendable). Only available for the 'send' category of transactions.\n"
            "    \"comment\": \"...\",       (string) If a comment is associated with the transaction.\n"
            "    \"label\" : \"label\"       (string) A comment for the address/transaction, if any\n"
            "    \"to\": \"...\",            (string) If a comment to is associated with the transaction.\n"
            "  ],\n"
            "  \"removed\": [\n"
            "    <structure is the same as \"transactions\" above, only present if include_removed=true>\n"
            "    Note: transactions that were re-added in the active chain will appear as-is in this array, and may thus have a positive confirmation count.\n"
            "  ],\n"
            "  \"lastblock\": \"lastblockhash\"     (string) The hash of the block (target_confirmations-1) from the best block on the main chain. This is typically used to feed back into listsinceblock the next time you call it. So you would generally use a target_confirmations of say 6, so you will be continually re-notified of transactions until they've reached 6 confirmations plus any new ones\n"
            "}\n"
                },
                RPCExamples{
                    HelpExampleCli("listsinceblock", "")
            + HelpExampleCli("listsinceblock", "\"000000000000000bacf66f7497b7dc45ef753ee9a7d38571037cdb1a57f663ad\" 6")
            + HelpExampleRpc("listsinceblock", "\"000000000000000bacf66f7497b7dc45ef753ee9a7d38571037cdb1a57f663ad\", 6")
                },
            }.Check(request);

    // Make sure the results are valid at least up to the most recent block
    // the user could have gotten from another RPC command prior to now
    pwallet->BlockUntilSyncedToCurrentChain();

    auto locked_chain = pwallet->chain().lock();
    LOCK(pwallet->cs_wallet);

    // The way the 'height' is initialized is just a workaround for the gcc bug #47679 since version 4.6.0.
    Optional<int> height = MakeOptional(false, int()); // Height of the specified block or the common ancestor, if the block provided was in a deactivated chain.
    Optional<int> altheight; // Height of the specified block, even if it's in a deactivated chain.
    int target_confirms = 1;
    isminefilter filter = ISMINE_SPENDABLE;

    uint256 blockId;
    if (!request.params[0].isNull() && !request.params[0].get_str().empty()) {
        blockId = ParseHashV(request.params[0], "blockhash");
        height = locked_chain->findFork(blockId, &altheight);
        if (!height) {
            throw JSONRPCError(RPC_INVALID_ADDRESS_OR_KEY, "Block not found");
        }
    }

    if (!request.params[1].isNull()) {
        target_confirms = request.params[1].get_int();

        if (target_confirms < 1) {
            throw JSONRPCError(RPC_INVALID_PARAMETER, "Invalid parameter");
        }
    }

    if (!request.params[2].isNull() && request.params[2].get_bool()) {
        filter = filter | ISMINE_WATCH_ONLY;
    }

    bool include_removed = (request.params[3].isNull() || request.params[3].get_bool());

    const Optional<int> tip_height = locked_chain->getHeight();
    int depth = tip_height && height ? (1 + *tip_height - *height) : -1;

    UniValue transactions(UniValue::VARR);

    for (const std::pair<const uint256, CWalletTx>& pairWtx : pwallet->mapWallet) {
        CWalletTx tx = pairWtx.second;

        if (depth == -1 || tx.GetDepthInMainChain(*locked_chain) < depth) {
            ListTransactions(*locked_chain, pwallet, tx, 0, true, transactions, filter, nullptr /* filter_label */);
        }
    }

    // when a reorg'd block is requested, we also list any relevant transactions
    // in the blocks of the chain that was detached
    UniValue removed(UniValue::VARR);
    while (include_removed && altheight && *altheight > *height) {
        CBlock block;
        if (!pwallet->chain().findBlock(blockId, &block) || block.IsNull()) {
            throw JSONRPCError(RPC_INTERNAL_ERROR, "Can't read block from disk");
        }
        for (const CTransactionRef& tx : block.vtx) {
            auto it = pwallet->mapWallet.find(tx->GetHash());
            if (it != pwallet->mapWallet.end()) {
                // We want all transactions regardless of confirmation count to appear here,
                // even negative confirmation ones, hence the big negative.
                ListTransactions(*locked_chain, pwallet, it->second, -100000000, true, removed, filter, nullptr /* filter_label */);
            }
        }
        blockId = block.hashPrevBlock;
        --*altheight;
    }

    int last_height = tip_height ? *tip_height + 1 - target_confirms : -1;
    uint256 lastblock = last_height >= 0 ? locked_chain->getBlockHash(last_height) : uint256();

    UniValue ret(UniValue::VOBJ);
    ret.pushKV("transactions", transactions);
    if (include_removed) ret.pushKV("removed", removed);
    ret.pushKV("lastblock", lastblock.GetHex());

    return ret;
}

static UniValue gettransaction(const JSONRPCRequest& request)
{
    std::shared_ptr<CWallet> const wallet = GetWalletForJSONRPCRequest(request);
    CWallet* const pwallet = wallet.get();

    if (!EnsureWalletIsAvailable(pwallet, request.fHelp)) {
        return NullUniValue;
    }

            RPCHelpMan{"gettransaction",
                "\nGet detailed information about in-wallet transaction <txid>\n",
                {
                    {"txid", RPCArg::Type::STR, RPCArg::Optional::NO, "The transaction id"},
                    {"include_watchonly", RPCArg::Type::BOOL, /* default */ "false", "Whether to include watch-only addresses in balance calculation and details[]"},
                },
                RPCResult{
            "{\n"
            "  \"amount\" : x.xxx,        (numeric) The transaction amount in " + CURRENCY_UNIT + "\n"
            "  \"fee\": x.xxx,            (numeric) The amount of the fee in " + CURRENCY_UNIT + ". This is negative and only available for the \n"
            "                              'send' category of transactions.\n"
            "  \"confirmations\" : n,     (numeric) The number of confirmations\n"
            "  \"blockhash\" : \"hash\",  (string) The block hash\n"
            "  \"blockindex\" : xx,       (numeric) The index of the transaction in the block that includes it\n"
            "  \"blocktime\" : ttt,       (numeric) The time in seconds since epoch (1 Jan 1970 GMT)\n"
            "  \"txid\" : \"transactionid\",   (string) The transaction id.\n"
            "  \"time\" : ttt,            (numeric) The transaction time in seconds since epoch (1 Jan 1970 GMT)\n"
            "  \"timereceived\" : ttt,    (numeric) The time received in seconds since epoch (1 Jan 1970 GMT)\n"
            "  \"bip125-replaceable\": \"yes|no|unknown\",  (string) Whether this transaction could be replaced due to BIP125 (replace-by-fee);\n"
            "                                                   may be unknown for unconfirmed transactions not in the mempool\n"
            "  \"details\" : [\n"
            "    {\n"
            "      \"address\" : \"address\",          (string) The address involved in the transaction\n"
            "      \"category\" :                      (string) The transaction category.\n"
            "                   \"send\"                  Transactions sent.\n"
            "                   \"receive\"               Non-coinbase transactions received.\n"
            "                   \"generate\"              Coinbase transactions received with more than 100 confirmations.\n"
            "                   \"immature\"              Coinbase transactions received with 100 or fewer confirmations.\n"
            "                   \"orphan\"                Orphaned coinbase transactions received.\n"
            "      \"amount\" : x.xxx,                 (numeric) The amount in " + CURRENCY_UNIT + "\n"
            "      \"label\" : \"label\",              (string) A comment for the address/transaction, if any\n"
            "      \"vout\" : n,                       (numeric) the vout value\n"
            "      \"fee\": x.xxx,                     (numeric) The amount of the fee in " + CURRENCY_UNIT + ". This is negative and only available for the \n"
            "                                           'send' category of transactions.\n"
            "      \"abandoned\": xxx                  (bool) 'true' if the transaction has been abandoned (inputs are respendable). Only available for the \n"
            "                                           'send' category of transactions.\n"
            "    }\n"
            "    ,...\n"
            "  ],\n"
            "  \"hex\" : \"data\"         (string) Raw data for transaction\n"
            "}\n"
                },
                RPCExamples{
                    HelpExampleCli("gettransaction", "\"1075db55d416d3ca199f55b6084e2115b9345e16c5cf302fc80e9d5fbf5d48d\"")
            + HelpExampleCli("gettransaction", "\"1075db55d416d3ca199f55b6084e2115b9345e16c5cf302fc80e9d5fbf5d48d\" true")
            + HelpExampleRpc("gettransaction", "\"1075db55d416d3ca199f55b6084e2115b9345e16c5cf302fc80e9d5fbf5d48d\"")
                },
            }.Check(request);

    // Make sure the results are valid at least up to the most recent block
    // the user could have gotten from another RPC command prior to now
    pwallet->BlockUntilSyncedToCurrentChain();

    auto locked_chain = pwallet->chain().lock();
    LOCK(pwallet->cs_wallet);

    uint256 hash(ParseHashV(request.params[0], "txid"));

    isminefilter filter = ISMINE_SPENDABLE;
    if(!request.params[1].isNull())
        if(request.params[1].get_bool())
            filter = filter | ISMINE_WATCH_ONLY;

    UniValue entry(UniValue::VOBJ);
    auto it = pwallet->mapWallet.find(hash);
    if (it == pwallet->mapWallet.end()) {
        throw JSONRPCError(RPC_INVALID_ADDRESS_OR_KEY, "Invalid or non-wallet transaction id");
    }
    const CWalletTx& wtx = it->second;

    CAmount nCredit = wtx.GetCredit(*locked_chain, filter);
    CAmount nDebit = wtx.GetDebit(filter);
    CAmount nNet = nCredit - nDebit;
    CAmount nFee = (wtx.IsFromMe(filter) ? wtx.tx->GetValueOut(true) - nDebit : 0);

    entry.pushKV("amount", ValueFromAmount(nNet - nFee));
    if (wtx.IsFromMe(filter))
        entry.pushKV("fee", ValueFromAmount(nFee));

    WalletTxToJSON(pwallet->chain(), *locked_chain, wtx, entry);

    UniValue details(UniValue::VARR);
    ListTransactions(*locked_chain, pwallet, wtx, 0, false, details, filter, nullptr /* filter_label */);
    entry.pushKV("details", details);

    std::string strHex = EncodeHexTx(*wtx.tx, pwallet->chain().rpcSerializationFlags());
    entry.pushKV("hex", strHex);

    return entry;
}

static UniValue abandontransaction(const JSONRPCRequest& request)
{
    std::shared_ptr<CWallet> const wallet = GetWalletForJSONRPCRequest(request);
    CWallet* const pwallet = wallet.get();

    if (!EnsureWalletIsAvailable(pwallet, request.fHelp)) {
        return NullUniValue;
    }

            RPCHelpMan{"abandontransaction",
                "\nMark in-wallet transaction <txid> as abandoned\n"
                "This will mark this transaction and all its in-wallet descendants as abandoned which will allow\n"
                "for their inputs to be respent.  It can be used to replace \"stuck\" or evicted transactions.\n"
                "It only works on transactions which are not included in a block and are not currently in the mempool.\n"
                "It has no effect on transactions which are already abandoned.\n",
                {
                    {"txid", RPCArg::Type::STR_HEX, RPCArg::Optional::NO, "The transaction id"},
                },
                RPCResults{},
                RPCExamples{
                    HelpExampleCli("abandontransaction", "\"1075db55d416d3ca199f55b6084e2115b9345e16c5cf302fc80e9d5fbf5d48d\"")
            + HelpExampleRpc("abandontransaction", "\"1075db55d416d3ca199f55b6084e2115b9345e16c5cf302fc80e9d5fbf5d48d\"")
                },
            }.Check(request);

    // Make sure the results are valid at least up to the most recent block
    // the user could have gotten from another RPC command prior to now
    pwallet->BlockUntilSyncedToCurrentChain();

    auto locked_chain = pwallet->chain().lock();
    LOCK(pwallet->cs_wallet);

    uint256 hash(ParseHashV(request.params[0], "txid"));

    if (!pwallet->mapWallet.count(hash)) {
        throw JSONRPCError(RPC_INVALID_ADDRESS_OR_KEY, "Invalid or non-wallet transaction id");
    }
    if (!pwallet->AbandonTransaction(*locked_chain, hash)) {
        throw JSONRPCError(RPC_INVALID_ADDRESS_OR_KEY, "Transaction not eligible for abandonment");
    }

    return NullUniValue;
}


static UniValue backupwallet(const JSONRPCRequest& request)
{
    std::shared_ptr<CWallet> const wallet = GetWalletForJSONRPCRequest(request);
    CWallet* const pwallet = wallet.get();

    if (!EnsureWalletIsAvailable(pwallet, request.fHelp)) {
        return NullUniValue;
    }

            RPCHelpMan{"backupwallet",
                "\nSafely copies current wallet file to destination, which can be a directory or a path with filename.\n",
                {
                    {"destination", RPCArg::Type::STR, RPCArg::Optional::NO, "The destination directory or file"},
                },
                RPCResults{},
                RPCExamples{
                    HelpExampleCli("backupwallet", "\"backup.dat\"")
            + HelpExampleRpc("backupwallet", "\"backup.dat\"")
                },
            }.Check(request);

    // Make sure the results are valid at least up to the most recent block
    // the user could have gotten from another RPC command prior to now
    pwallet->BlockUntilSyncedToCurrentChain();

    auto locked_chain = pwallet->chain().lock();
    LOCK(pwallet->cs_wallet);

    std::string strDest = request.params[0].get_str();
    if (!pwallet->BackupWallet(strDest)) {
        throw JSONRPCError(RPC_WALLET_ERROR, "Error: Wallet backup failed!");
    }

    return NullUniValue;
}


static UniValue keypoolrefill(const JSONRPCRequest& request)
{
    std::shared_ptr<CWallet> const wallet = GetWalletForJSONRPCRequest(request);
    CWallet* const pwallet = wallet.get();

    if (!EnsureWalletIsAvailable(pwallet, request.fHelp)) {
        return NullUniValue;
    }

            RPCHelpMan{"keypoolrefill",
                "\nFills the keypool."+
                    HelpRequiringPassphrase(pwallet) + "\n",
                {
                    {"newsize", RPCArg::Type::NUM, /* default */ "100", "The new keypool size"},
                },
                RPCResults{},
                RPCExamples{
                    HelpExampleCli("keypoolrefill", "")
            + HelpExampleRpc("keypoolrefill", "")
                },
            }.Check(request);

    if (pwallet->IsWalletFlagSet(WALLET_FLAG_DISABLE_PRIVATE_KEYS)) {
        throw JSONRPCError(RPC_WALLET_ERROR, "Error: Private keys are disabled for this wallet");
    }

    auto locked_chain = pwallet->chain().lock();
    LOCK(pwallet->cs_wallet);

    // 0 is interpreted by TopUpKeyPool() as the default keypool size given by -keypool
    unsigned int kpSize = 0;
    if (!request.params[0].isNull()) {
        if (request.params[0].get_int() < 0)
            throw JSONRPCError(RPC_INVALID_PARAMETER, "Invalid parameter, expected valid size.");
        kpSize = (unsigned int)request.params[0].get_int();
    }

    EnsureWalletIsUnlocked(pwallet);
    pwallet->TopUpKeyPool(kpSize);

    if (pwallet->GetKeyPoolSize() < kpSize) {
        throw JSONRPCError(RPC_WALLET_ERROR, "Error refreshing keypool.");
    }

    return NullUniValue;
}


static UniValue walletpassphrase(const JSONRPCRequest& request)
{
    std::shared_ptr<CWallet> const wallet = GetWalletForJSONRPCRequest(request);
    CWallet* const pwallet = wallet.get();

    if (!EnsureWalletIsAvailable(pwallet, request.fHelp)) {
        return NullUniValue;
    }

            RPCHelpMan{"walletpassphrase",
                "\nStores the wallet decryption key in memory for 'timeout' seconds.\n"
                "This is needed prior to performing transactions related to private keys such as sending coins\n"
            "\nNote:\n"
            "Issuing the walletpassphrase command while the wallet is already unlocked will set a new unlock\n"
            "time that overrides the old one.\n",
                {
                    {"passphrase", RPCArg::Type::STR, RPCArg::Optional::NO, "The wallet passphrase"},
                    {"timeout", RPCArg::Type::NUM, RPCArg::Optional::NO, "The time to keep the decryption key in seconds; capped at 100000000 (~3 years)."},
                },
                RPCResults{},
                RPCExamples{
            "\nUnlock the wallet for 60 seconds\n"
            + HelpExampleCli("walletpassphrase", "\"my pass phrase\" 60") +
            "\nLock the wallet again (before 60 seconds)\n"
            + HelpExampleCli("walletlock", "") +
            "\nAs a JSON-RPC call\n"
            + HelpExampleRpc("walletpassphrase", "\"my pass phrase\", 60")
                },
            }.Check(request);

    auto locked_chain = pwallet->chain().lock();
    LOCK(pwallet->cs_wallet);

    if (!pwallet->IsCrypted()) {
        throw JSONRPCError(RPC_WALLET_WRONG_ENC_STATE, "Error: running with an unencrypted wallet, but walletpassphrase was called.");
    }

    // Note that the walletpassphrase is stored in request.params[0] which is not mlock()ed
    SecureString strWalletPass;
    strWalletPass.reserve(100);
    // TODO: get rid of this .c_str() by implementing SecureString::operator=(std::string)
    // Alternately, find a way to make request.params[0] mlock()'d to begin with.
    strWalletPass = request.params[0].get_str().c_str();

    // Get the timeout
    int64_t nSleepTime = request.params[1].get_int64();
    // Timeout cannot be negative, otherwise it will relock immediately
    if (nSleepTime < 0) {
        throw JSONRPCError(RPC_INVALID_PARAMETER, "Timeout cannot be negative.");
    }
    // Clamp timeout
    constexpr int64_t MAX_SLEEP_TIME = 100000000; // larger values trigger a macos/libevent bug?
    if (nSleepTime > MAX_SLEEP_TIME) {
        nSleepTime = MAX_SLEEP_TIME;
    }

    if (strWalletPass.empty()) {
        throw JSONRPCError(RPC_INVALID_PARAMETER, "passphrase can not be empty");
    }

    if (!pwallet->Unlock(strWalletPass)) {
        throw JSONRPCError(RPC_WALLET_PASSPHRASE_INCORRECT, "Error: The wallet passphrase entered was incorrect.");
    }

    pwallet->TopUpKeyPool();

    pwallet->nRelockTime = GetTime() + nSleepTime;

    // Keep a weak pointer to the wallet so that it is possible to unload the
    // wallet before the following callback is called. If a valid shared pointer
    // is acquired in the callback then the wallet is still loaded.
    std::weak_ptr<CWallet> weak_wallet = wallet;
    pwallet->chain().rpcRunLater(strprintf("lockwallet(%s)", pwallet->GetName()), [weak_wallet] {
        if (auto shared_wallet = weak_wallet.lock()) {
            LOCK(shared_wallet->cs_wallet);
            shared_wallet->Lock();
            shared_wallet->nRelockTime = 0;
        }
    }, nSleepTime);

    return NullUniValue;
}


static UniValue walletpassphrasechange(const JSONRPCRequest& request)
{
    std::shared_ptr<CWallet> const wallet = GetWalletForJSONRPCRequest(request);
    CWallet* const pwallet = wallet.get();

    if (!EnsureWalletIsAvailable(pwallet, request.fHelp)) {
        return NullUniValue;
    }

            RPCHelpMan{"walletpassphrasechange",
                "\nChanges the wallet passphrase from 'oldpassphrase' to 'newpassphrase'.\n",
                {
                    {"oldpassphrase", RPCArg::Type::STR, RPCArg::Optional::NO, "The current passphrase"},
                    {"newpassphrase", RPCArg::Type::STR, RPCArg::Optional::NO, "The new passphrase"},
                },
                RPCResults{},
                RPCExamples{
                    HelpExampleCli("walletpassphrasechange", "\"old one\" \"new one\"")
            + HelpExampleRpc("walletpassphrasechange", "\"old one\", \"new one\"")
                },
            }.Check(request);

    auto locked_chain = pwallet->chain().lock();
    LOCK(pwallet->cs_wallet);

    if (!pwallet->IsCrypted()) {
        throw JSONRPCError(RPC_WALLET_WRONG_ENC_STATE, "Error: running with an unencrypted wallet, but walletpassphrasechange was called.");
    }

    // TODO: get rid of these .c_str() calls by implementing SecureString::operator=(std::string)
    // Alternately, find a way to make request.params[0] mlock()'d to begin with.
    SecureString strOldWalletPass;
    strOldWalletPass.reserve(100);
    strOldWalletPass = request.params[0].get_str().c_str();

    SecureString strNewWalletPass;
    strNewWalletPass.reserve(100);
    strNewWalletPass = request.params[1].get_str().c_str();

    if (strOldWalletPass.empty() || strNewWalletPass.empty()) {
        throw JSONRPCError(RPC_INVALID_PARAMETER, "passphrase can not be empty");
    }

    if (!pwallet->ChangeWalletPassphrase(strOldWalletPass, strNewWalletPass)) {
        throw JSONRPCError(RPC_WALLET_PASSPHRASE_INCORRECT, "Error: The wallet passphrase entered was incorrect.");
    }

    return NullUniValue;
}


static UniValue walletlock(const JSONRPCRequest& request)
{
    std::shared_ptr<CWallet> const wallet = GetWalletForJSONRPCRequest(request);
    CWallet* const pwallet = wallet.get();

    if (!EnsureWalletIsAvailable(pwallet, request.fHelp)) {
        return NullUniValue;
    }

            RPCHelpMan{"walletlock",
                "\nRemoves the wallet encryption key from memory, locking the wallet.\n"
                "After calling this method, you will need to call walletpassphrase again\n"
                "before being able to call any methods which require the wallet to be unlocked.\n",
                {},
                RPCResults{},
                RPCExamples{
            "\nSet the passphrase for 2 minutes to perform a transaction\n"
            + HelpExampleCli("walletpassphrase", "\"my pass phrase\" 120") +
            "\nPerform a send (requires passphrase set)\n"
            + HelpExampleCli("sendtoaddress", "\"1M72Sfpbz1BPpXFHz9m3CdqATR44Jvaydd\" 1.0") +
            "\nClear the passphrase since we are done before 2 minutes is up\n"
            + HelpExampleCli("walletlock", "") +
            "\nAs a JSON-RPC call\n"
            + HelpExampleRpc("walletlock", "")
                },
            }.Check(request);

    auto locked_chain = pwallet->chain().lock();
    LOCK(pwallet->cs_wallet);

    if (!pwallet->IsCrypted()) {
        throw JSONRPCError(RPC_WALLET_WRONG_ENC_STATE, "Error: running with an unencrypted wallet, but walletlock was called.");
    }

    pwallet->Lock();
    pwallet->nRelockTime = 0;

    return NullUniValue;
}


static UniValue encryptwallet(const JSONRPCRequest& request)
{
    std::shared_ptr<CWallet> const wallet = GetWalletForJSONRPCRequest(request);
    CWallet* const pwallet = wallet.get();

    if (!EnsureWalletIsAvailable(pwallet, request.fHelp)) {
        return NullUniValue;
    }

            RPCHelpMan{"encryptwallet",
                "\nEncrypts the wallet with 'passphrase'. This is for first time encryption.\n"
                "After this, any calls that interact with private keys such as sending or signing \n"
                "will require the passphrase to be set prior the making these calls.\n"
                "Use the walletpassphrase call for this, and then walletlock call.\n"
                "If the wallet is already encrypted, use the walletpassphrasechange call.\n",
                {
                    {"passphrase", RPCArg::Type::STR, RPCArg::Optional::NO, "The pass phrase to encrypt the wallet with. It must be at least 1 character, but should be long."},
                },
                RPCResults{},
                RPCExamples{
            "\nEncrypt your wallet\n"
            + HelpExampleCli("encryptwallet", "\"my pass phrase\"") +
            "\nNow set the passphrase to use the wallet, such as for signing or sending namecoin\n"
            + HelpExampleCli("walletpassphrase", "\"my pass phrase\"") +
            "\nNow we can do something like sign\n"
            + HelpExampleCli("signmessage", "\"address\" \"test message\"") +
            "\nNow lock the wallet again by removing the passphrase\n"
            + HelpExampleCli("walletlock", "") +
            "\nAs a JSON-RPC call\n"
            + HelpExampleRpc("encryptwallet", "\"my pass phrase\"")
                },
            }.Check(request);

    auto locked_chain = pwallet->chain().lock();
    LOCK(pwallet->cs_wallet);

    if (pwallet->IsWalletFlagSet(WALLET_FLAG_DISABLE_PRIVATE_KEYS)) {
        throw JSONRPCError(RPC_WALLET_ENCRYPTION_FAILED, "Error: wallet does not contain private keys, nothing to encrypt.");
    }

    if (pwallet->IsCrypted()) {
        throw JSONRPCError(RPC_WALLET_WRONG_ENC_STATE, "Error: running with an encrypted wallet, but encryptwallet was called.");
    }

    // TODO: get rid of this .c_str() by implementing SecureString::operator=(std::string)
    // Alternately, find a way to make request.params[0] mlock()'d to begin with.
    SecureString strWalletPass;
    strWalletPass.reserve(100);
    strWalletPass = request.params[0].get_str().c_str();

    if (strWalletPass.empty()) {
        throw JSONRPCError(RPC_INVALID_PARAMETER, "passphrase can not be empty");
    }

    if (!pwallet->EncryptWallet(strWalletPass)) {
        throw JSONRPCError(RPC_WALLET_ENCRYPTION_FAILED, "Error: Failed to encrypt the wallet.");
    }

    return "wallet encrypted; The keypool has been flushed and a new HD seed was generated (if you are using HD). You need to make a new backup.";
}

static UniValue lockunspent(const JSONRPCRequest& request)
{
    std::shared_ptr<CWallet> const wallet = GetWalletForJSONRPCRequest(request);
    CWallet* const pwallet = wallet.get();

    if (!EnsureWalletIsAvailable(pwallet, request.fHelp)) {
        return NullUniValue;
    }

            RPCHelpMan{"lockunspent",
                "\nUpdates list of temporarily unspendable outputs.\n"
                "Temporarily lock (unlock=false) or unlock (unlock=true) specified transaction outputs.\n"
                "If no transaction outputs are specified when unlocking then all current locked transaction outputs are unlocked.\n"
                "A locked transaction output will not be chosen by automatic coin selection, when spending coins.\n"
                "Locks are stored in memory only. Nodes start with zero locked outputs, and the locked output list\n"
                "is always cleared (by virtue of process exit) when a node stops or fails.\n"
                "Also see the listunspent call\n",
                {
                    {"unlock", RPCArg::Type::BOOL, RPCArg::Optional::NO, "Whether to unlock (true) or lock (false) the specified transactions"},
                    {"transactions", RPCArg::Type::ARR, /* default */ "empty array", "A json array of objects. Each object the txid (string) vout (numeric).",
                        {
                            {"", RPCArg::Type::OBJ, RPCArg::Optional::OMITTED, "",
                                {
                                    {"txid", RPCArg::Type::STR_HEX, RPCArg::Optional::NO, "The transaction id"},
                                    {"vout", RPCArg::Type::NUM, RPCArg::Optional::NO, "The output number"},
                                },
                            },
                        },
                    },
                },
                RPCResult{
            "true|false    (boolean) Whether the command was successful or not\n"
                },
                RPCExamples{
            "\nList the unspent transactions\n"
            + HelpExampleCli("listunspent", "") +
            "\nLock an unspent transaction\n"
            + HelpExampleCli("lockunspent", "false \"[{\\\"txid\\\":\\\"a08e6907dbbd3d809776dbfc5d82e371b764ed838b5655e72f463568df1aadf0\\\",\\\"vout\\\":1}]\"") +
            "\nList the locked transactions\n"
            + HelpExampleCli("listlockunspent", "") +
            "\nUnlock the transaction again\n"
            + HelpExampleCli("lockunspent", "true \"[{\\\"txid\\\":\\\"a08e6907dbbd3d809776dbfc5d82e371b764ed838b5655e72f463568df1aadf0\\\",\\\"vout\\\":1}]\"") +
            "\nAs a JSON-RPC call\n"
            + HelpExampleRpc("lockunspent", "false, \"[{\\\"txid\\\":\\\"a08e6907dbbd3d809776dbfc5d82e371b764ed838b5655e72f463568df1aadf0\\\",\\\"vout\\\":1}]\"")
                },
            }.Check(request);

    // Make sure the results are valid at least up to the most recent block
    // the user could have gotten from another RPC command prior to now
    pwallet->BlockUntilSyncedToCurrentChain();

    auto locked_chain = pwallet->chain().lock();
    LOCK(pwallet->cs_wallet);

    RPCTypeCheckArgument(request.params[0], UniValue::VBOOL);

    bool fUnlock = request.params[0].get_bool();

    if (request.params[1].isNull()) {
        if (fUnlock)
            pwallet->UnlockAllCoins();
        return true;
    }

    RPCTypeCheckArgument(request.params[1], UniValue::VARR);

    const UniValue& output_params = request.params[1];

    // Create and validate the COutPoints first.

    std::vector<COutPoint> outputs;
    outputs.reserve(output_params.size());

    for (unsigned int idx = 0; idx < output_params.size(); idx++) {
        const UniValue& o = output_params[idx].get_obj();

        RPCTypeCheckObj(o,
            {
                {"txid", UniValueType(UniValue::VSTR)},
                {"vout", UniValueType(UniValue::VNUM)},
            });

        const uint256 txid(ParseHashO(o, "txid"));
        const int nOutput = find_value(o, "vout").get_int();
        if (nOutput < 0) {
            throw JSONRPCError(RPC_INVALID_PARAMETER, "Invalid parameter, vout must be positive");
        }

        const COutPoint outpt(txid, nOutput);

        const auto it = pwallet->mapWallet.find(outpt.hash);
        if (it == pwallet->mapWallet.end()) {
            throw JSONRPCError(RPC_INVALID_PARAMETER, "Invalid parameter, unknown transaction");
        }

        const CWalletTx& trans = it->second;

        if (outpt.n >= trans.tx->vout.size()) {
            throw JSONRPCError(RPC_INVALID_PARAMETER, "Invalid parameter, vout index out of bounds");
        }

        if (pwallet->IsSpent(*locked_chain, outpt.hash, outpt.n)) {
            throw JSONRPCError(RPC_INVALID_PARAMETER, "Invalid parameter, expected unspent output");
        }

        const bool is_locked = pwallet->IsLockedCoin(outpt.hash, outpt.n);

        if (fUnlock && !is_locked) {
            throw JSONRPCError(RPC_INVALID_PARAMETER, "Invalid parameter, expected locked output");
        }

        if (!fUnlock && is_locked) {
            throw JSONRPCError(RPC_INVALID_PARAMETER, "Invalid parameter, output already locked");
        }

        outputs.push_back(outpt);
    }

    // Atomically set (un)locked status for the outputs.
    for (const COutPoint& outpt : outputs) {
        if (fUnlock) pwallet->UnlockCoin(outpt);
        else pwallet->LockCoin(outpt);
    }

    return true;
}

static UniValue listlockunspent(const JSONRPCRequest& request)
{
    std::shared_ptr<CWallet> const wallet = GetWalletForJSONRPCRequest(request);
    CWallet* const pwallet = wallet.get();

    if (!EnsureWalletIsAvailable(pwallet, request.fHelp)) {
        return NullUniValue;
    }

            RPCHelpMan{"listlockunspent",
                "\nReturns list of temporarily unspendable outputs.\n"
                "See the lockunspent call to lock and unlock transactions for spending.\n",
                {},
                RPCResult{
            "[\n"
            "  {\n"
            "    \"txid\" : \"transactionid\",     (string) The transaction id locked\n"
            "    \"vout\" : n                      (numeric) The vout value\n"
            "  }\n"
            "  ,...\n"
            "]\n"
                },
                RPCExamples{
            "\nList the unspent transactions\n"
            + HelpExampleCli("listunspent", "") +
            "\nLock an unspent transaction\n"
            + HelpExampleCli("lockunspent", "false \"[{\\\"txid\\\":\\\"a08e6907dbbd3d809776dbfc5d82e371b764ed838b5655e72f463568df1aadf0\\\",\\\"vout\\\":1}]\"") +
            "\nList the locked transactions\n"
            + HelpExampleCli("listlockunspent", "") +
            "\nUnlock the transaction again\n"
            + HelpExampleCli("lockunspent", "true \"[{\\\"txid\\\":\\\"a08e6907dbbd3d809776dbfc5d82e371b764ed838b5655e72f463568df1aadf0\\\",\\\"vout\\\":1}]\"") +
            "\nAs a JSON-RPC call\n"
            + HelpExampleRpc("listlockunspent", "")
                },
            }.Check(request);

    auto locked_chain = pwallet->chain().lock();
    LOCK(pwallet->cs_wallet);

    std::vector<COutPoint> vOutpts;
    pwallet->ListLockedCoins(vOutpts);

    UniValue ret(UniValue::VARR);

    for (const COutPoint& outpt : vOutpts) {
        UniValue o(UniValue::VOBJ);

        o.pushKV("txid", outpt.hash.GetHex());
        o.pushKV("vout", (int)outpt.n);
        ret.push_back(o);
    }

    return ret;
}

static UniValue settxfee(const JSONRPCRequest& request)
{
    std::shared_ptr<CWallet> const wallet = GetWalletForJSONRPCRequest(request);
    CWallet* const pwallet = wallet.get();

    if (!EnsureWalletIsAvailable(pwallet, request.fHelp)) {
        return NullUniValue;
    }

            RPCHelpMan{"settxfee",
                "\nSet the transaction fee per kB for this wallet. Overrides the global -paytxfee command line parameter.\n",
                {
                    {"amount", RPCArg::Type::AMOUNT, RPCArg::Optional::NO, "The transaction fee in " + CURRENCY_UNIT + "/kB"},
                },
                RPCResult{
            "true|false        (boolean) Returns true if successful\n"
                },
                RPCExamples{
                    HelpExampleCli("settxfee", "0.00001")
            + HelpExampleRpc("settxfee", "0.00001")
                },
            }.Check(request);

    auto locked_chain = pwallet->chain().lock();
    LOCK(pwallet->cs_wallet);

    CAmount nAmount = AmountFromValue(request.params[0]);
    CFeeRate tx_fee_rate(nAmount, 1000);
    if (tx_fee_rate == 0) {
        // automatic selection
    } else if (tx_fee_rate < pwallet->chain().relayMinFee()) {
        throw JSONRPCError(RPC_INVALID_PARAMETER, strprintf("txfee cannot be less than min relay tx fee (%s)", pwallet->chain().relayMinFee().ToString()));
    } else if (tx_fee_rate < pwallet->m_min_fee) {
        throw JSONRPCError(RPC_INVALID_PARAMETER, strprintf("txfee cannot be less than wallet min fee (%s)", pwallet->m_min_fee.ToString()));
    }

    pwallet->m_pay_tx_fee = tx_fee_rate;
    return true;
}

static UniValue getbalances(const JSONRPCRequest& request)
{
    std::shared_ptr<CWallet> const rpc_wallet = GetWalletForJSONRPCRequest(request);
    if (!EnsureWalletIsAvailable(rpc_wallet.get(), request.fHelp)) {
        return NullUniValue;
    }
    CWallet& wallet = *rpc_wallet;

    RPCHelpMan{
        "getbalances",
        "Returns an object with all balances in " + CURRENCY_UNIT + ".\n",
        {},
        RPCResult{
            "{\n"
            "    \"mine\": {                        (object) balances from outputs that the wallet can sign\n"
            "      \"trusted\": xxx                 (numeric) trusted balance (outputs created by the wallet or confirmed outputs)\n"
            "      \"untrusted_pending\": xxx       (numeric) untrusted pending balance (outputs created by others that are in the mempool)\n"
            "      \"immature\": xxx                (numeric) balance from immature coinbase outputs\n"
            "      \"used\": xxx                    (numeric) (only present if avoid_reuse is set) balance from coins sent to addresses that were previously spent from (potentially privacy violating)\n"
            "    },\n"
            "    \"watchonly\": {                   (object) watchonly balances (not present if wallet does not watch anything)\n"
            "      \"trusted\": xxx                 (numeric) trusted balance (outputs created by the wallet or confirmed outputs)\n"
            "      \"untrusted_pending\": xxx       (numeric) untrusted pending balance (outputs created by others that are in the mempool)\n"
            "      \"immature\": xxx                (numeric) balance from immature coinbase outputs\n"
            "    },\n"
            "}\n"},
        RPCExamples{
            HelpExampleCli("getbalances", "") +
            HelpExampleRpc("getbalances", "")},
    }.Check(request);

    // Make sure the results are valid at least up to the most recent block
    // the user could have gotten from another RPC command prior to now
    wallet.BlockUntilSyncedToCurrentChain();

    auto locked_chain = wallet.chain().lock();
    LOCK(wallet.cs_wallet);

    UniValue obj(UniValue::VOBJ);

    const auto bal = wallet.GetBalance();
    UniValue balances{UniValue::VOBJ};
    {
        UniValue balances_mine{UniValue::VOBJ};
        balances_mine.pushKV("trusted", ValueFromAmount(bal.m_mine_trusted));
        balances_mine.pushKV("untrusted_pending", ValueFromAmount(bal.m_mine_untrusted_pending));
        balances_mine.pushKV("immature", ValueFromAmount(bal.m_mine_immature));
        if (wallet.IsWalletFlagSet(WALLET_FLAG_AVOID_REUSE)) {
            // If the AVOID_REUSE flag is set, bal has been set to just the un-reused address balance. Get
            // the total balance, and then subtract bal to get the reused address balance.
            const auto full_bal = wallet.GetBalance(0, false);
            balances_mine.pushKV("used", ValueFromAmount(full_bal.m_mine_trusted + full_bal.m_mine_untrusted_pending - bal.m_mine_trusted - bal.m_mine_untrusted_pending));
        }
        balances.pushKV("mine", balances_mine);
    }
    if (wallet.HaveWatchOnly()) {
        UniValue balances_watchonly{UniValue::VOBJ};
        balances_watchonly.pushKV("trusted", ValueFromAmount(bal.m_watchonly_trusted));
        balances_watchonly.pushKV("untrusted_pending", ValueFromAmount(bal.m_watchonly_untrusted_pending));
        balances_watchonly.pushKV("immature", ValueFromAmount(bal.m_watchonly_immature));
        balances.pushKV("watchonly", balances_watchonly);
    }
    return balances;
}

static UniValue getwalletinfo(const JSONRPCRequest& request)
{
    std::shared_ptr<CWallet> const wallet = GetWalletForJSONRPCRequest(request);
    CWallet* const pwallet = wallet.get();

    if (!EnsureWalletIsAvailable(pwallet, request.fHelp)) {
        return NullUniValue;
    }

    RPCHelpMan{"getwalletinfo",
                "Returns an object containing various wallet state info.\n",
                {},
                RPCResult{
            "{\n"
            "  \"walletname\": xxxxx,               (string) the wallet name\n"
            "  \"walletversion\": xxxxx,            (numeric) the wallet version\n"
            "  \"balance\": xxxxxxx,                (numeric) DEPRECATED. Identical to getbalances().mine.trusted\n"
            "  \"unconfirmed_balance\": xxx,        (numeric) DEPRECATED. Identical to getbalances().mine.untrusted_pending\n"
            "  \"immature_balance\": xxxxxx,        (numeric) DEPRECATED. Identical to getbalances().mine.immature\n"
            "  \"txcount\": xxxxxxx,                (numeric) the total number of transactions in the wallet\n"
            "  \"keypoololdest\": xxxxxx,           (numeric) the timestamp (seconds since Unix epoch) of the oldest pre-generated key in the key pool\n"
            "  \"keypoolsize\": xxxx,               (numeric) how many new keys are pre-generated (only counts external keys)\n"
            "  \"keypoolsize_hd_internal\": xxxx,   (numeric) how many new keys are pre-generated for internal use (used for change outputs, only appears if the wallet is using this feature, otherwise external keys are used)\n"
            "  \"unlocked_until\": ttt,             (numeric) the timestamp in seconds since epoch (midnight Jan 1 1970 GMT) that the wallet is unlocked for transfers, or 0 if the wallet is locked\n"
            "  \"paytxfee\": x.xxxx,                (numeric) the transaction fee configuration, set in " + CURRENCY_UNIT + "/kB\n"
            "  \"hdseedid\": \"<hash160>\"            (string, optional) the Hash160 of the HD seed (only present when HD is enabled)\n"
            "  \"private_keys_enabled\": true|false (boolean) false if privatekeys are disabled for this wallet (enforced watch-only wallet)\n"
            "  \"avoid_reuse\": true|false          (boolean) whether this wallet tracks clean/dirty coins in terms of reuse\n"
            "  \"scanning\":                        (json object) current scanning details, or false if no scan is in progress\n"
            "    {\n"
            "      \"duration\" : xxxx              (numeric) elapsed seconds since scan start\n"
            "      \"progress\" : x.xxxx,           (numeric) scanning progress percentage [0.0, 1.0]\n"
            "    }\n"
            "}\n"
                },
                RPCExamples{
                    HelpExampleCli("getwalletinfo", "")
            + HelpExampleRpc("getwalletinfo", "")
                },
    }.Check(request);

    // Make sure the results are valid at least up to the most recent block
    // the user could have gotten from another RPC command prior to now
    pwallet->BlockUntilSyncedToCurrentChain();

    auto locked_chain = pwallet->chain().lock();
    LOCK(pwallet->cs_wallet);

    UniValue obj(UniValue::VOBJ);

    size_t kpExternalSize = pwallet->KeypoolCountExternalKeys();
    const auto bal = pwallet->GetBalance();
    obj.pushKV("walletname", pwallet->GetName());
    obj.pushKV("walletversion", pwallet->GetVersion());
    obj.pushKV("balance", ValueFromAmount(bal.m_mine_trusted));
    obj.pushKV("unconfirmed_balance", ValueFromAmount(bal.m_mine_untrusted_pending));
    obj.pushKV("immature_balance", ValueFromAmount(bal.m_mine_immature));
    obj.pushKV("txcount",       (int)pwallet->mapWallet.size());
    obj.pushKV("keypoololdest", pwallet->GetOldestKeyPoolTime());
    obj.pushKV("keypoolsize", (int64_t)kpExternalSize);
    CKeyID seed_id = pwallet->GetHDChain().seed_id;
    if (pwallet->CanSupportFeature(FEATURE_HD_SPLIT)) {
        obj.pushKV("keypoolsize_hd_internal",   (int64_t)(pwallet->GetKeyPoolSize() - kpExternalSize));
    }
    if (pwallet->IsCrypted()) {
        obj.pushKV("unlocked_until", pwallet->nRelockTime);
    }
    obj.pushKV("paytxfee", ValueFromAmount(pwallet->m_pay_tx_fee.GetFeePerK()));
    if (!seed_id.IsNull()) {
        obj.pushKV("hdseedid", seed_id.GetHex());
    }
    obj.pushKV("private_keys_enabled", !pwallet->IsWalletFlagSet(WALLET_FLAG_DISABLE_PRIVATE_KEYS));
    obj.pushKV("avoid_reuse", pwallet->IsWalletFlagSet(WALLET_FLAG_AVOID_REUSE));
    if (pwallet->IsScanning()) {
        UniValue scanning(UniValue::VOBJ);
        scanning.pushKV("duration", pwallet->ScanningDuration() / 1000);
        scanning.pushKV("progress", pwallet->ScanningProgress());
        obj.pushKV("scanning", scanning);
    } else {
        obj.pushKV("scanning", false);
    }
    return obj;
}

static UniValue listwalletdir(const JSONRPCRequest& request)
{
            RPCHelpMan{"listwalletdir",
                "Returns a list of wallets in the wallet directory.\n",
                {},
                RPCResult{
            "{\n"
            "  \"wallets\" : [                (json array of objects)\n"
            "    {\n"
            "      \"name\" : \"name\"          (string) The wallet name\n"
            "    }\n"
            "    ,...\n"
            "  ]\n"
            "}\n"
                },
                RPCExamples{
                    HelpExampleCli("listwalletdir", "")
            + HelpExampleRpc("listwalletdir", "")
                },
            }.Check(request);

    UniValue wallets(UniValue::VARR);
    for (const auto& path : ListWalletDir()) {
        UniValue wallet(UniValue::VOBJ);
        wallet.pushKV("name", path.string());
        wallets.push_back(wallet);
    }

    UniValue result(UniValue::VOBJ);
    result.pushKV("wallets", wallets);
    return result;
}

static UniValue listwallets(const JSONRPCRequest& request)
{
            RPCHelpMan{"listwallets",
                "Returns a list of currently loaded wallets.\n"
                "For full information on the wallet, use \"getwalletinfo\"\n",
                {},
                RPCResult{
            "[                         (json array of strings)\n"
            "  \"walletname\"            (string) the wallet name\n"
            "   ...\n"
            "]\n"
                },
                RPCExamples{
                    HelpExampleCli("listwallets", "")
            + HelpExampleRpc("listwallets", "")
                },
            }.Check(request);

    UniValue obj(UniValue::VARR);

    for (const std::shared_ptr<CWallet>& wallet : GetWallets()) {
        if (!EnsureWalletIsAvailable(wallet.get(), request.fHelp)) {
            return NullUniValue;
        }

        LOCK(wallet->cs_wallet);

        obj.push_back(wallet->GetName());
    }

    return obj;
}

static UniValue loadwallet(const JSONRPCRequest& request)
{
            RPCHelpMan{"loadwallet",
                "\nLoads a wallet from a wallet file or directory."
                "\nNote that all wallet command-line options used when starting namecoind will be"
                "\napplied to the new wallet (eg -zapwallettxes, upgradewallet, rescan, etc).\n",
                {
                    {"filename", RPCArg::Type::STR, RPCArg::Optional::NO, "The wallet directory or .dat file."},
                },
                RPCResult{
            "{\n"
            "  \"name\" :    <wallet_name>,        (string) The wallet name if loaded successfully.\n"
            "  \"warning\" : <warning>,            (string) Warning message if wallet was not loaded cleanly.\n"
            "}\n"
                },
                RPCExamples{
                    HelpExampleCli("loadwallet", "\"test.dat\"")
            + HelpExampleRpc("loadwallet", "\"test.dat\"")
                },
            }.Check(request);

    WalletLocation location(request.params[0].get_str());

    if (!location.Exists()) {
        throw JSONRPCError(RPC_WALLET_NOT_FOUND, "Wallet " + location.GetName() + " not found.");
    } else if (fs::is_directory(location.GetPath())) {
        // The given filename is a directory. Check that there's a wallet.dat file.
        fs::path wallet_dat_file = location.GetPath() / "wallet.dat";
        if (fs::symlink_status(wallet_dat_file).type() == fs::file_not_found) {
            throw JSONRPCError(RPC_WALLET_NOT_FOUND, "Directory " + location.GetName() + " does not contain a wallet.dat file.");
        }
    }

    std::string error, warning;
    std::shared_ptr<CWallet> const wallet = LoadWallet(*g_rpc_interfaces->chain, location, error, warning);
    if (!wallet) throw JSONRPCError(RPC_WALLET_ERROR, error);

    UniValue obj(UniValue::VOBJ);
    obj.pushKV("name", wallet->GetName());
    obj.pushKV("warning", warning);

    return obj;
}

static UniValue setwalletflag(const JSONRPCRequest& request)
{
    std::shared_ptr<CWallet> const wallet = GetWalletForJSONRPCRequest(request);
    CWallet* const pwallet = wallet.get();

    if (!EnsureWalletIsAvailable(pwallet, request.fHelp)) {
        return NullUniValue;
    }

            std::string flags = "";
            for (auto& it : WALLET_FLAG_MAP)
                if (it.second & MUTABLE_WALLET_FLAGS)
                    flags += (flags == "" ? "" : ", ") + it.first;
            RPCHelpMan{"setwalletflag",
                "\nChange the state of the given wallet flag for a wallet.\n",
                {
                    {"flag", RPCArg::Type::STR, RPCArg::Optional::NO, "The name of the flag to change. Current available flags: " + flags},
                    {"value", RPCArg::Type::BOOL, /* default */ "true", "The new state."},
                },
                RPCResult{
            "{\n"
            "    \"flag_name\": string   (string) The name of the flag that was modified\n"
            "    \"flag_state\": bool    (bool) The new state of the flag\n"
            "    \"warnings\": string    (string) Any warnings associated with the change\n"
            "}\n"
                },
                RPCExamples{
                    HelpExampleCli("setwalletflag", "avoid_reuse")
                  + HelpExampleRpc("setwalletflag", "\"avoid_reuse\"")
                },
            }.Check(request);

    std::string flag_str = request.params[0].get_str();
    bool value = request.params[1].isNull() || request.params[1].get_bool();

    if (!WALLET_FLAG_MAP.count(flag_str)) {
        throw JSONRPCError(RPC_INVALID_PARAMETER, strprintf("Unknown wallet flag: %s", flag_str));
    }

    auto flag = WALLET_FLAG_MAP.at(flag_str);

    if (!(flag & MUTABLE_WALLET_FLAGS)) {
        throw JSONRPCError(RPC_INVALID_PARAMETER, strprintf("Wallet flag is immutable: %s", flag_str));
    }

    UniValue res(UniValue::VOBJ);

    if (pwallet->IsWalletFlagSet(flag) == value) {
        throw JSONRPCError(RPC_INVALID_PARAMETER, strprintf("Wallet flag is already set to %s: %s", value ? "true" : "false", flag_str));
    }

    res.pushKV("flag_name", flag_str);
    res.pushKV("flag_state", value);

    if (value) {
        pwallet->SetWalletFlag(flag);
    } else {
        pwallet->UnsetWalletFlag(flag);
    }

    if (flag && value && WALLET_FLAG_CAVEATS.count(flag)) {
        res.pushKV("warnings", WALLET_FLAG_CAVEATS.at(flag));
    }

    return res;
}

static UniValue createwallet(const JSONRPCRequest& request)
{
    RPCHelpMan{
        "createwallet",
        "\nCreates and loads a new wallet.\n",
        {
            {"wallet_name", RPCArg::Type::STR, RPCArg::Optional::NO, "The name for the new wallet. If this is a path, the wallet will be created at the path location."},
            {"disable_private_keys", RPCArg::Type::BOOL, /* default */ "false", "Disable the possibility of private keys (only watchonlys are possible in this mode)."},
            {"blank", RPCArg::Type::BOOL, /* default */ "false", "Create a blank wallet. A blank wallet has no keys or HD seed. One can be set using sethdseed."},
            {"passphrase", RPCArg::Type::STR, RPCArg::Optional::OMITTED, "Encrypt the wallet with this passphrase."},
            {"avoid_reuse", RPCArg::Type::BOOL, /* default */ "false", "Keep track of coin reuse, and treat dirty and clean coins differently with privacy considerations in mind."},
        },
        RPCResult{
            "{\n"
            "  \"name\" :    <wallet_name>,        (string) The wallet name if created successfully. If the wallet was created using a full path, the wallet_name will be the full path.\n"
            "  \"warning\" : <warning>,            (string) Warning message if wallet was not loaded cleanly.\n"
            "}\n"
        },
        RPCExamples{
            HelpExampleCli("createwallet", "\"testwallet\"")
            + HelpExampleRpc("createwallet", "\"testwallet\"")
        },
    }.Check(request);

    uint64_t flags = 0;
    if (!request.params[1].isNull() && request.params[1].get_bool()) {
        flags |= WALLET_FLAG_DISABLE_PRIVATE_KEYS;
    }

    if (!request.params[2].isNull() && request.params[2].get_bool()) {
        flags |= WALLET_FLAG_BLANK_WALLET;
    }
    SecureString passphrase;
    passphrase.reserve(100);
    std::string warning;
    if (!request.params[3].isNull()) {
        passphrase = request.params[3].get_str().c_str();
        if (passphrase.empty()) {
            // Empty string means unencrypted
            warning = "Empty string given as passphrase, wallet will not be encrypted.";
        }
    }

    if (!request.params[4].isNull() && request.params[4].get_bool()) {
        flags |= WALLET_FLAG_AVOID_REUSE;
    }

    std::string error;
    std::string create_warning;
    std::shared_ptr<CWallet> wallet;
    WalletCreationStatus status = CreateWallet(*g_rpc_interfaces->chain, passphrase, flags, request.params[0].get_str(), error, create_warning, wallet);
    switch (status) {
        case WalletCreationStatus::CREATION_FAILED:
            throw JSONRPCError(RPC_WALLET_ERROR, error);
        case WalletCreationStatus::ENCRYPTION_FAILED:
            throw JSONRPCError(RPC_WALLET_ENCRYPTION_FAILED, error);
        case WalletCreationStatus::SUCCESS:
            break;
        // no default case, so the compiler can warn about missing cases
    }

    if (warning.empty()) {
        warning = create_warning;
    } else if (!warning.empty() && !create_warning.empty()){
        warning += "; " + create_warning;
    }

    UniValue obj(UniValue::VOBJ);
    obj.pushKV("name", wallet->GetName());
    obj.pushKV("warning", warning);

    return obj;
}

static UniValue unloadwallet(const JSONRPCRequest& request)
{
            RPCHelpMan{"unloadwallet",
                "Unloads the wallet referenced by the request endpoint otherwise unloads the wallet specified in the argument.\n"
                "Specifying the wallet name on a wallet endpoint is invalid.",
                {
                    {"wallet_name", RPCArg::Type::STR, /* default */ "the wallet name from the RPC request", "The name of the wallet to unload."},
                },
                RPCResults{},
                RPCExamples{
                    HelpExampleCli("unloadwallet", "wallet_name")
            + HelpExampleRpc("unloadwallet", "wallet_name")
                },
            }.Check(request);

    std::string wallet_name;
    if (GetWalletNameFromJSONRPCRequest(request, wallet_name)) {
        if (!request.params[0].isNull()) {
            throw JSONRPCError(RPC_INVALID_PARAMETER, "Cannot unload the requested wallet");
        }
    } else {
        wallet_name = request.params[0].get_str();
    }

    std::shared_ptr<CWallet> wallet = GetWallet(wallet_name);
    if (!wallet) {
        throw JSONRPCError(RPC_WALLET_NOT_FOUND, "Requested wallet does not exist or is not loaded");
    }

    // Release the "main" shared pointer and prevent further notifications.
    // Note that any attempt to load the same wallet would fail until the wallet
    // is destroyed (see CheckUniqueFileid).
    if (!RemoveWallet(wallet)) {
        throw JSONRPCError(RPC_MISC_ERROR, "Requested wallet already unloaded");
    }

    UnloadWallet(std::move(wallet));

    return NullUniValue;
}

static UniValue listunspent(const JSONRPCRequest& request)
{
    std::shared_ptr<CWallet> const wallet = GetWalletForJSONRPCRequest(request);
    CWallet* const pwallet = wallet.get();

    if (!EnsureWalletIsAvailable(pwallet, request.fHelp)) {
        return NullUniValue;
    }

    RPCHelpMan{
                "listunspent",
                "\nReturns array of unspent transaction outputs\n"
                "with between minconf and maxconf (inclusive) confirmations.\n"
                "Optionally filter to only include txouts paid to specified addresses.\n",
                {
                    {"minconf", RPCArg::Type::NUM, /* default */ "1", "The minimum confirmations to filter"},
                    {"maxconf", RPCArg::Type::NUM, /* default */ "9999999", "The maximum confirmations to filter"},
                    {"addresses", RPCArg::Type::ARR, /* default */ "empty array", "A json array of addresses to filter",
                        {
                            {"address", RPCArg::Type::STR, RPCArg::Optional::OMITTED, "address"},
                        },
                    },
                    {"include_unsafe", RPCArg::Type::BOOL, /* default */ "true", "Include outputs that are not safe to spend\n"
            "                  See description of \"safe\" attribute below."},
                    {"query_options", RPCArg::Type::OBJ, RPCArg::Optional::OMITTED_NAMED_ARG, "JSON with query options",
                        {
                            {"minimumAmount", RPCArg::Type::AMOUNT, /* default */ "0", "Minimum value of each UTXO in " + CURRENCY_UNIT + ""},
                            {"maximumAmount", RPCArg::Type::AMOUNT, /* default */ "unlimited", "Maximum value of each UTXO in " + CURRENCY_UNIT + ""},
                            {"maximumCount", RPCArg::Type::NUM, /* default */ "unlimited", "Maximum number of UTXOs"},
                            {"minimumSumAmount", RPCArg::Type::AMOUNT, /* default */ "unlimited", "Minimum sum value of all UTXOs in " + CURRENCY_UNIT + ""},
                        },
                        "query_options"},
                },
                RPCResult{
            "[                   (array of json object)\n"
            "  {\n"
            "    \"txid\" : \"txid\",          (string) the transaction id \n"
            "    \"vout\" : n,               (numeric) the vout value\n"
            "    \"address\" : \"address\",    (string) the namecoin address\n"
            "    \"label\" : \"label\",        (string) The associated label, or \"\" for the default label\n"
            "    \"scriptPubKey\" : \"key\",   (string) the script key\n"
            "    \"amount\" : x.xxx,         (numeric) the transaction output amount in " + CURRENCY_UNIT + "\n"
            "    \"confirmations\" : n,      (numeric) The number of confirmations\n"
            "    \"redeemScript\" : \"script\" (string) The redeemScript if scriptPubKey is P2SH\n"
            "    \"witnessScript\" : \"script\" (string) witnessScript if the scriptPubKey is P2WSH or P2SH-P2WSH\n"
            "    \"spendable\" : xxx,        (bool) Whether we have the private keys to spend this output\n"
            "    \"solvable\" : xxx,         (bool) Whether we know how to spend this output, ignoring the lack of keys\n"
            "    \"reused\" : xxx,           (bool) (only present if avoid_reuse is set) Whether this output is reused/dirty (sent to an address that was previously spent from)\n"
            "    \"desc\" : xxx,             (string, only when solvable) A descriptor for spending this output\n"
            "    \"safe\" : xxx              (bool) Whether this output is considered safe to spend. Unconfirmed transactions\n"
            "                              from outside keys and unconfirmed replacement transactions are considered unsafe\n"
            "                              and are not eligible for spending by fundrawtransaction and sendtoaddress.\n"
            "  }\n"
            "  ,...\n"
            "]\n"
                },
                RPCExamples{
                    HelpExampleCli("listunspent", "")
            + HelpExampleCli("listunspent", "6 9999999 \"[\\\"NDLTK7j8CzK5YAbpCdUxC3Gi1bXGDCdV5h\\\",\\\"N2xHFZ8NWNkGuuXfDxv8iMXdQGMd3tjZfx\\\"]\"")
            + HelpExampleRpc("listunspent", "6, 9999999 \"[\\\"NDLTK7j8CzK5YAbpCdUxC3Gi1bXGDCdV5h\\\",\\\"N2xHFZ8NWNkGuuXfDxv8iMXdQGMd3tjZfx\\\"]\"")
            + HelpExampleCli("listunspent", "6 9999999 '[]' true '{ \"minimumAmount\": 0.005 }'")
            + HelpExampleRpc("listunspent", "6, 9999999, [] , true, { \"minimumAmount\": 0.005 } ")
                },
            }.Check(request);

    int nMinDepth = 1;
    if (!request.params[0].isNull()) {
        RPCTypeCheckArgument(request.params[0], UniValue::VNUM);
        nMinDepth = request.params[0].get_int();
    }

    int nMaxDepth = 9999999;
    if (!request.params[1].isNull()) {
        RPCTypeCheckArgument(request.params[1], UniValue::VNUM);
        nMaxDepth = request.params[1].get_int();
    }

    std::set<CTxDestination> destinations;
    if (!request.params[2].isNull()) {
        RPCTypeCheckArgument(request.params[2], UniValue::VARR);
        UniValue inputs = request.params[2].get_array();
        for (unsigned int idx = 0; idx < inputs.size(); idx++) {
            const UniValue& input = inputs[idx];
            CTxDestination dest = DecodeDestination(input.get_str());
            if (!IsValidDestination(dest)) {
                throw JSONRPCError(RPC_INVALID_ADDRESS_OR_KEY, std::string("Invalid Namecoin address: ") + input.get_str());
            }
            if (!destinations.insert(dest).second) {
                throw JSONRPCError(RPC_INVALID_PARAMETER, std::string("Invalid parameter, duplicated address: ") + input.get_str());
            }
        }
    }

    bool include_unsafe = true;
    if (!request.params[3].isNull()) {
        RPCTypeCheckArgument(request.params[3], UniValue::VBOOL);
        include_unsafe = request.params[3].get_bool();
    }

    CAmount nMinimumAmount = 0;
    CAmount nMaximumAmount = MAX_MONEY;
    CAmount nMinimumSumAmount = MAX_MONEY;
    uint64_t nMaximumCount = 0;
    bool includeNames = false;

    if (!request.params[4].isNull()) {
        const UniValue& options = request.params[4].get_obj();

        if (options.exists("minimumAmount"))
            nMinimumAmount = AmountFromValue(options["minimumAmount"]);

        if (options.exists("maximumAmount"))
            nMaximumAmount = AmountFromValue(options["maximumAmount"]);

        if (options.exists("minimumSumAmount"))
            nMinimumSumAmount = AmountFromValue(options["minimumSumAmount"]);

        if (options.exists("maximumCount"))
            nMaximumCount = options["maximumCount"].get_int64();

        if (options.exists("includeNames"))
            includeNames = options["includeNames"].get_bool();
    }

    // Make sure the results are valid at least up to the most recent block
    // the user could have gotten from another RPC command prior to now
    pwallet->BlockUntilSyncedToCurrentChain();

    UniValue results(UniValue::VARR);
    std::vector<COutput> vecOutputs;
    int expireDepth;
    {
        CCoinControl cctl;
        cctl.m_avoid_address_reuse = false;
        cctl.m_min_depth = nMinDepth;
        cctl.m_max_depth = nMaxDepth;
        auto locked_chain = pwallet->chain().lock();
        LOCK(pwallet->cs_wallet);
        pwallet->AvailableCoins(*locked_chain, vecOutputs, !include_unsafe, &cctl, nMinimumAmount, nMaximumAmount, nMinimumSumAmount, nMaximumCount);

        /* Retrieve and store "current" expiration depth.  We use that later
           to determine, based on confirmations, whether or not names
           are expired.  */
        expireDepth = Params().GetConsensus()
                        .rules->NameExpirationDepth(::ChainActive().Height());
    }

    LOCK(pwallet->cs_wallet);

    const bool avoid_reuse = pwallet->IsWalletFlagSet(WALLET_FLAG_AVOID_REUSE);

    for (const COutput& out : vecOutputs) {
        CTxDestination address;
        const CScript& scriptPubKey = out.tx->tx->vout[out.i].scriptPubKey;
        bool fValidAddress = ExtractDestination(scriptPubKey, address);
        bool reused = avoid_reuse && pwallet->IsUsedDestination(address);

        if (destinations.size() && (!fValidAddress || !destinations.count(address)))
            continue;

        /* Check if this is a name output.  If it is, we have to apply
           additional rules:  If the name is already expired, then the output
           is definitely unspendable; in that case, exclude it always.
           Otherwise, we may include the output only if the user opted to
           receive also name outputs.  */
        const CNameScript nameOp(scriptPubKey);
        if (nameOp.isNameOp ())
          {
            if (!includeNames)
              continue;

            /* Name new's don't expire, so check for being an actual update.  */
            if (nameOp.isAnyUpdate () && out.nDepth > expireDepth)
              continue;
          }

        UniValue entry(UniValue::VOBJ);
        entry.pushKV("txid", out.tx->GetHash().GetHex());
        entry.pushKV("vout", out.i);

        if (nameOp.isNameOp())
            entry.pushKV("nameOp", NameOpToUniv(nameOp));

        if (fValidAddress) {
            entry.pushKV("address", EncodeDestination(address));

            auto i = pwallet->mapAddressBook.find(address);
            if (i != pwallet->mapAddressBook.end()) {
                entry.pushKV("label", i->second.name);
            }

            if (scriptPubKey.IsPayToScriptHash(true)) {
                const CScriptID& hash = CScriptID(boost::get<ScriptHash>(address));
                CScript redeemScript;
                if (pwallet->GetCScript(hash, redeemScript)) {
                    entry.pushKV("redeemScript", HexStr(redeemScript.begin(), redeemScript.end()));
                    // Now check if the redeemScript is actually a P2WSH script
                    CTxDestination witness_destination;
                    if (redeemScript.IsPayToWitnessScriptHash(false)) {
                        bool extracted = ExtractDestination(redeemScript, witness_destination);
                        assert(extracted);
                        // Also return the witness script
                        const WitnessV0ScriptHash& whash = boost::get<WitnessV0ScriptHash>(witness_destination);
                        CScriptID id;
                        CRIPEMD160().Write(whash.begin(), whash.size()).Finalize(id.begin());
                        CScript witnessScript;
                        if (pwallet->GetCScript(id, witnessScript)) {
                            entry.pushKV("witnessScript", HexStr(witnessScript.begin(), witnessScript.end()));
                        }
                    }
                }
            } else if (scriptPubKey.IsPayToWitnessScriptHash(true)) {
                const WitnessV0ScriptHash& whash = boost::get<WitnessV0ScriptHash>(address);
                CScriptID id;
                CRIPEMD160().Write(whash.begin(), whash.size()).Finalize(id.begin());
                CScript witnessScript;
                if (pwallet->GetCScript(id, witnessScript)) {
                    entry.pushKV("witnessScript", HexStr(witnessScript.begin(), witnessScript.end()));
                }
            }
        }

        entry.pushKV("scriptPubKey", HexStr(scriptPubKey.begin(), scriptPubKey.end()));
        entry.pushKV("amount", ValueFromAmount(out.tx->tx->vout[out.i].nValue));
        entry.pushKV("confirmations", out.nDepth);
        entry.pushKV("spendable", out.fSpendable);
        entry.pushKV("solvable", out.fSolvable);
        if (out.fSolvable) {
            auto descriptor = InferDescriptor(scriptPubKey, *pwallet);
            entry.pushKV("desc", descriptor->ToString());
        }
        if (avoid_reuse) entry.pushKV("reused", reused);
        entry.pushKV("safe", out.fSafe);
        results.push_back(entry);
    }

    return results;
}

void FundTransaction(CWallet* const pwallet, CMutableTransaction& tx, CAmount& fee_out, int& change_position, UniValue options)
{
    // Make sure the results are valid at least up to the most recent block
    // the user could have gotten from another RPC command prior to now
    pwallet->BlockUntilSyncedToCurrentChain();

    CCoinControl coinControl;
    change_position = -1;
    bool lockUnspents = false;
    UniValue subtractFeeFromOutputs;
    std::set<int> setSubtractFeeFromOutputs;

    if (!options.isNull()) {
      if (options.type() == UniValue::VBOOL) {
        // backward compatibility bool only fallback
        coinControl.fAllowWatchOnly = options.get_bool();
      }
      else {
        RPCTypeCheckArgument(options, UniValue::VOBJ);
        RPCTypeCheckObj(options,
            {
                {"changeAddress", UniValueType(UniValue::VSTR)},
                {"changePosition", UniValueType(UniValue::VNUM)},
                {"change_type", UniValueType(UniValue::VSTR)},
                {"includeWatching", UniValueType(UniValue::VBOOL)},
                {"lockUnspents", UniValueType(UniValue::VBOOL)},
                {"feeRate", UniValueType()}, // will be checked below
                {"subtractFeeFromOutputs", UniValueType(UniValue::VARR)},
                {"replaceable", UniValueType(UniValue::VBOOL)},
                {"conf_target", UniValueType(UniValue::VNUM)},
                {"estimate_mode", UniValueType(UniValue::VSTR)},
            },
            true, true);

        if (options.exists("changeAddress")) {
            CTxDestination dest = DecodeDestination(options["changeAddress"].get_str());

            if (!IsValidDestination(dest)) {
                throw JSONRPCError(RPC_INVALID_ADDRESS_OR_KEY, "changeAddress must be a valid namecoin address");
            }

            coinControl.destChange = dest;
        }

        if (options.exists("changePosition"))
            change_position = options["changePosition"].get_int();

        if (options.exists("change_type")) {
            if (options.exists("changeAddress")) {
                throw JSONRPCError(RPC_INVALID_PARAMETER, "Cannot specify both changeAddress and address_type options");
            }
            coinControl.m_change_type = pwallet->m_default_change_type;
            if (!ParseOutputType(options["change_type"].get_str(), *coinControl.m_change_type)) {
                throw JSONRPCError(RPC_INVALID_ADDRESS_OR_KEY, strprintf("Unknown change type '%s'", options["change_type"].get_str()));
            }
        }

        if (options.exists("includeWatching"))
            coinControl.fAllowWatchOnly = options["includeWatching"].get_bool();

        if (options.exists("lockUnspents"))
            lockUnspents = options["lockUnspents"].get_bool();

        if (options.exists("feeRate"))
        {
            coinControl.m_feerate = CFeeRate(AmountFromValue(options["feeRate"]));
            coinControl.fOverrideFeeRate = true;
        }

        if (options.exists("subtractFeeFromOutputs"))
            subtractFeeFromOutputs = options["subtractFeeFromOutputs"].get_array();

        if (options.exists("replaceable")) {
            coinControl.m_signal_bip125_rbf = options["replaceable"].get_bool();
        }
        if (options.exists("conf_target")) {
            if (options.exists("feeRate")) {
                throw JSONRPCError(RPC_INVALID_PARAMETER, "Cannot specify both conf_target and feeRate");
            }
            coinControl.m_confirm_target = ParseConfirmTarget(options["conf_target"], pwallet->chain().estimateMaxBlocks());
        }
        if (options.exists("estimate_mode")) {
            if (options.exists("feeRate")) {
                throw JSONRPCError(RPC_INVALID_PARAMETER, "Cannot specify both estimate_mode and feeRate");
            }
            if (!FeeModeFromString(options["estimate_mode"].get_str(), coinControl.m_fee_mode)) {
                throw JSONRPCError(RPC_INVALID_PARAMETER, "Invalid estimate_mode parameter");
            }
        }
      }
    }

    if (tx.vout.size() == 0)
        throw JSONRPCError(RPC_INVALID_PARAMETER, "TX must have at least one output");

    if (change_position != -1 && (change_position < 0 || (unsigned int)change_position > tx.vout.size()))
        throw JSONRPCError(RPC_INVALID_PARAMETER, "changePosition out of bounds");

    for (unsigned int idx = 0; idx < subtractFeeFromOutputs.size(); idx++) {
        int pos = subtractFeeFromOutputs[idx].get_int();
        if (setSubtractFeeFromOutputs.count(pos))
            throw JSONRPCError(RPC_INVALID_PARAMETER, strprintf("Invalid parameter, duplicated position: %d", pos));
        if (pos < 0)
            throw JSONRPCError(RPC_INVALID_PARAMETER, strprintf("Invalid parameter, negative position: %d", pos));
        if (pos >= int(tx.vout.size()))
            throw JSONRPCError(RPC_INVALID_PARAMETER, strprintf("Invalid parameter, position too large: %d", pos));
        setSubtractFeeFromOutputs.insert(pos);
    }

    std::string strFailReason;

    if (!pwallet->FundTransaction(tx, fee_out, change_position, strFailReason, lockUnspents, setSubtractFeeFromOutputs, coinControl)) {
        throw JSONRPCError(RPC_WALLET_ERROR, strFailReason);
    }
}

static UniValue fundrawtransaction(const JSONRPCRequest& request)
{
    std::shared_ptr<CWallet> const wallet = GetWalletForJSONRPCRequest(request);
    CWallet* const pwallet = wallet.get();

    if (!EnsureWalletIsAvailable(pwallet, request.fHelp)) {
        return NullUniValue;
    }

    RPCHelpMan{"fundrawtransaction",
                "\nAdd inputs to a transaction until it has enough in value to meet its out value.\n"
                "This will not modify existing inputs, and will add at most one change output to the outputs.\n"
                "No existing outputs will be modified unless \"subtractFeeFromOutputs\" is specified.\n"
                "Note that inputs which were signed may need to be resigned after completion since in/outputs have been added.\n"
                "The inputs added will not be signed, use signrawtransactionwithkey\n"
                " or signrawtransactionwithwallet for that.\n"
                "Note that all existing inputs must have their previous output transaction be in the wallet.\n"
                "Note that all inputs selected must be of standard form and P2SH scripts must be\n"
                "in the wallet using importaddress or addmultisigaddress (to calculate fees).\n"
                "You can see whether this is the case by checking the \"solvable\" field in the listunspent output.\n"
                "Only pay-to-pubkey, multisig, and P2SH versions thereof are currently supported for watch-only\n",
                {
                    {"hexstring", RPCArg::Type::STR_HEX, RPCArg::Optional::NO, "The hex string of the raw transaction"},
                    {"options", RPCArg::Type::OBJ, RPCArg::Optional::OMITTED_NAMED_ARG, "for backward compatibility: passing in a true instead of an object will result in {\"includeWatching\":true}",
                        {
                            {"changeAddress", RPCArg::Type::STR, /* default */ "pool address", "The address to receive the change"},
                            {"changePosition", RPCArg::Type::NUM, /* default */ "random", "The index of the change output"},
                            {"change_type", RPCArg::Type::STR, /* default */ "set by -changetype", "The output type to use. Only valid if changeAddress is not specified. Options are \"legacy\", \"p2sh-segwit\", and \"bech32\"."},
                            {"includeWatching", RPCArg::Type::BOOL, /* default */ "false", "Also select inputs which are watch only"},
                            {"lockUnspents", RPCArg::Type::BOOL, /* default */ "false", "Lock selected unspent outputs"},
                            {"feeRate", RPCArg::Type::AMOUNT, /* default */ "not set: makes wallet determine the fee", "Set a specific fee rate in " + CURRENCY_UNIT + "/kB"},
                            {"subtractFeeFromOutputs", RPCArg::Type::ARR, /* default */ "empty array", "A json array of integers.\n"
                            "                              The fee will be equally deducted from the amount of each specified output.\n"
                            "                              Those recipients will receive less coins than you enter in their corresponding amount field.\n"
                            "                              If no outputs are specified here, the sender pays the fee.",
                                {
                                    {"vout_index", RPCArg::Type::NUM, RPCArg::Optional::OMITTED, "The zero-based output index, before a change output is added."},
                                },
                            },
                            {"replaceable", RPCArg::Type::BOOL, /* default */ "wallet default", "Marks this transaction as BIP125 replaceable.\n"
                            "                              Allows this transaction to be replaced by a transaction with higher fees"},
                            {"conf_target", RPCArg::Type::NUM, /* default */ "wallet default", "Confirmation target (in blocks)"},
                            {"estimate_mode", RPCArg::Type::STR, /* default */ "UNSET", "The fee estimate mode, must be one of:\n"
                            "         \"UNSET\"\n"
                            "         \"ECONOMICAL\"\n"
                            "         \"CONSERVATIVE\""},
                        },
                        "options"},
                    {"iswitness", RPCArg::Type::BOOL, /* default */ "depends on heuristic tests", "Whether the transaction hex is a serialized witness transaction.\n"
                        "If iswitness is not present, heuristic tests will be used in decoding.\n"
                        "If true, only witness deserialization will be tried.\n"
                        "If false, only non-witness deserialization will be tried.\n"
                        "This boolean should reflect whether the transaction has inputs\n"
                        "(e.g. fully valid, or on-chain transactions), if known by the caller."
                    },
                },
                RPCResult{
                            "{\n"
                            "  \"hex\":       \"value\", (string)  The resulting raw transaction (hex-encoded string)\n"
                            "  \"fee\":       n,         (numeric) Fee in " + CURRENCY_UNIT + " the resulting transaction pays\n"
                            "  \"changepos\": n          (numeric) The position of the added change output, or -1\n"
                            "}\n"
                                },
                                RPCExamples{
                            "\nCreate a transaction with no inputs\n"
                            + HelpExampleCli("createrawtransaction", "\"[]\" \"{\\\"myaddress\\\":0.01}\"") +
                            "\nAdd sufficient unsigned inputs to meet the output value\n"
                            + HelpExampleCli("fundrawtransaction", "\"rawtransactionhex\"") +
                            "\nSign the transaction\n"
                            + HelpExampleCli("signrawtransactionwithwallet", "\"fundedtransactionhex\"") +
                            "\nSend the transaction\n"
                            + HelpExampleCli("sendrawtransaction", "\"signedtransactionhex\"")
                                },
    }.Check(request);

    RPCTypeCheck(request.params, {UniValue::VSTR, UniValueType(), UniValue::VBOOL});

    // parse hex string from parameter
    CMutableTransaction tx;
    bool try_witness = request.params[2].isNull() ? true : request.params[2].get_bool();
    bool try_no_witness = request.params[2].isNull() ? true : !request.params[2].get_bool();
    if (!DecodeHexTx(tx, request.params[0].get_str(), try_no_witness, try_witness)) {
        throw JSONRPCError(RPC_DESERIALIZATION_ERROR, "TX decode failed");
    }

    CAmount fee;
    int change_position;
    FundTransaction(pwallet, tx, fee, change_position, request.params[1]);

    UniValue result(UniValue::VOBJ);
    result.pushKV("hex", EncodeHexTx(CTransaction(tx)));
    result.pushKV("fee", ValueFromAmount(fee));
    result.pushKV("changepos", change_position);

    return result;
}

UniValue signrawtransactionwithwallet(const JSONRPCRequest& request)
{
    std::shared_ptr<CWallet> const wallet = GetWalletForJSONRPCRequest(request);
    CWallet* const pwallet = wallet.get();

    if (!EnsureWalletIsAvailable(pwallet, request.fHelp)) {
        return NullUniValue;
    }

            RPCHelpMan{"signrawtransactionwithwallet",
                "\nSign inputs for raw transaction (serialized, hex-encoded).\n"
                "The second optional argument (may be null) is an array of previous transaction outputs that\n"
                "this transaction depends on but may not yet be in the block chain." +
                    HelpRequiringPassphrase(pwallet) + "\n",
                {
                    {"hexstring", RPCArg::Type::STR, RPCArg::Optional::NO, "The transaction hex string"},
                    {"prevtxs", RPCArg::Type::ARR, RPCArg::Optional::OMITTED_NAMED_ARG, "A json array of previous dependent transaction outputs",
                        {
                            {"", RPCArg::Type::OBJ, RPCArg::Optional::OMITTED, "",
                                {
                                    {"txid", RPCArg::Type::STR_HEX, RPCArg::Optional::NO, "The transaction id"},
                                    {"vout", RPCArg::Type::NUM, RPCArg::Optional::NO, "The output number"},
                                    {"scriptPubKey", RPCArg::Type::STR_HEX, RPCArg::Optional::NO, "script key"},
                                    {"redeemScript", RPCArg::Type::STR_HEX, RPCArg::Optional::OMITTED, "(required for P2SH) redeem script"},
                                    {"witnessScript", RPCArg::Type::STR_HEX, RPCArg::Optional::OMITTED, "(required for P2WSH or P2SH-P2WSH) witness script"},
                                    {"amount", RPCArg::Type::AMOUNT, RPCArg::Optional::OMITTED, "(required for Segwit inputs) the amount spent"},
                                },
                            },
                        },
                    },
                    {"sighashtype", RPCArg::Type::STR, /* default */ "ALL", "The signature hash type. Must be one of\n"
            "       \"ALL\"\n"
            "       \"NONE\"\n"
            "       \"SINGLE\"\n"
            "       \"ALL|ANYONECANPAY\"\n"
            "       \"NONE|ANYONECANPAY\"\n"
            "       \"SINGLE|ANYONECANPAY\""},
                },
                RPCResult{
            "{\n"
            "  \"hex\" : \"value\",                  (string) The hex-encoded raw transaction with signature(s)\n"
            "  \"complete\" : true|false,          (boolean) If the transaction has a complete set of signatures\n"
            "  \"errors\" : [                      (json array of objects) Script verification errors (if there are any)\n"
            "    {\n"
            "      \"txid\" : \"hash\",              (string) The hash of the referenced, previous transaction\n"
            "      \"vout\" : n,                   (numeric) The index of the output to spent and used as input\n"
            "      \"scriptSig\" : \"hex\",          (string) The hex-encoded signature script\n"
            "      \"sequence\" : n,               (numeric) Script sequence number\n"
            "      \"error\" : \"text\"              (string) Verification or signing error related to the input\n"
            "    }\n"
            "    ,...\n"
            "  ]\n"
            "}\n"
                },
                RPCExamples{
                    HelpExampleCli("signrawtransactionwithwallet", "\"myhex\"")
            + HelpExampleRpc("signrawtransactionwithwallet", "\"myhex\"")
                },
            }.Check(request);

    RPCTypeCheck(request.params, {UniValue::VSTR, UniValue::VARR, UniValue::VSTR}, true);

    CMutableTransaction mtx;
    if (!DecodeHexTx(mtx, request.params[0].get_str(), true)) {
        throw JSONRPCError(RPC_DESERIALIZATION_ERROR, "TX decode failed");
    }

    // Sign the transaction
    auto locked_chain = pwallet->chain().lock();
    LOCK(pwallet->cs_wallet);
    EnsureWalletIsUnlocked(pwallet);

    // Fetch previous transactions (inputs):
    std::map<COutPoint, Coin> coins;
    for (const CTxIn& txin : mtx.vin) {
        coins[txin.prevout]; // Create empty map entry keyed by prevout.
    }
    pwallet->chain().findCoins(coins);

    return SignTransaction(mtx, request.params[1], pwallet, coins, false, request.params[2]);
}

static UniValue bumpfee(const JSONRPCRequest& request)
{
    std::shared_ptr<CWallet> const wallet = GetWalletForJSONRPCRequest(request);
    CWallet* const pwallet = wallet.get();


    if (!EnsureWalletIsAvailable(pwallet, request.fHelp))
        return NullUniValue;

            RPCHelpMan{"bumpfee",
                "\nBumps the fee of an opt-in-RBF transaction T, replacing it with a new transaction B.\n"
                "An opt-in RBF transaction with the given txid must be in the wallet.\n"
                "The command will pay the additional fee by reducing change outputs or adding inputs when necessary. It may add a new change output if one does not already exist.\n"
                "If `totalFee` (DEPRECATED) is given, adding inputs is not supported, so there must be a single change output that is big enough or it will fail.\n"
                "All inputs in the original transaction will be included in the replacement transaction.\n"
                "The command will fail if the wallet or mempool contains a transaction that spends one of T's outputs.\n"
                "By default, the new fee will be calculated automatically using estimatesmartfee.\n"
                "The user can specify a confirmation target for estimatesmartfee.\n"
                "Alternatively, the user can specify totalFee (DEPRECATED), or use RPC settxfee to set a higher fee rate.\n"
                "At a minimum, the new fee rate must be high enough to pay an additional new relay fee (incrementalfee\n"
                "returned by getnetworkinfo) to enter the node's mempool.\n",
                {
                    {"txid", RPCArg::Type::STR_HEX, RPCArg::Optional::NO, "The txid to be bumped"},
                    {"options", RPCArg::Type::OBJ, RPCArg::Optional::OMITTED_NAMED_ARG, "",
                        {
                            {"confTarget", RPCArg::Type::NUM, /* default */ "wallet default", "Confirmation target (in blocks)"},
                            {"totalFee", RPCArg::Type::NUM, /* default */ "fallback to 'confTarget'", "Total fee (NOT feerate) to pay, in satoshis. (DEPRECATED)\n"
            "                         In rare cases, the actual fee paid might be slightly higher than the specified\n"
            "                         totalFee if the tx change output has to be removed because it is too close to\n"
            "                         the dust threshold."},
                            {"replaceable", RPCArg::Type::BOOL, /* default */ "true", "Whether the new transaction should still be\n"
            "                         marked bip-125 replaceable. If true, the sequence numbers in the transaction will\n"
            "                         be left unchanged from the original. If false, any input sequence numbers in the\n"
            "                         original transaction that were less than 0xfffffffe will be increased to 0xfffffffe\n"
            "                         so the new transaction will not be explicitly bip-125 replaceable (though it may\n"
            "                         still be replaceable in practice, for example if it has unconfirmed ancestors which\n"
            "                         are replaceable)."},
                            {"estimate_mode", RPCArg::Type::STR, /* default */ "UNSET", "The fee estimate mode, must be one of:\n"
            "         \"UNSET\"\n"
            "         \"ECONOMICAL\"\n"
            "         \"CONSERVATIVE\""},
                        },
                        "options"},
                },
                RPCResult{
            "{\n"
            "  \"txid\":    \"value\",   (string)  The id of the new transaction\n"
            "  \"origfee\":  n,         (numeric) Fee of the replaced transaction\n"
            "  \"fee\":      n,         (numeric) Fee of the new transaction\n"
            "  \"errors\":  [ str... ] (json array of strings) Errors encountered during processing (may be empty)\n"
            "}\n"
                },
                RPCExamples{
            "\nBump the fee, get the new transaction\'s txid\n" +
                    HelpExampleCli("bumpfee", "<txid>")
                },
            }.Check(request);

    RPCTypeCheck(request.params, {UniValue::VSTR, UniValue::VOBJ});
    uint256 hash(ParseHashV(request.params[0], "txid"));

    // optional parameters
    CAmount totalFee = 0;
    CCoinControl coin_control;
    coin_control.m_signal_bip125_rbf = true;
    if (!request.params[1].isNull()) {
        UniValue options = request.params[1];
        RPCTypeCheckObj(options,
            {
                {"confTarget", UniValueType(UniValue::VNUM)},
                {"totalFee", UniValueType(UniValue::VNUM)},
                {"replaceable", UniValueType(UniValue::VBOOL)},
                {"estimate_mode", UniValueType(UniValue::VSTR)},
            },
            true, true);

        if (options.exists("confTarget") && options.exists("totalFee")) {
            throw JSONRPCError(RPC_INVALID_PARAMETER, "confTarget and totalFee options should not both be set. Please provide either a confirmation target for fee estimation or an explicit total fee for the transaction.");
        } else if (options.exists("confTarget")) { // TODO: alias this to conf_target
            coin_control.m_confirm_target = ParseConfirmTarget(options["confTarget"], pwallet->chain().estimateMaxBlocks());
        } else if (options.exists("totalFee")) {
            if (!pwallet->chain().rpcEnableDeprecated("totalFee")) {
                throw JSONRPCError(RPC_INVALID_PARAMETER, "totalFee argument has been deprecated and will be removed in 0.20. Please use -deprecatedrpc=totalFee to continue using this argument until removal.");
            }
            totalFee = options["totalFee"].get_int64();
            if (totalFee <= 0) {
                throw JSONRPCError(RPC_INVALID_PARAMETER, strprintf("Invalid totalFee %s (must be greater than 0)", FormatMoney(totalFee)));
            }
        }

        if (options.exists("replaceable")) {
            coin_control.m_signal_bip125_rbf = options["replaceable"].get_bool();
        }
        if (options.exists("estimate_mode")) {
            if (!FeeModeFromString(options["estimate_mode"].get_str(), coin_control.m_fee_mode)) {
                throw JSONRPCError(RPC_INVALID_PARAMETER, "Invalid estimate_mode parameter");
            }
        }
    }

    // Make sure the results are valid at least up to the most recent block
    // the user could have gotten from another RPC command prior to now
    pwallet->BlockUntilSyncedToCurrentChain();

    auto locked_chain = pwallet->chain().lock();
    LOCK(pwallet->cs_wallet);
    EnsureWalletIsUnlocked(pwallet);


    std::vector<std::string> errors;
    CAmount old_fee;
    CAmount new_fee;
    CMutableTransaction mtx;
    feebumper::Result res;
    if (totalFee > 0) {
        // Targeting total fee bump. Requires a change output of sufficient size.
        res = feebumper::CreateTotalBumpTransaction(pwallet, hash, coin_control, totalFee, errors, old_fee, new_fee, mtx);
    } else {
        // Targeting feerate bump.
        res = feebumper::CreateRateBumpTransaction(pwallet, hash, coin_control, errors, old_fee, new_fee, mtx);
    }
    if (res != feebumper::Result::OK) {
        switch(res) {
            case feebumper::Result::INVALID_ADDRESS_OR_KEY:
                throw JSONRPCError(RPC_INVALID_ADDRESS_OR_KEY, errors[0]);
                break;
            case feebumper::Result::INVALID_REQUEST:
                throw JSONRPCError(RPC_INVALID_REQUEST, errors[0]);
                break;
            case feebumper::Result::INVALID_PARAMETER:
                throw JSONRPCError(RPC_INVALID_PARAMETER, errors[0]);
                break;
            case feebumper::Result::WALLET_ERROR:
                throw JSONRPCError(RPC_WALLET_ERROR, errors[0]);
                break;
            default:
                throw JSONRPCError(RPC_MISC_ERROR, errors[0]);
                break;
        }
    }

    // sign bumped transaction
    if (!feebumper::SignTransaction(pwallet, mtx)) {
        throw JSONRPCError(RPC_WALLET_ERROR, "Can't sign transaction.");
    }
    // commit the bumped transaction
    uint256 txid;
    if (feebumper::CommitTransaction(pwallet, hash, std::move(mtx), errors, txid) != feebumper::Result::OK) {
        throw JSONRPCError(RPC_WALLET_ERROR, errors[0]);
    }
    UniValue result(UniValue::VOBJ);
    result.pushKV("txid", txid.GetHex());
    result.pushKV("origfee", ValueFromAmount(old_fee));
    result.pushKV("fee", ValueFromAmount(new_fee));
    UniValue result_errors(UniValue::VARR);
    for (const std::string& error : errors) {
        result_errors.push_back(error);
    }
    result.pushKV("errors", result_errors);

    return result;
}

UniValue rescanblockchain(const JSONRPCRequest& request)
{
    std::shared_ptr<CWallet> const wallet = GetWalletForJSONRPCRequest(request);
    CWallet* const pwallet = wallet.get();

    if (!EnsureWalletIsAvailable(pwallet, request.fHelp)) {
        return NullUniValue;
    }

            RPCHelpMan{"rescanblockchain",
                "\nRescan the local blockchain for wallet related transactions.\n"
                "Note: Use \"getwalletinfo\" to query the scanning progress.\n",
                {
                    {"start_height", RPCArg::Type::NUM, /* default */ "0", "block height where the rescan should start"},
                    {"stop_height", RPCArg::Type::NUM, RPCArg::Optional::OMITTED_NAMED_ARG, "the last block height that should be scanned. If none is provided it will rescan up to the tip at return time of this call."},
                },
                RPCResult{
            "{\n"
            "  \"start_height\"     (numeric) The block height where the rescan started (the requested height or 0)\n"
            "  \"stop_height\"      (numeric) The height of the last rescanned block. May be null in rare cases if there was a reorg and the call didn't scan any blocks because they were already scanned in the background.\n"
            "}\n"
                },
                RPCExamples{
                    HelpExampleCli("rescanblockchain", "100000 120000")
            + HelpExampleRpc("rescanblockchain", "100000, 120000")
                },
            }.Check(request);

    WalletRescanReserver reserver(pwallet);
    if (!reserver.reserve()) {
        throw JSONRPCError(RPC_WALLET_ERROR, "Wallet is currently rescanning. Abort existing rescan or wait.");
    }

    int start_height = 0;
    uint256 start_block, stop_block;
    {
        auto locked_chain = pwallet->chain().lock();
        Optional<int> tip_height = locked_chain->getHeight();

        if (!request.params[0].isNull()) {
            start_height = request.params[0].get_int();
            if (start_height < 0 || !tip_height || start_height > *tip_height) {
                throw JSONRPCError(RPC_INVALID_PARAMETER, "Invalid start_height");
            }
        }

        Optional<int> stop_height;
        if (!request.params[1].isNull()) {
            stop_height = request.params[1].get_int();
            if (*stop_height < 0 || !tip_height || *stop_height > *tip_height) {
                throw JSONRPCError(RPC_INVALID_PARAMETER, "Invalid stop_height");
            }
            else if (*stop_height < start_height) {
                throw JSONRPCError(RPC_INVALID_PARAMETER, "stop_height must be greater than start_height");
            }
        }

        // We can't rescan beyond non-pruned blocks, stop and throw an error
        if (locked_chain->findPruned(start_height, stop_height)) {
            throw JSONRPCError(RPC_MISC_ERROR, "Can't rescan beyond pruned data. Use RPC call getblockchaininfo to determine your pruned height.");
        }

        if (tip_height) {
            start_block = locked_chain->getBlockHash(start_height);
            // If called with a stop_height, set the stop_height here to
            // trigger a rescan to that height.
            // If called without a stop height, leave stop_height as null here
            // so rescan continues to the tip (even if the tip advances during
            // rescan).
            if (stop_height) {
                stop_block = locked_chain->getBlockHash(*stop_height);
            }
        }
    }

    CWallet::ScanResult result =
        pwallet->ScanForWalletTransactions(start_block, stop_block, reserver, true /* fUpdate */);
    switch (result.status) {
    case CWallet::ScanResult::SUCCESS:
        break;
    case CWallet::ScanResult::FAILURE:
        throw JSONRPCError(RPC_MISC_ERROR, "Rescan failed. Potentially corrupted data files.");
    case CWallet::ScanResult::USER_ABORT:
        throw JSONRPCError(RPC_MISC_ERROR, "Rescan aborted.");
        // no default case, so the compiler can warn about missing cases
    }
    UniValue response(UniValue::VOBJ);
    response.pushKV("start_height", start_height);
    response.pushKV("stop_height", result.last_scanned_height ? *result.last_scanned_height : UniValue());
    return response;
}

class DescribeWalletAddressVisitor : public boost::static_visitor<UniValue>
{
public:
    CWallet * const pwallet;

    void ProcessSubScript(const CScript& subscript, UniValue& obj) const
    {
        // Always present: script type and redeemscript
        std::vector<std::vector<unsigned char>> solutions_data;
        txnouttype which_type = Solver(subscript, solutions_data);
        obj.pushKV("script", GetTxnOutputType(which_type));
        obj.pushKV("hex", HexStr(subscript.begin(), subscript.end()));

        CTxDestination embedded;
        if (ExtractDestination(subscript, embedded)) {
            // Only when the script corresponds to an address.
            UniValue subobj(UniValue::VOBJ);
            UniValue detail = DescribeAddress(embedded);
            subobj.pushKVs(detail);
            UniValue wallet_detail = boost::apply_visitor(*this, embedded);
            subobj.pushKVs(wallet_detail);
            subobj.pushKV("address", EncodeDestination(embedded));
            subobj.pushKV("scriptPubKey", HexStr(subscript.begin(), subscript.end()));
            // Always report the pubkey at the top level, so that `getnewaddress()['pubkey']` always works.
            if (subobj.exists("pubkey")) obj.pushKV("pubkey", subobj["pubkey"]);
            obj.pushKV("embedded", std::move(subobj));
        } else if (which_type == TX_MULTISIG) {
            // Also report some information on multisig scripts (which do not have a corresponding address).
            // TODO: abstract out the common functionality between this logic and ExtractDestinations.
            obj.pushKV("sigsrequired", solutions_data[0][0]);
            UniValue pubkeys(UniValue::VARR);
            for (size_t i = 1; i < solutions_data.size() - 1; ++i) {
                CPubKey key(solutions_data[i].begin(), solutions_data[i].end());
                pubkeys.push_back(HexStr(key.begin(), key.end()));
            }
            obj.pushKV("pubkeys", std::move(pubkeys));
        }
    }

    explicit DescribeWalletAddressVisitor(CWallet* _pwallet) : pwallet(_pwallet) {}

    UniValue operator()(const CNoDestination& dest) const { return UniValue(UniValue::VOBJ); }

    UniValue operator()(const PKHash& pkhash) const
    {
        CKeyID keyID(pkhash);
        UniValue obj(UniValue::VOBJ);
        CPubKey vchPubKey;
        if (pwallet && pwallet->GetPubKey(keyID, vchPubKey)) {
            obj.pushKV("pubkey", HexStr(vchPubKey));
            obj.pushKV("iscompressed", vchPubKey.IsCompressed());
        }
        return obj;
    }

    UniValue operator()(const ScriptHash& scripthash) const
    {
        CScriptID scriptID(scripthash);
        UniValue obj(UniValue::VOBJ);
        CScript subscript;
        if (pwallet && pwallet->GetCScript(scriptID, subscript)) {
            ProcessSubScript(subscript, obj);
        }
        return obj;
    }

    UniValue operator()(const WitnessV0KeyHash& id) const
    {
        UniValue obj(UniValue::VOBJ);
        CPubKey pubkey;
        if (pwallet && pwallet->GetPubKey(CKeyID(id), pubkey)) {
            obj.pushKV("pubkey", HexStr(pubkey));
        }
        return obj;
    }

    UniValue operator()(const WitnessV0ScriptHash& id) const
    {
        UniValue obj(UniValue::VOBJ);
        CScript subscript;
        CRIPEMD160 hasher;
        uint160 hash;
        hasher.Write(id.begin(), 32).Finalize(hash.begin());
        if (pwallet && pwallet->GetCScript(CScriptID(hash), subscript)) {
            ProcessSubScript(subscript, obj);
        }
        return obj;
    }

    UniValue operator()(const WitnessUnknown& id) const { return UniValue(UniValue::VOBJ); }
};

static UniValue DescribeWalletAddress(CWallet* pwallet, const CTxDestination& dest)
{
    UniValue ret(UniValue::VOBJ);
    UniValue detail = DescribeAddress(dest);
    ret.pushKVs(detail);
    ret.pushKVs(boost::apply_visitor(DescribeWalletAddressVisitor(pwallet), dest));
    return ret;
}

/** Convert CAddressBookData to JSON record.  */
static UniValue AddressBookDataToJSON(const CAddressBookData& data, const bool verbose)
{
    UniValue ret(UniValue::VOBJ);
    if (verbose) {
        ret.pushKV("name", data.name);
    }
    ret.pushKV("purpose", data.purpose);
    return ret;
}

UniValue getaddressinfo(const JSONRPCRequest& request)
{
    std::shared_ptr<CWallet> const wallet = GetWalletForJSONRPCRequest(request);
    CWallet* const pwallet = wallet.get();

    if (!EnsureWalletIsAvailable(pwallet, request.fHelp)) {
        return NullUniValue;
    }

            RPCHelpMan{"getaddressinfo",
                "\nReturn information about the given address. Some information requires the address\n"
                "to be in the wallet.\n",
                {
                    {"address", RPCArg::Type::STR, RPCArg::Optional::NO, "The address to get the information of."},
                },
                RPCResult{
            "{\n"
            "  \"address\" : \"address\",        (string) The address validated\n"
            "  \"scriptPubKey\" : \"hex\",       (string) The hex-encoded scriptPubKey generated by the address\n"
            "  \"ismine\" : true|false,        (boolean) If the address is yours or not\n"
            "  \"iswatchonly\" : true|false,   (boolean) If the address is watchonly\n"
            "  \"solvable\" : true|false,      (boolean) Whether we know how to spend coins sent to this address, ignoring the possible lack of private keys\n"
            "  \"desc\" : \"desc\",            (string, optional) A descriptor for spending coins sent to this address (only when solvable)\n"
            "  \"isscript\" : true|false,      (boolean) If the key is a script\n"
            "  \"ischange\" : true|false,      (boolean) If the address was used for change output\n"
            "  \"iswitness\" : true|false,     (boolean) If the address is a witness address\n"
            "  \"witness_version\" : version   (numeric, optional) The version number of the witness program\n"
            "  \"witness_program\" : \"hex\"     (string, optional) The hex value of the witness program\n"
            "  \"script\" : \"type\"             (string, optional) The output script type. Only if \"isscript\" is true and the redeemscript is known. Possible types: nonstandard, pubkey, pubkeyhash, scripthash, multisig, nulldata, witness_v0_keyhash, witness_v0_scripthash, witness_unknown\n"
            "  \"hex\" : \"hex\",                (string, optional) The redeemscript for the p2sh address\n"
            "  \"pubkeys\"                     (string, optional) Array of pubkeys associated with the known redeemscript (only if \"script\" is \"multisig\")\n"
            "    [\n"
            "      \"pubkey\"\n"
            "      ,...\n"
            "    ]\n"
            "  \"sigsrequired\" : xxxxx        (numeric, optional) Number of signatures required to spend multisig output (only if \"script\" is \"multisig\")\n"
            "  \"pubkey\" : \"publickeyhex\",    (string, optional) The hex value of the raw public key, for single-key addresses (possibly embedded in P2SH or P2WSH)\n"
            "  \"embedded\" : {...},           (object, optional) Information about the address embedded in P2SH or P2WSH, if relevant and known. It includes all getaddressinfo output fields for the embedded address, excluding metadata (\"timestamp\", \"hdkeypath\", \"hdseedid\") and relation to the wallet (\"ismine\", \"iswatchonly\").\n"
            "  \"iscompressed\" : true|false,  (boolean, optional) If the pubkey is compressed\n"
            "  \"label\" :  \"label\"         (string) The label associated with the address, \"\" is the default label\n"
            "  \"timestamp\" : timestamp,      (number, optional) The creation time of the key if available in seconds since epoch (Jan 1 1970 GMT)\n"
            "  \"hdkeypath\" : \"keypath\"       (string, optional) The HD keypath if the key is HD and available\n"
            "  \"hdseedid\" : \"<hash160>\"      (string, optional) The Hash160 of the HD seed\n"
            "  \"hdmasterfingerprint\" : \"<hash160>\" (string, optional) The fingperint of the master key.\n"
            "  \"labels\"                      (object) Array of labels associated with the address.\n"
            "    [\n"
            "      { (json object of label data)\n"
            "        \"name\": \"labelname\" (string) The label\n"
            "        \"purpose\": \"string\" (string) Purpose of address (\"send\" for sending address, \"receive\" for receiving address)\n"
            "      },...\n"
            "    ]\n"
            "}\n"
                },
                RPCExamples{
                    HelpExampleCli("getaddressinfo", "\"1PSSGeFHDnKNxiEyFrD1wcEaHr9hrQDDWc\"")
            + HelpExampleRpc("getaddressinfo", "\"1PSSGeFHDnKNxiEyFrD1wcEaHr9hrQDDWc\"")
                },
            }.Check(request);

    LOCK(pwallet->cs_wallet);

    UniValue ret(UniValue::VOBJ);
    CTxDestination dest = DecodeDestination(request.params[0].get_str());

    // Make sure the destination is valid
    if (!IsValidDestination(dest)) {
        throw JSONRPCError(RPC_INVALID_ADDRESS_OR_KEY, "Invalid address");
    }

    std::string currentAddress = EncodeDestination(dest);
    ret.pushKV("address", currentAddress);

    CScript scriptPubKey = GetScriptForDestination(dest);
    ret.pushKV("scriptPubKey", HexStr(scriptPubKey.begin(), scriptPubKey.end()));

    isminetype mine = IsMine(*pwallet, dest);
    ret.pushKV("ismine", bool(mine & ISMINE_SPENDABLE));
    bool solvable = IsSolvable(*pwallet, scriptPubKey);
    ret.pushKV("solvable", solvable);
    if (solvable) {
       ret.pushKV("desc", InferDescriptor(scriptPubKey, *pwallet)->ToString());
    }
    ret.pushKV("iswatchonly", bool(mine & ISMINE_WATCH_ONLY));
    UniValue detail = DescribeWalletAddress(pwallet, dest);
    ret.pushKVs(detail);
    if (pwallet->mapAddressBook.count(dest)) {
        ret.pushKV("label", pwallet->mapAddressBook[dest].name);
    }
    ret.pushKV("ischange", pwallet->IsChange(scriptPubKey));
    const CKeyMetadata* meta = nullptr;
    CKeyID key_id = GetKeyForDestination(*pwallet, dest);
    if (!key_id.IsNull()) {
        auto it = pwallet->mapKeyMetadata.find(key_id);
        if (it != pwallet->mapKeyMetadata.end()) {
            meta = &it->second;
        }
    }
    if (!meta) {
        auto it = pwallet->m_script_metadata.find(CScriptID(scriptPubKey));
        if (it != pwallet->m_script_metadata.end()) {
            meta = &it->second;
        }
    }
    if (meta) {
        ret.pushKV("timestamp", meta->nCreateTime);
        if (meta->has_key_origin) {
            ret.pushKV("hdkeypath", WriteHDKeypath(meta->key_origin.path));
            ret.pushKV("hdseedid", meta->hd_seed_id.GetHex());
            ret.pushKV("hdmasterfingerprint", HexStr(meta->key_origin.fingerprint, meta->key_origin.fingerprint + 4));
        }
    }

    // Currently only one label can be associated with an address, return an array
    // so the API remains stable if we allow multiple labels to be associated with
    // an address.
    UniValue labels(UniValue::VARR);
    std::map<CTxDestination, CAddressBookData>::iterator mi = pwallet->mapAddressBook.find(dest);
    if (mi != pwallet->mapAddressBook.end()) {
        labels.push_back(AddressBookDataToJSON(mi->second, true));
    }
    ret.pushKV("labels", std::move(labels));

    return ret;
}

static UniValue getaddressesbylabel(const JSONRPCRequest& request)
{
    std::shared_ptr<CWallet> const wallet = GetWalletForJSONRPCRequest(request);
    CWallet* const pwallet = wallet.get();

    if (!EnsureWalletIsAvailable(pwallet, request.fHelp)) {
        return NullUniValue;
    }

            RPCHelpMan{"getaddressesbylabel",
                "\nReturns the list of addresses assigned the specified label.\n",
                {
                    {"label", RPCArg::Type::STR, RPCArg::Optional::NO, "The label."},
                },
                RPCResult{
            "{ (json object with addresses as keys)\n"
            "  \"address\": { (json object with information about address)\n"
            "    \"purpose\": \"string\" (string)  Purpose of address (\"send\" for sending address, \"receive\" for receiving address)\n"
            "  },...\n"
            "}\n"
                },
                RPCExamples{
                    HelpExampleCli("getaddressesbylabel", "\"tabby\"")
            + HelpExampleRpc("getaddressesbylabel", "\"tabby\"")
                },
            }.Check(request);

    LOCK(pwallet->cs_wallet);

    std::string label = LabelFromValue(request.params[0]);

    // Find all addresses that have the given label
    UniValue ret(UniValue::VOBJ);
    std::set<std::string> addresses;
    for (const std::pair<const CTxDestination, CAddressBookData>& item : pwallet->mapAddressBook) {
        if (item.second.name == label) {
            std::string address = EncodeDestination(item.first);
            // CWallet::mapAddressBook is not expected to contain duplicate
            // address strings, but build a separate set as a precaution just in
            // case it does.
            bool unique = addresses.emplace(address).second;
            assert(unique);
            // UniValue::pushKV checks if the key exists in O(N)
            // and since duplicate addresses are unexpected (checked with
            // std::set in O(log(N))), UniValue::__pushKV is used instead,
            // which currently is O(1).
            ret.__pushKV(address, AddressBookDataToJSON(item.second, false));
        }
    }

    if (ret.empty()) {
        throw JSONRPCError(RPC_WALLET_INVALID_LABEL_NAME, std::string("No addresses with label " + label));
    }

    return ret;
}

static UniValue listlabels(const JSONRPCRequest& request)
{
    std::shared_ptr<CWallet> const wallet = GetWalletForJSONRPCRequest(request);
    CWallet* const pwallet = wallet.get();

    if (!EnsureWalletIsAvailable(pwallet, request.fHelp)) {
        return NullUniValue;
    }

            RPCHelpMan{"listlabels",
                "\nReturns the list of all labels, or labels that are assigned to addresses with a specific purpose.\n",
                {
                    {"purpose", RPCArg::Type::STR, RPCArg::Optional::OMITTED_NAMED_ARG, "Address purpose to list labels for ('send','receive'). An empty string is the same as not providing this argument."},
                },
                RPCResult{
            "[               (json array of string)\n"
            "  \"label\",      (string) Label name\n"
            "  ...\n"
            "]\n"
                },
                RPCExamples{
            "\nList all labels\n"
            + HelpExampleCli("listlabels", "") +
            "\nList labels that have receiving addresses\n"
            + HelpExampleCli("listlabels", "receive") +
            "\nList labels that have sending addresses\n"
            + HelpExampleCli("listlabels", "send") +
            "\nAs a JSON-RPC call\n"
            + HelpExampleRpc("listlabels", "receive")
                },
            }.Check(request);

    LOCK(pwallet->cs_wallet);

    std::string purpose;
    if (!request.params[0].isNull()) {
        purpose = request.params[0].get_str();
    }

    // Add to a set to sort by label name, then insert into Univalue array
    std::set<std::string> label_set;
    for (const std::pair<const CTxDestination, CAddressBookData>& entry : pwallet->mapAddressBook) {
        if (purpose.empty() || entry.second.purpose == purpose) {
            label_set.insert(entry.second.name);
        }
    }

    UniValue ret(UniValue::VARR);
    for (const std::string& name : label_set) {
        ret.push_back(name);
    }

    return ret;
}

UniValue sethdseed(const JSONRPCRequest& request)
{
    std::shared_ptr<CWallet> const wallet = GetWalletForJSONRPCRequest(request);
    CWallet* const pwallet = wallet.get();

    if (!EnsureWalletIsAvailable(pwallet, request.fHelp)) {
        return NullUniValue;
    }

            RPCHelpMan{"sethdseed",
                "\nSet or generate a new HD wallet seed. Non-HD wallets will not be upgraded to being a HD wallet. Wallets that are already\n"
                "HD will have a new HD seed set so that new keys added to the keypool will be derived from this new seed.\n"
                "\nNote that you will need to MAKE A NEW BACKUP of your wallet after setting the HD wallet seed." +
                    HelpRequiringPassphrase(pwallet) + "\n",
                {
                    {"newkeypool", RPCArg::Type::BOOL, /* default */ "true", "Whether to flush old unused addresses, including change addresses, from the keypool and regenerate it.\n"
            "                             If true, the next address from getnewaddress and change address from getrawchangeaddress will be from this new seed.\n"
            "                             If false, addresses (including change addresses if the wallet already had HD Chain Split enabled) from the existing\n"
            "                             keypool will be used until it has been depleted."},
                    {"seed", RPCArg::Type::STR, /* default */ "random seed", "The WIF private key to use as the new HD seed.\n"
            "                             The seed value can be retrieved using the dumpwallet command. It is the private key marked hdseed=1"},
                },
                RPCResults{},
                RPCExamples{
                    HelpExampleCli("sethdseed", "")
            + HelpExampleCli("sethdseed", "false")
            + HelpExampleCli("sethdseed", "true \"wifkey\"")
            + HelpExampleRpc("sethdseed", "true, \"wifkey\"")
                },
            }.Check(request);

    if (pwallet->chain().isInitialBlockDownload()) {
        throw JSONRPCError(RPC_CLIENT_IN_INITIAL_DOWNLOAD, "Cannot set a new HD seed while still in Initial Block Download");
    }

    if (pwallet->IsWalletFlagSet(WALLET_FLAG_DISABLE_PRIVATE_KEYS)) {
        throw JSONRPCError(RPC_WALLET_ERROR, "Cannot set a HD seed to a wallet with private keys disabled");
    }

    auto locked_chain = pwallet->chain().lock();
    LOCK(pwallet->cs_wallet);

    // Do not do anything to non-HD wallets
    if (!pwallet->CanSupportFeature(FEATURE_HD)) {
        throw JSONRPCError(RPC_WALLET_ERROR, "Cannot set a HD seed on a non-HD wallet. Start with -upgradewallet in order to upgrade a non-HD wallet to HD");
    }

    EnsureWalletIsUnlocked(pwallet);

    bool flush_key_pool = true;
    if (!request.params[0].isNull()) {
        flush_key_pool = request.params[0].get_bool();
    }

    CPubKey master_pub_key;
    if (request.params[1].isNull()) {
        master_pub_key = pwallet->GenerateNewSeed();
    } else {
        CKey key = DecodeSecret(request.params[1].get_str());
        if (!key.IsValid()) {
            throw JSONRPCError(RPC_INVALID_ADDRESS_OR_KEY, "Invalid private key");
        }

        if (HaveKey(*pwallet, key)) {
            throw JSONRPCError(RPC_INVALID_ADDRESS_OR_KEY, "Already have this key (either as an HD seed or as a loose private key)");
        }

        master_pub_key = pwallet->DeriveNewSeed(key);
    }

    pwallet->SetHDSeed(master_pub_key);
    if (flush_key_pool) pwallet->NewKeyPool();

    return NullUniValue;
}

UniValue walletprocesspsbt(const JSONRPCRequest& request)
{
    std::shared_ptr<CWallet> const wallet = GetWalletForJSONRPCRequest(request);
    CWallet* const pwallet = wallet.get();

    if (!EnsureWalletIsAvailable(pwallet, request.fHelp)) {
        return NullUniValue;
    }

            RPCHelpMan{"walletprocesspsbt",
                "\nUpdate a PSBT with input information from our wallet and then sign inputs\n"
                "that we can sign for." +
                    HelpRequiringPassphrase(pwallet) + "\n",
                {
                    {"psbt", RPCArg::Type::STR, RPCArg::Optional::NO, "The transaction base64 string"},
                    {"sign", RPCArg::Type::BOOL, /* default */ "true", "Also sign the transaction when updating"},
                    {"sighashtype", RPCArg::Type::STR, /* default */ "ALL", "The signature hash type to sign with if not specified by the PSBT. Must be one of\n"
            "       \"ALL\"\n"
            "       \"NONE\"\n"
            "       \"SINGLE\"\n"
            "       \"ALL|ANYONECANPAY\"\n"
            "       \"NONE|ANYONECANPAY\"\n"
            "       \"SINGLE|ANYONECANPAY\""},
                    {"bip32derivs", RPCArg::Type::BOOL, /* default */ "false", "If true, includes the BIP 32 derivation paths for public keys if we know them"},
                },
                RPCResult{
            "{\n"
            "  \"psbt\" : \"value\",          (string) The base64-encoded partially signed transaction\n"
            "  \"complete\" : true|false,   (boolean) If the transaction has a complete set of signatures\n"
            "  ]\n"
            "}\n"
                },
                RPCExamples{
                    HelpExampleCli("walletprocesspsbt", "\"psbt\"")
                },
            }.Check(request);

    RPCTypeCheck(request.params, {UniValue::VSTR, UniValue::VBOOL, UniValue::VSTR});

    // Unserialize the transaction
    PartiallySignedTransaction psbtx;
    std::string error;
    if (!DecodeBase64PSBT(psbtx, request.params[0].get_str(), error)) {
        throw JSONRPCError(RPC_DESERIALIZATION_ERROR, strprintf("TX decode failed %s", error));
    }

    // Get the sighash type
    int nHashType = ParseSighashString(request.params[2]);

    // Fill transaction with our data and also sign
    bool sign = request.params[1].isNull() ? true : request.params[1].get_bool();
    bool bip32derivs = request.params[3].isNull() ? false : request.params[3].get_bool();
    bool complete = true;
    const TransactionError err = FillPSBT(pwallet, psbtx, complete, nHashType, sign, bip32derivs);
    if (err != TransactionError::OK) {
        throw JSONRPCTransactionError(err);
    }

    UniValue result(UniValue::VOBJ);
    CDataStream ssTx(SER_NETWORK, PROTOCOL_VERSION);
    ssTx << psbtx;
    result.pushKV("psbt", EncodeBase64(ssTx.str()));
    result.pushKV("complete", complete);

    return result;
}

UniValue walletcreatefundedpsbt(const JSONRPCRequest& request)
{
    std::shared_ptr<CWallet> const wallet = GetWalletForJSONRPCRequest(request);
    CWallet* const pwallet = wallet.get();

    if (!EnsureWalletIsAvailable(pwallet, request.fHelp)) {
        return NullUniValue;
    }

            RPCHelpMan{"walletcreatefundedpsbt",
                "\nCreates and funds a transaction in the Partially Signed Transaction format. Inputs will be added if supplied inputs are not enough\n"
                "Implements the Creator and Updater roles.\n",
                {
                    {"inputs", RPCArg::Type::ARR, RPCArg::Optional::NO, "A json array of json objects",
                        {
                            {"", RPCArg::Type::OBJ, RPCArg::Optional::OMITTED, "",
                                {
                                    {"txid", RPCArg::Type::STR_HEX, RPCArg::Optional::NO, "The transaction id"},
                                    {"vout", RPCArg::Type::NUM, RPCArg::Optional::NO, "The output number"},
                                    {"sequence", RPCArg::Type::NUM, RPCArg::Optional::NO, "The sequence number"},
                                },
                            },
                        },
                        },
                    {"outputs", RPCArg::Type::ARR, RPCArg::Optional::NO, "a json array with outputs (key-value pairs), where none of the keys are duplicated.\n"
                            "That is, each address can only appear once and there can only be one 'data' object.\n"
                            "For compatibility reasons, a dictionary, which holds the key-value pairs directly, is also\n"
                            "                             accepted as second parameter.",
                        {
                            {"", RPCArg::Type::OBJ, RPCArg::Optional::OMITTED, "",
                                {
                                    {"address", RPCArg::Type::AMOUNT, RPCArg::Optional::NO, "A key-value pair. The key (string) is the address, the value (float or string) is the amount in " + CURRENCY_UNIT + ""},
                                },
                                },
                            {"", RPCArg::Type::OBJ, RPCArg::Optional::OMITTED, "",
                                {
                                    {"data", RPCArg::Type::STR_HEX, RPCArg::Optional::NO, "A key-value pair. The key must be \"data\", the value is hex-encoded data"},
                                },
                            },
                        },
                    },
                    {"locktime", RPCArg::Type::NUM, /* default */ "0", "Raw locktime. Non-0 value also locktime-activates inputs"},
                    {"options", RPCArg::Type::OBJ, RPCArg::Optional::OMITTED_NAMED_ARG, "",
                        {
                            {"changeAddress", RPCArg::Type::STR_HEX, /* default */ "pool address", "The address to receive the change"},
                            {"changePosition", RPCArg::Type::NUM, /* default */ "random", "The index of the change output"},
                            {"change_type", RPCArg::Type::STR, /* default */ "set by -changetype", "The output type to use. Only valid if changeAddress is not specified. Options are \"legacy\", \"p2sh-segwit\", and \"bech32\"."},
                            {"includeWatching", RPCArg::Type::BOOL, /* default */ "false", "Also select inputs which are watch only"},
                            {"lockUnspents", RPCArg::Type::BOOL, /* default */ "false", "Lock selected unspent outputs"},
                            {"feeRate", RPCArg::Type::AMOUNT, /* default */ "not set: makes wallet determine the fee", "Set a specific fee rate in " + CURRENCY_UNIT + "/kB"},
                            {"subtractFeeFromOutputs", RPCArg::Type::ARR, /* default */ "empty array", "A json array of integers.\n"
                            "                              The fee will be equally deducted from the amount of each specified output.\n"
                            "                              Those recipients will receive less coins than you enter in their corresponding amount field.\n"
                            "                              If no outputs are specified here, the sender pays the fee.",
                                {
                                    {"vout_index", RPCArg::Type::NUM, RPCArg::Optional::OMITTED, "The zero-based output index, before a change output is added."},
                                },
                            },
                            {"replaceable", RPCArg::Type::BOOL, /* default */ "wallet default", "Marks this transaction as BIP125 replaceable.\n"
                            "                              Allows this transaction to be replaced by a transaction with higher fees"},
                            {"conf_target", RPCArg::Type::NUM, /* default */ "Fallback to wallet's confirmation target", "Confirmation target (in blocks)"},
                            {"estimate_mode", RPCArg::Type::STR, /* default */ "UNSET", "The fee estimate mode, must be one of:\n"
                            "         \"UNSET\"\n"
                            "         \"ECONOMICAL\"\n"
                            "         \"CONSERVATIVE\""},
                        },
                        "options"},
                    {"bip32derivs", RPCArg::Type::BOOL, /* default */ "false", "If true, includes the BIP 32 derivation paths for public keys if we know them"},
                },
                RPCResult{
                            "{\n"
                            "  \"psbt\": \"value\",        (string)  The resulting raw transaction (base64-encoded string)\n"
                            "  \"fee\":       n,         (numeric) Fee in " + CURRENCY_UNIT + " the resulting transaction pays\n"
                            "  \"changepos\": n          (numeric) The position of the added change output, or -1\n"
                            "}\n"
                                },
                                RPCExamples{
                            "\nCreate a transaction with no inputs\n"
                            + HelpExampleCli("walletcreatefundedpsbt", "\"[{\\\"txid\\\":\\\"myid\\\",\\\"vout\\\":0}]\" \"[{\\\"data\\\":\\\"00010203\\\"}]\"")
                                },
                            }.Check(request);

    RPCTypeCheck(request.params, {
        UniValue::VARR,
        UniValueType(), // ARR or OBJ, checked later
        UniValue::VNUM,
        UniValue::VOBJ,
        UniValue::VBOOL
        }, true
    );

    CAmount fee;
    int change_position;
    bool rbf = pwallet->m_signal_rbf;
    const UniValue &replaceable_arg = request.params[3]["replaceable"];
    if (!replaceable_arg.isNull()) {
        RPCTypeCheckArgument(replaceable_arg, UniValue::VBOOL);
        rbf = replaceable_arg.isTrue();
    }
    CMutableTransaction rawTx = ConstructTransaction(request.params[0], request.params[1], request.params[2], rbf);
    FundTransaction(pwallet, rawTx, fee, change_position, request.params[3]);

    // Make a blank psbt
    PartiallySignedTransaction psbtx(rawTx);

    // Fill transaction with out data but don't sign
    bool bip32derivs = request.params[4].isNull() ? false : request.params[4].get_bool();
    bool complete = true;
    const TransactionError err = FillPSBT(pwallet, psbtx, complete, 1, false, bip32derivs);
    if (err != TransactionError::OK) {
        throw JSONRPCTransactionError(err);
    }

    // Serialize the PSBT
    CDataStream ssTx(SER_NETWORK, PROTOCOL_VERSION);
    ssTx << psbtx;

    UniValue result(UniValue::VOBJ);
    result.pushKV("psbt", EncodeBase64(ssTx.str()));
    result.pushKV("fee", ValueFromAmount(fee));
    result.pushKV("changepos", change_position);
    return result;
}

namespace
{

/**
 * Helper class that keeps track of reserved keys that are used for mining
 * coinbases.  We also keep track of the block hash(es) that have been
 * constructed based on the key, so that we can mark it as keep and get a
 * fresh one when one of those blocks is submitted.
 */
class ReservedKeysForMining
{

private:

  /**
   * The per-wallet data that we store.
   */
  struct PerWallet
  {

    /**
     * The current coinbase script.  This has been taken out of the wallet
     * already (and marked as "keep"), but is reused until a block actually
     * using it is submitted successfully.
     */
    CScript coinbaseScript;

    /** All block hashes (in hex) that are based on the current script.  */
    std::set<std::string> blockHashes;

    explicit PerWallet (const CScript& scr)
      : coinbaseScript(scr)
    {}

    PerWallet (PerWallet&&) = default;

  };

  /**
   * Data for each wallet that we have.  This is keyed by CWallet::GetName,
   * which is not perfect; but it will likely work in most cases, and even
   * when two different wallets are loaded with the same name (after each
   * other), the worst that can happen is that we mine to an address from
   * the other wallet.
   */
  std::map<std::string, PerWallet> data;

  /** Lock for this instance.  */
  mutable CCriticalSection cs;

public:

  ReservedKeysForMining () = default;

  /**
   * Retrieves the key to use for mining at the moment.
   */
  CScript
  GetCoinbaseScript (CWallet* pwallet)
  {
    LOCK (cs);

    const auto mit = data.find (pwallet->GetName ());
    if (mit != data.end ())
      return mit->second.coinbaseScript;

    ReserveDestination rdest(pwallet);
    CTxDestination dest;
    if (!rdest.GetReservedDestination (pwallet->m_default_address_type,
                                       dest, false))
      throw JSONRPCError (RPC_WALLET_KEYPOOL_RAN_OUT,
                          "Error: Keypool ran out,"
                          " please call keypoolrefill first");
    rdest.KeepDestination ();

    const CScript res = GetScriptForDestination (dest);
    data.emplace (pwallet->GetName (), PerWallet (res));
    return res;
  }

  /**
   * Adds the block hash (given as hex string) of a newly constructed block
   * to the set of blocks for the current key.
   */
  void
  AddBlockHash (const CWallet* pwallet, const std::string& hashHex)
  {
    LOCK (cs);

    const auto mit = data.find (pwallet->GetName ());
    assert (mit != data.end ());
    mit->second.blockHashes.insert (hashHex);
  }

  /**
   * Marks a block as submitted, releasing the key for it (if any).
   */
  void
  MarkBlockSubmitted (const CWallet* pwallet, const std::string& hashHex)
  {
    LOCK (cs);

    const auto mit = data.find (pwallet->GetName ());
    if (mit == data.end ())
      return;

    if (mit->second.blockHashes.count (hashHex) > 0)
      data.erase (mit);
  }

};

ReservedKeysForMining g_mining_keys;

} // anonymous namespace

UniValue getauxblock(const JSONRPCRequest& request)
{
    std::shared_ptr<CWallet> const wallet = GetWalletForJSONRPCRequest(request);
    CWallet* const pwallet = wallet.get();

    if (!EnsureWalletIsAvailable(pwallet, request.fHelp)) {
        return NullUniValue;
    }

    /* RPCHelpMan::Check is not applicable here since we have the
       custom check for exactly zero or two arguments.  */
    if (request.fHelp
          || (request.params.size() != 0 && request.params.size() != 2))
        throw std::runtime_error(
            RPCHelpMan{"getauxblock",
                "\nCreates or submits a merge-mined block.\n"
                "\nWithout arguments, creates a new block and returns information\n"
                "required to merge-mine it.  With arguments, submits a solved\n"
                "auxpow for a previously returned block.\n",
                {
                    {"hash", RPCArg::Type::STR_HEX, RPCArg::Optional::OMITTED_NAMED_ARG, "Hash of the block to submit"},
                    {"auxpow", RPCArg::Type::STR_HEX, RPCArg::Optional::OMITTED_NAMED_ARG, "Serialised auxpow found"},
                },
                RPCResults{
                  {"without arguments",
                      "{\n"
                      "  \"hash\"               (string) hash of the created block\n"
                      "  \"chainid\"            (numeric) chain ID for this block\n"
                      "  \"previousblockhash\"  (string) hash of the previous block\n"
                      "  \"coinbasevalue\"      (numeric) value of the block's coinbase\n"
                      "  \"bits\"               (string) compressed target of the block\n"
                      "  \"height\"             (numeric) height of the block\n"
                      "  \"_target\"            (string) target in reversed byte order, deprecated\n"
                      "}\n"
                  },
                  {"with arguments",
                      "xxxxx        (boolean) whether the submitted block was correct\n"
                  },
                },
                RPCExamples{
                    HelpExampleCli("getauxblock", "")
                    + HelpExampleCli("getauxblock", "\"hash\" \"serialised auxpow\"")
                    + HelpExampleRpc("getauxblock", "")
                },
            }.ToString());

    if (pwallet->IsWalletFlagSet(WALLET_FLAG_DISABLE_PRIVATE_KEYS)) {
        throw JSONRPCError(RPC_WALLET_ERROR, "Error: Private keys are disabled for this wallet");
    }

    /* Create a new block */
    if (request.params.size() == 0)
    {
        const CScript coinbaseScript = g_mining_keys.GetCoinbaseScript(pwallet);
        const UniValue res = AuxpowMiner::get().createAuxBlock(coinbaseScript);
        g_mining_keys.AddBlockHash(pwallet, res["hash"].get_str ());
        return res;
    }

    /* Submit a block instead.  */
    assert(request.params.size() == 2);
    const std::string& hash = request.params[0].get_str();

    const bool fAccepted
        = AuxpowMiner::get().submitAuxBlock(hash, request.params[1].get_str());
    if (fAccepted)
        g_mining_keys.MarkBlockSubmitted(pwallet, hash);

    return fAccepted;
}

UniValue abortrescan(const JSONRPCRequest& request); // in rpcdump.cpp
UniValue dumpprivkey(const JSONRPCRequest& request); // in rpcdump.cpp
UniValue importprivkey(const JSONRPCRequest& request);
UniValue importaddress(const JSONRPCRequest& request);
UniValue importpubkey(const JSONRPCRequest& request);
UniValue dumpwallet(const JSONRPCRequest& request);
UniValue importwallet(const JSONRPCRequest& request);
UniValue importprunedfunds(const JSONRPCRequest& request);
UniValue removeprunedfunds(const JSONRPCRequest& request);
UniValue importmulti(const JSONRPCRequest& request);

extern UniValue name_list(const JSONRPCRequest& request); // in rpcnames.cpp
extern UniValue name_new(const JSONRPCRequest& request);
extern UniValue name_firstupdate(const JSONRPCRequest& request);
extern UniValue name_update(const JSONRPCRequest& request);
extern UniValue sendtoname(const JSONRPCRequest& request);

// clang-format off
static const CRPCCommand commands[] =
{ //  category              name                                actor (function)                argNames
    //  --------------------- ------------------------          -----------------------         ----------
    { "rawtransactions",    "fundrawtransaction",               &fundrawtransaction,            {"hexstring","options","iswitness"} },
    { "wallet",             "abandontransaction",               &abandontransaction,            {"txid"} },
    { "wallet",             "abortrescan",                      &abortrescan,                   {} },
    { "wallet",             "addmultisigaddress",               &addmultisigaddress,            {"nrequired","keys","label","address_type"} },
    { "wallet",             "backupwallet",                     &backupwallet,                  {"destination"} },
    { "wallet",             "bumpfee",                          &bumpfee,                       {"txid", "options"} },
    { "wallet",             "createwallet",                     &createwallet,                  {"wallet_name", "disable_private_keys", "blank", "passphrase", "avoid_reuse"} },
    { "wallet",             "dumpprivkey",                      &dumpprivkey,                   {"address"}  },
    { "wallet",             "dumpwallet",                       &dumpwallet,                    {"filename"} },
    { "wallet",             "encryptwallet",                    &encryptwallet,                 {"passphrase"} },
    { "wallet",             "getaddressesbylabel",              &getaddressesbylabel,           {"label"} },
    { "wallet",             "getaddressinfo",                   &getaddressinfo,                {"address"} },
    { "wallet",             "getbalance",                       &getbalance,                    {"dummy","minconf","include_watchonly","avoid_reuse"} },
    { "wallet",             "getnewaddress",                    &getnewaddress,                 {"label","address_type"} },
    { "wallet",             "getrawchangeaddress",              &getrawchangeaddress,           {"address_type"} },
    { "wallet",             "getreceivedbyaddress",             &getreceivedbyaddress,          {"address","minconf"} },
    { "wallet",             "getreceivedbylabel",               &getreceivedbylabel,            {"label","minconf"} },
    { "wallet",             "gettransaction",                   &gettransaction,                {"txid","include_watchonly"} },
    { "wallet",             "getunconfirmedbalance",            &getunconfirmedbalance,         {} },
    { "wallet",             "getbalances",                      &getbalances,                   {} },
    { "wallet",             "getwalletinfo",                    &getwalletinfo,                 {} },
    { "wallet",             "importaddress",                    &importaddress,                 {"address","label","rescan","p2sh"} },
    { "wallet",             "importmulti",                      &importmulti,                   {"requests","options"} },
    { "wallet",             "importprivkey",                    &importprivkey,                 {"privkey","label","rescan"} },
    { "wallet",             "importprunedfunds",                &importprunedfunds,             {"rawtransaction","txoutproof"} },
    { "wallet",             "importpubkey",                     &importpubkey,                  {"pubkey","label","rescan"} },
    { "wallet",             "importwallet",                     &importwallet,                  {"filename"} },
    { "wallet",             "keypoolrefill",                    &keypoolrefill,                 {"newsize"} },
    { "wallet",             "listaddressgroupings",             &listaddressgroupings,          {} },
    { "wallet",             "listlabels",                       &listlabels,                    {"purpose"} },
    { "wallet",             "listlockunspent",                  &listlockunspent,               {} },
    { "wallet",             "listreceivedbyaddress",            &listreceivedbyaddress,         {"minconf","include_empty","include_watchonly","address_filter"} },
    { "wallet",             "listreceivedbylabel",              &listreceivedbylabel,           {"minconf","include_empty","include_watchonly"} },
    { "wallet",             "listsinceblock",                   &listsinceblock,                {"blockhash","target_confirmations","include_watchonly","include_removed"} },
    { "wallet",             "listtransactions",                 &listtransactions,              {"label|dummy","count","skip","include_watchonly"} },
    { "wallet",             "listunspent",                      &listunspent,                   {"minconf","maxconf","addresses","include_unsafe","query_options"} },
    { "wallet",             "listwalletdir",                    &listwalletdir,                 {} },
    { "wallet",             "listwallets",                      &listwallets,                   {} },
    { "wallet",             "loadwallet",                       &loadwallet,                    {"filename"} },
    { "wallet",             "lockunspent",                      &lockunspent,                   {"unlock","transactions"} },
    { "wallet",             "removeprunedfunds",                &removeprunedfunds,             {"txid"} },
    { "wallet",             "rescanblockchain",                 &rescanblockchain,              {"start_height", "stop_height"} },
    { "wallet",             "sendmany",                         &sendmany,                      {"dummy","amounts","minconf","comment","subtractfeefrom","replaceable","conf_target","estimate_mode"} },
    { "wallet",             "sendtoaddress",                    &sendtoaddress,                 {"address","amount","comment","comment_to","subtractfeefromamount","replaceable","conf_target","estimate_mode","avoid_reuse"} },
    { "wallet",             "sethdseed",                        &sethdseed,                     {"newkeypool","seed"} },
    { "wallet",             "setlabel",                         &setlabel,                      {"address","label"} },
    { "wallet",             "settxfee",                         &settxfee,                      {"amount"} },
    { "wallet",             "setwalletflag",                    &setwalletflag,                 {"flag","value"} },
    { "wallet",             "signmessage",                      &signmessage,                   {"address","message"} },
    { "wallet",             "signrawtransactionwithwallet",     &signrawtransactionwithwallet,  {"hexstring","prevtxs","sighashtype"} },
    { "wallet",             "unloadwallet",                     &unloadwallet,                  {"wallet_name"} },
    { "wallet",             "walletcreatefundedpsbt",           &walletcreatefundedpsbt,        {"inputs","outputs","locktime","options","bip32derivs"} },
    { "wallet",             "walletlock",                       &walletlock,                    {} },
    { "wallet",             "walletpassphrase",                 &walletpassphrase,              {"passphrase","timeout"} },
    { "wallet",             "walletpassphrasechange",           &walletpassphrasechange,        {"oldpassphrase","newpassphrase"} },
    { "wallet",             "walletprocesspsbt",                &walletprocesspsbt,             {"psbt","sign","sighashtype","bip32derivs"} },

    /** Auxpow wallet functions */
    { "mining",             "getauxblock",                      &getauxblock,                   {"hash","auxpow"} },

    // Name-related wallet calls.
    { "names",              "name_list",                        &name_list,                     {"name","options"} },
    { "names",              "name_new",                         &name_new,                      {"name","options"} },
    { "names",              "name_firstupdate",                 &name_firstupdate,              {"name","rand","tx","value","options","allow_active"} },
    { "names",              "name_update",                      &name_update,                   {"name","value","options"} },
    { "names",              "sendtoname",                       &sendtoname,                    {"name","amount","comment","comment_to","subtractfeefromamount"} },
};
// clang-format on

void RegisterWalletRPCCommands(interfaces::Chain& chain, std::vector<std::unique_ptr<interfaces::Handler>>& handlers)
{
    for (unsigned int vcidx = 0; vcidx < ARRAYLEN(commands); vcidx++)
        handlers.emplace_back(chain.handleRpc(commands[vcidx]));
}<|MERGE_RESOLUTION|>--- conflicted
+++ resolved
@@ -335,15 +335,6 @@
 
     if (nValue > curBalance + lockedValue)
         throw JSONRPCError(RPC_WALLET_INSUFFICIENT_FUNDS, "Insufficient funds");
-
-<<<<<<< HEAD
-    if (pwallet->GetBroadcastTransactions() && !pwallet->chain().p2pEnabled()) {
-        throw JSONRPCError(RPC_CLIENT_P2P_DISABLED, "Error: Peer-to-peer functionality missing or disabled");
-    }
-=======
-    // Parse Bitcoin address
-    CScript scriptPubKey = GetScriptForDestination(address);
->>>>>>> 0bae1177
 
     // Create and send the transaction
     CAmount nFeeRequired;
