--- conflicted
+++ resolved
@@ -3004,46 +3004,16 @@
                 entry.pushKV("label", i->second.name);
             }
 
-<<<<<<< HEAD
-            const SigningProvider* provider = pwallet->GetSigningProvider();
-            if (scriptPubKey.IsPayToScriptHash(true)) {
-                const CScriptID& hash = CScriptID(boost::get<ScriptHash>(address));
-                CScript redeemScript;
-                if (provider->GetCScript(hash, redeemScript)) {
-                    entry.pushKV("redeemScript", HexStr(redeemScript.begin(), redeemScript.end()));
-                    // Now check if the redeemScript is actually a P2WSH script
-                    CTxDestination witness_destination;
-                    if (redeemScript.IsPayToWitnessScriptHash(false)) {
-                        bool extracted = ExtractDestination(redeemScript, witness_destination);
-                        CHECK_NONFATAL(extracted);
-                        // Also return the witness script
-                        const WitnessV0ScriptHash& whash = boost::get<WitnessV0ScriptHash>(witness_destination);
-                        CScriptID id;
-                        CRIPEMD160().Write(whash.begin(), whash.size()).Finalize(id.begin());
-                        CScript witnessScript;
-                        if (provider->GetCScript(id, witnessScript)) {
-                            entry.pushKV("witnessScript", HexStr(witnessScript.begin(), witnessScript.end()));
-                        }
-                    }
-                }
-            } else if (scriptPubKey.IsPayToWitnessScriptHash(true)) {
-                const WitnessV0ScriptHash& whash = boost::get<WitnessV0ScriptHash>(address);
-                CScriptID id;
-                CRIPEMD160().Write(whash.begin(), whash.size()).Finalize(id.begin());
-                CScript witnessScript;
-                if (provider->GetCScript(id, witnessScript)) {
-                    entry.pushKV("witnessScript", HexStr(witnessScript.begin(), witnessScript.end()));
-=======
             const SigningProvider* provider = pwallet->GetSigningProvider(scriptPubKey);
             if (provider) {
-                if (scriptPubKey.IsPayToScriptHash()) {
+                if (scriptPubKey.IsPayToScriptHash(true)) {
                     const CScriptID& hash = CScriptID(boost::get<ScriptHash>(address));
                     CScript redeemScript;
                     if (provider->GetCScript(hash, redeemScript)) {
                         entry.pushKV("redeemScript", HexStr(redeemScript.begin(), redeemScript.end()));
                         // Now check if the redeemScript is actually a P2WSH script
                         CTxDestination witness_destination;
-                        if (redeemScript.IsPayToWitnessScriptHash()) {
+                        if (redeemScript.IsPayToWitnessScriptHash(false)) {
                             bool extracted = ExtractDestination(redeemScript, witness_destination);
                             CHECK_NONFATAL(extracted);
                             // Also return the witness script
@@ -3056,7 +3026,7 @@
                             }
                         }
                     }
-                } else if (scriptPubKey.IsPayToWitnessScriptHash()) {
+                } else if (scriptPubKey.IsPayToWitnessScriptHash(true)) {
                     const WitnessV0ScriptHash& whash = boost::get<WitnessV0ScriptHash>(address);
                     CScriptID id;
                     CRIPEMD160().Write(whash.begin(), whash.size()).Finalize(id.begin());
@@ -3064,7 +3034,6 @@
                     if (provider->GetCScript(id, witnessScript)) {
                         entry.pushKV("witnessScript", HexStr(witnessScript.begin(), witnessScript.end()));
                     }
->>>>>>> 7cc219f9
                 }
             }
         }
