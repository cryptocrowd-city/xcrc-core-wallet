--- conflicted
+++ resolved
@@ -905,14 +905,8 @@
     bool AddToWallet(const CWalletTx& wtxIn, bool fFlushOnClose=true);
     bool LoadToWallet(const CWalletTx& wtxIn);
     void TransactionAddedToMempool(const CTransactionRef& tx) override;
-<<<<<<< HEAD
     void BlockConnected(const std::shared_ptr<const CBlock>& pblock, const CBlockIndex *pindex, const std::vector<CTransactionRef>& vtxConflicted, const std::vector<CTransactionRef>& vNameConflicts) override;
     void BlockDisconnected(const std::shared_ptr<const CBlock>& pblock, const CBlockIndex *pindexDelete, const std::vector<CTransactionRef>& vNameConflicts) override;
-    bool AddToWalletIfInvolvingMe(const CTransactionRef& tx, const CBlockIndex* pIndex, int posInBlock, bool fUpdate) EXCLUSIVE_LOCKS_REQUIRED(cs_wallet);
-=======
-    void BlockConnected(const std::shared_ptr<const CBlock>& pblock, const CBlockIndex *pindex, const std::vector<CTransactionRef>& vtxConflicted) override;
-    void BlockDisconnected(const std::shared_ptr<const CBlock>& pblock) override;
->>>>>>> e3109415
     int64_t RescanFromTime(int64_t startTime, const WalletRescanReserver& reserver, bool update);
     CBlockIndex* ScanForWalletTransactions(CBlockIndex* pindexStart, CBlockIndex* pindexStop, const WalletRescanReserver& reserver, bool fUpdate = false);
     void TransactionRemovedFromMempool(const CTransactionRef &ptx) override;
