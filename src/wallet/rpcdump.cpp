// Copyright (c) 2009-2018 The Bitcoin Core developers
// Distributed under the MIT software license, see the accompanying
// file COPYING or http://www.opensource.org/licenses/mit-license.php.

#include <chain.h>
#include <core_io.h>
#include <interfaces/chain.h>
#include <key_io.h>
#include <merkleblock.h>
#include <rpc/server.h>
#include <rpc/util.h>
#include <script/script.h>
#include <script/standard.h>
#include <sync.h>
#include <util/system.h>
#include <util/time.h>
#include <validation.h>
#include <wallet/wallet.h>

#include <wallet/rpcwallet.h>

#include <stdint.h>

#include <boost/algorithm/string.hpp>
#include <boost/date_time/posix_time/posix_time.hpp>

#include <univalue.h>


int64_t static DecodeDumpTime(const std::string &str) {
    static const boost::posix_time::ptime epoch = boost::posix_time::from_time_t(0);
    static const std::locale loc(std::locale::classic(),
        new boost::posix_time::time_input_facet("%Y-%m-%dT%H:%M:%SZ"));
    std::istringstream iss(str);
    iss.imbue(loc);
    boost::posix_time::ptime ptime(boost::date_time::not_a_date_time);
    iss >> ptime;
    if (ptime.is_not_a_date_time())
        return 0;
    return (ptime - epoch).total_seconds();
}

std::string static EncodeDumpString(const std::string &str) {
    std::stringstream ret;
    for (const unsigned char c : str) {
        if (c <= 32 || c >= 128 || c == '%') {
            ret << '%' << HexStr(&c, &c + 1);
        } else {
            ret << c;
        }
    }
    return ret.str();
}

static std::string DecodeDumpString(const std::string &str) {
    std::stringstream ret;
    for (unsigned int pos = 0; pos < str.length(); pos++) {
        unsigned char c = str[pos];
        if (c == '%' && pos+2 < str.length()) {
            c = (((str[pos+1]>>6)*9+((str[pos+1]-'0')&15)) << 4) |
                ((str[pos+2]>>6)*9+((str[pos+2]-'0')&15));
            pos += 2;
        }
        ret << c;
    }
    return ret.str();
}

static bool GetWalletAddressesForKey(CWallet * const pwallet, const CKeyID &keyid, std::string &strAddr, std::string &strLabel)
{
    bool fLabelFound = false;
    CKey key;
    pwallet->GetKey(keyid, key);
    for (const auto& dest : GetAllDestinationsForKey(key.GetPubKey())) {
        if (pwallet->mapAddressBook.count(dest)) {
            if (!strAddr.empty()) {
                strAddr += ",";
            }
            strAddr += EncodeDestination(dest);
            strLabel = EncodeDumpString(pwallet->mapAddressBook[dest].name);
            fLabelFound = true;
        }
    }
    if (!fLabelFound) {
        strAddr = EncodeDestination(GetDestinationForKey(key.GetPubKey(), pwallet->m_default_address_type));
    }
    return fLabelFound;
}

static const int64_t TIMESTAMP_MIN = 0;

static void RescanWallet(CWallet& wallet, const WalletRescanReserver& reserver, int64_t time_begin = TIMESTAMP_MIN, bool update = true)
{
    int64_t scanned_time = wallet.RescanFromTime(time_begin, reserver, update);
    if (wallet.IsAbortingRescan()) {
        throw JSONRPCError(RPC_MISC_ERROR, "Rescan aborted by user.");
    } else if (scanned_time > time_begin) {
        throw JSONRPCError(RPC_WALLET_ERROR, "Rescan was unable to fully rescan the blockchain. Some transactions may be missing.");
    }
}

UniValue importprivkey(const JSONRPCRequest& request)
{
    std::shared_ptr<CWallet> const wallet = GetWalletForJSONRPCRequest(request);
    CWallet* const pwallet = wallet.get();
    if (!EnsureWalletIsAvailable(pwallet, request.fHelp)) {
        return NullUniValue;
    }

    if (request.fHelp || request.params.size() < 1 || request.params.size() > 3)
        throw std::runtime_error(
            RPCHelpMan{"importprivkey",
                "\nAdds a private key (as returned by dumpprivkey) to your wallet. Requires a new wallet backup.\n"
                "Hint: use importmulti to import more than one private key.\n",
                {
                    {"privkey", RPCArg::Type::STR, /* opt */ false, /* default_val */ "", "The private key (see dumpprivkey)"},
                    {"label", RPCArg::Type::STR, /* opt */ true, /* default_val */ "current label if address exists, otherwise \"\"", "An optional label"},
                    {"rescan", RPCArg::Type::BOOL, /* opt */ true, /* default_val */ "true", "Rescan the wallet for transactions"},
                }}
                .ToString() +
            "\nNote: This call can take over an hour to complete if rescan is true, during that time, other rpc calls\n"
            "may report that the imported key exists but related transactions are still missing, leading to temporarily incorrect/bogus balances and unspent outputs until rescan completes.\n"
            "\nExamples:\n"
            "\nDump a private key\n"
            + HelpExampleCli("dumpprivkey", "\"myaddress\"") +
            "\nImport the private key with rescan\n"
            + HelpExampleCli("importprivkey", "\"mykey\"") +
            "\nImport using a label and without rescan\n"
            + HelpExampleCli("importprivkey", "\"mykey\" \"testing\" false") +
            "\nImport using default blank label and without rescan\n"
            + HelpExampleCli("importprivkey", "\"mykey\" \"\" false") +
            "\nAs a JSON-RPC call\n"
            + HelpExampleRpc("importprivkey", "\"mykey\", \"testing\", false")
        );


    WalletRescanReserver reserver(pwallet);
    bool fRescan = true;
    {
        auto locked_chain = pwallet->chain().lock();
        LOCK(pwallet->cs_wallet);

        EnsureWalletIsUnlocked(pwallet);

        std::string strSecret = request.params[0].get_str();
        std::string strLabel = "";
        if (!request.params[1].isNull())
            strLabel = request.params[1].get_str();

        // Whether to perform rescan after import
        if (!request.params[2].isNull())
            fRescan = request.params[2].get_bool();

        if (fRescan && fPruneMode)
            throw JSONRPCError(RPC_WALLET_ERROR, "Rescan is disabled in pruned mode");

        if (fRescan && !reserver.reserve()) {
            throw JSONRPCError(RPC_WALLET_ERROR, "Wallet is currently rescanning. Abort existing rescan or wait.");
        }

        CKey key = DecodeSecret(strSecret);
        if (!key.IsValid()) throw JSONRPCError(RPC_INVALID_ADDRESS_OR_KEY, "Invalid private key encoding");

        CPubKey pubkey = key.GetPubKey();
        assert(key.VerifyPubKey(pubkey));
        CKeyID vchAddress = pubkey.GetID();
        {
            pwallet->MarkDirty();

            // We don't know which corresponding address will be used;
            // label all new addresses, and label existing addresses if a
            // label was passed.
            for (const auto& dest : GetAllDestinationsForKey(pubkey)) {
                if (!request.params[1].isNull() || pwallet->mapAddressBook.count(dest) == 0) {
                    pwallet->SetAddressBook(dest, strLabel, "receive");
                }
            }

            // Don't throw error in case a key is already there
            if (pwallet->HaveKey(vchAddress)) {
                return NullUniValue;
            }

            // whenever a key is imported, we need to scan the whole chain
            pwallet->UpdateTimeFirstKey(1);
            pwallet->mapKeyMetadata[vchAddress].nCreateTime = 1;

            if (!pwallet->AddKeyPubKey(key, pubkey)) {
                throw JSONRPCError(RPC_WALLET_ERROR, "Error adding key to wallet");
            }
            pwallet->LearnAllRelatedScripts(pubkey);
        }
    }
    if (fRescan) {
        RescanWallet(*pwallet, reserver);
    }

    return NullUniValue;
}

UniValue abortrescan(const JSONRPCRequest& request)
{
    std::shared_ptr<CWallet> const wallet = GetWalletForJSONRPCRequest(request);
    CWallet* const pwallet = wallet.get();
    if (!EnsureWalletIsAvailable(pwallet, request.fHelp)) {
        return NullUniValue;
    }

    if (request.fHelp || request.params.size() > 0)
        throw std::runtime_error(
            RPCHelpMan{"abortrescan",
                "\nStops current wallet rescan triggered by an RPC call, e.g. by an importprivkey call.\n", {}}
                .ToString() +
            "\nExamples:\n"
            "\nImport a private key\n"
            + HelpExampleCli("importprivkey", "\"mykey\"") +
            "\nAbort the running wallet rescan\n"
            + HelpExampleCli("abortrescan", "") +
            "\nAs a JSON-RPC call\n"
            + HelpExampleRpc("abortrescan", "")
        );

    if (!pwallet->IsScanning() || pwallet->IsAbortingRescan()) return false;
    pwallet->AbortRescan();
    return true;
}

static void ImportAddress(CWallet*, const CTxDestination& dest, const std::string& strLabel);
static void ImportScript(CWallet* const pwallet, const CScript& script, const std::string& strLabel, bool isRedeemScript) EXCLUSIVE_LOCKS_REQUIRED(pwallet->cs_wallet)
{
    if (!isRedeemScript && ::IsMine(*pwallet, script) == ISMINE_SPENDABLE) {
        throw JSONRPCError(RPC_WALLET_ERROR, "The wallet already contains the private key for this address or script");
    }

    pwallet->MarkDirty();

    if (!pwallet->HaveWatchOnly(script) && !pwallet->AddWatchOnly(script, 0 /* nCreateTime */)) {
        throw JSONRPCError(RPC_WALLET_ERROR, "Error adding address to wallet");
    }

    if (isRedeemScript) {
        const CScriptID id(script);
        if (!pwallet->HaveCScript(id) && !pwallet->AddCScript(script)) {
            throw JSONRPCError(RPC_WALLET_ERROR, "Error adding p2sh redeemScript to wallet");
        }
        ImportAddress(pwallet, id, strLabel);
    } else {
        CTxDestination destination;
        if (ExtractDestination(script, destination)) {
            pwallet->SetAddressBook(destination, strLabel, "receive");
        }
    }
}

static void ImportAddress(CWallet* const pwallet, const CTxDestination& dest, const std::string& strLabel) EXCLUSIVE_LOCKS_REQUIRED(pwallet->cs_wallet)
{
    CScript script = GetScriptForDestination(dest);
    ImportScript(pwallet, script, strLabel, false);
    // add to address book or update label
    if (IsValidDestination(dest))
        pwallet->SetAddressBook(dest, strLabel, "receive");
}

UniValue importaddress(const JSONRPCRequest& request)
{
    std::shared_ptr<CWallet> const wallet = GetWalletForJSONRPCRequest(request);
    CWallet* const pwallet = wallet.get();
    if (!EnsureWalletIsAvailable(pwallet, request.fHelp)) {
        return NullUniValue;
    }

    if (request.fHelp || request.params.size() < 1 || request.params.size() > 4)
        throw std::runtime_error(
            RPCHelpMan{"importaddress",
                "\nAdds an address or script (in hex) that can be watched as if it were in your wallet but cannot be used to spend. Requires a new wallet backup.\n",
                {
                    {"address", RPCArg::Type::STR, /* opt */ false, /* default_val */ "", "The address (or hex-encoded script)"},
                    {"label", RPCArg::Type::STR, /* opt */ true, /* default_val */ "\"\"", "An optional label"},
                    {"rescan", RPCArg::Type::BOOL, /* opt */ true, /* default_val */ "true", "Rescan the wallet for transactions"},
                    {"p2sh", RPCArg::Type::BOOL, /* opt */ true, /* default_val */ "false", "Add the P2SH version of the script as well"},
                }}
                .ToString() +
            "\nNote: This call can take over an hour to complete if rescan is true, during that time, other rpc calls\n"
            "may report that the imported address exists but related transactions are still missing, leading to temporarily incorrect/bogus balances and unspent outputs until rescan completes.\n"
            "If you have the full public key, you should call importpubkey instead of this.\n"
            "\nNote: If you import a non-standard raw script in hex form, outputs sending to it will be treated\n"
            "as change, and not show up in many RPCs.\n"
            "\nExamples:\n"
            "\nImport an address with rescan\n"
            + HelpExampleCli("importaddress", "\"myaddress\"") +
            "\nImport using a label without rescan\n"
            + HelpExampleCli("importaddress", "\"myaddress\" \"testing\" false") +
            "\nAs a JSON-RPC call\n"
            + HelpExampleRpc("importaddress", "\"myaddress\", \"testing\", false")
        );


    std::string strLabel;
    if (!request.params[1].isNull())
        strLabel = request.params[1].get_str();

    // Whether to perform rescan after import
    bool fRescan = true;
    if (!request.params[2].isNull())
        fRescan = request.params[2].get_bool();

    if (fRescan && fPruneMode)
        throw JSONRPCError(RPC_WALLET_ERROR, "Rescan is disabled in pruned mode");

    WalletRescanReserver reserver(pwallet);
    if (fRescan && !reserver.reserve()) {
        throw JSONRPCError(RPC_WALLET_ERROR, "Wallet is currently rescanning. Abort existing rescan or wait.");
    }

    // Whether to import a p2sh version, too
    bool fP2SH = false;
    if (!request.params[3].isNull())
        fP2SH = request.params[3].get_bool();

    {
        auto locked_chain = pwallet->chain().lock();
        LOCK(pwallet->cs_wallet);

        CTxDestination dest = DecodeDestination(request.params[0].get_str());
        if (IsValidDestination(dest)) {
            if (fP2SH) {
                throw JSONRPCError(RPC_INVALID_ADDRESS_OR_KEY, "Cannot use the p2sh flag with an address - use a script instead");
            }
            ImportAddress(pwallet, dest, strLabel);
        } else if (IsHex(request.params[0].get_str())) {
            std::vector<unsigned char> data(ParseHex(request.params[0].get_str()));
            ImportScript(pwallet, CScript(data.begin(), data.end()), strLabel, fP2SH);
        } else {
            throw JSONRPCError(RPC_INVALID_ADDRESS_OR_KEY, "Invalid Namecoin address or script");
        }
    }
    if (fRescan)
    {
        RescanWallet(*pwallet, reserver);
        pwallet->ReacceptWalletTransactions();
    }

    return NullUniValue;
}

UniValue importprunedfunds(const JSONRPCRequest& request)
{
    std::shared_ptr<CWallet> const wallet = GetWalletForJSONRPCRequest(request);
    CWallet* const pwallet = wallet.get();
    if (!EnsureWalletIsAvailable(pwallet, request.fHelp)) {
        return NullUniValue;
    }

    if (request.fHelp || request.params.size() != 2)
        throw std::runtime_error(
            RPCHelpMan{"importprunedfunds",
                "\nImports funds without rescan. Corresponding address or script must previously be included in wallet. Aimed towards pruned wallets. The end-user is responsible to import additional transactions that subsequently spend the imported outputs or rescan after the point in the blockchain the transaction is included.\n",
                {
                    {"rawtransaction", RPCArg::Type::STR_HEX, /* opt */ false, /* default_val */ "", "A raw transaction in hex funding an already-existing address in wallet"},
                    {"txoutproof", RPCArg::Type::STR_HEX, /* opt */ false, /* default_val */ "", "The hex output from gettxoutproof that contains the transaction"},
                }}
                .ToString()
        );

    CMutableTransaction tx;
    if (!DecodeHexTx(tx, request.params[0].get_str()))
        throw JSONRPCError(RPC_DESERIALIZATION_ERROR, "TX decode failed");
    uint256 hashTx = tx.GetHash();
    CWalletTx wtx(pwallet, MakeTransactionRef(std::move(tx)));

    CDataStream ssMB(ParseHexV(request.params[1], "proof"), SER_NETWORK, PROTOCOL_VERSION);
    CMerkleBlock merkleBlock;
    ssMB >> merkleBlock;

    //Search partial merkle tree in proof for our transaction and index in valid block
    std::vector<uint256> vMatch;
    std::vector<unsigned int> vIndex;
    unsigned int txnIndex = 0;
    if (merkleBlock.txn.ExtractMatches(vMatch, vIndex) == merkleBlock.header.hashMerkleRoot) {

        auto locked_chain = pwallet->chain().lock();
        const CBlockIndex* pindex = LookupBlockIndex(merkleBlock.header.GetHash());
        if (!pindex || !chainActive.Contains(pindex)) {
            throw JSONRPCError(RPC_INVALID_ADDRESS_OR_KEY, "Block not found in chain");
        }

        std::vector<uint256>::const_iterator it;
        if ((it = std::find(vMatch.begin(), vMatch.end(), hashTx))==vMatch.end()) {
            throw JSONRPCError(RPC_INVALID_ADDRESS_OR_KEY, "Transaction given doesn't exist in proof");
        }

        txnIndex = vIndex[it - vMatch.begin()];
    }
    else {
        throw JSONRPCError(RPC_INVALID_ADDRESS_OR_KEY, "Something wrong with merkleblock");
    }

    wtx.nIndex = txnIndex;
    wtx.hashBlock = merkleBlock.header.GetHash();

    auto locked_chain = pwallet->chain().lock();
    LOCK(pwallet->cs_wallet);

    if (pwallet->IsMine(*wtx.tx)) {
        pwallet->AddToWallet(wtx, false);
        return NullUniValue;
    }

    throw JSONRPCError(RPC_INVALID_ADDRESS_OR_KEY, "No addresses in wallet correspond to included transaction");
}

UniValue removeprunedfunds(const JSONRPCRequest& request)
{
    std::shared_ptr<CWallet> const wallet = GetWalletForJSONRPCRequest(request);
    CWallet* const pwallet = wallet.get();
    if (!EnsureWalletIsAvailable(pwallet, request.fHelp)) {
        return NullUniValue;
    }

    if (request.fHelp || request.params.size() != 1)
        throw std::runtime_error(
            RPCHelpMan{"removeprunedfunds",
                "\nDeletes the specified transaction from the wallet. Meant for use with pruned wallets and as a companion to importprunedfunds. This will affect wallet balances.\n",
                {
                    {"txid", RPCArg::Type::STR_HEX, /* opt */ false, /* default_val */ "", "The hex-encoded id of the transaction you are deleting"},
                }}
                .ToString() +
            "\nExamples:\n"
            + HelpExampleCli("removeprunedfunds", "\"a8d0c0184dde994a09ec054286f1ce581bebf46446a512166eae7628734ea0a5\"") +
            "\nAs a JSON-RPC call\n"
            + HelpExampleRpc("removeprunedfunds", "\"a8d0c0184dde994a09ec054286f1ce581bebf46446a512166eae7628734ea0a5\"")
        );

    auto locked_chain = pwallet->chain().lock();
    LOCK(pwallet->cs_wallet);

    uint256 hash(ParseHashV(request.params[0], "txid"));
    std::vector<uint256> vHash;
    vHash.push_back(hash);
    std::vector<uint256> vHashOut;

    if (pwallet->ZapSelectTx(vHash, vHashOut) != DBErrors::LOAD_OK) {
        throw JSONRPCError(RPC_WALLET_ERROR, "Could not properly delete the transaction.");
    }

    if(vHashOut.empty()) {
        throw JSONRPCError(RPC_INVALID_PARAMETER, "Transaction does not exist in wallet.");
    }

    return NullUniValue;
}

UniValue importpubkey(const JSONRPCRequest& request)
{
    std::shared_ptr<CWallet> const wallet = GetWalletForJSONRPCRequest(request);
    CWallet* const pwallet = wallet.get();
    if (!EnsureWalletIsAvailable(pwallet, request.fHelp)) {
        return NullUniValue;
    }

    if (request.fHelp || request.params.size() < 1 || request.params.size() > 3)
        throw std::runtime_error(
            RPCHelpMan{"importpubkey",
                "\nAdds a public key (in hex) that can be watched as if it were in your wallet but cannot be used to spend. Requires a new wallet backup.\n",
                {
                    {"pubkey", RPCArg::Type::STR, /* opt */ false, /* default_val */ "", "The hex-encoded public key"},
                    {"label", RPCArg::Type::STR, /* opt */ true, /* default_val */ "\"\"", "An optional label"},
                    {"rescan", RPCArg::Type::BOOL, /* opt */ true, /* default_val */ "true", "Rescan the wallet for transactions"},
                }}
                .ToString() +
            "\nNote: This call can take over an hour to complete if rescan is true, during that time, other rpc calls\n"
            "may report that the imported pubkey exists but related transactions are still missing, leading to temporarily incorrect/bogus balances and unspent outputs until rescan completes.\n"
            "\nExamples:\n"
            "\nImport a public key with rescan\n"
            + HelpExampleCli("importpubkey", "\"mypubkey\"") +
            "\nImport using a label without rescan\n"
            + HelpExampleCli("importpubkey", "\"mypubkey\" \"testing\" false") +
            "\nAs a JSON-RPC call\n"
            + HelpExampleRpc("importpubkey", "\"mypubkey\", \"testing\", false")
        );


    std::string strLabel;
    if (!request.params[1].isNull())
        strLabel = request.params[1].get_str();

    // Whether to perform rescan after import
    bool fRescan = true;
    if (!request.params[2].isNull())
        fRescan = request.params[2].get_bool();

    if (fRescan && fPruneMode)
        throw JSONRPCError(RPC_WALLET_ERROR, "Rescan is disabled in pruned mode");

    WalletRescanReserver reserver(pwallet);
    if (fRescan && !reserver.reserve()) {
        throw JSONRPCError(RPC_WALLET_ERROR, "Wallet is currently rescanning. Abort existing rescan or wait.");
    }

    if (!IsHex(request.params[0].get_str()))
        throw JSONRPCError(RPC_INVALID_ADDRESS_OR_KEY, "Pubkey must be a hex string");
    std::vector<unsigned char> data(ParseHex(request.params[0].get_str()));
    CPubKey pubKey(data.begin(), data.end());
    if (!pubKey.IsFullyValid())
        throw JSONRPCError(RPC_INVALID_ADDRESS_OR_KEY, "Pubkey is not a valid public key");

    {
        auto locked_chain = pwallet->chain().lock();
        LOCK(pwallet->cs_wallet);

        for (const auto& dest : GetAllDestinationsForKey(pubKey)) {
            ImportAddress(pwallet, dest, strLabel);
        }
        ImportScript(pwallet, GetScriptForRawPubKey(pubKey), strLabel, false);
        pwallet->LearnAllRelatedScripts(pubKey);
    }
    if (fRescan)
    {
        RescanWallet(*pwallet, reserver);
        pwallet->ReacceptWalletTransactions();
    }

    return NullUniValue;
}


UniValue importwallet(const JSONRPCRequest& request)
{
    std::shared_ptr<CWallet> const wallet = GetWalletForJSONRPCRequest(request);
    CWallet* const pwallet = wallet.get();
    if (!EnsureWalletIsAvailable(pwallet, request.fHelp)) {
        return NullUniValue;
    }

    if (request.fHelp || request.params.size() != 1)
        throw std::runtime_error(
            RPCHelpMan{"importwallet",
                "\nImports keys from a wallet dump file (see dumpwallet). Requires a new wallet backup to include imported keys.\n",
                {
                    {"filename", RPCArg::Type::STR, /* opt */ false, /* default_val */ "", "The wallet file"},
                }}
                .ToString() +
            "\nExamples:\n"
            "\nDump the wallet\n"
            + HelpExampleCli("dumpwallet", "\"test\"") +
            "\nImport the wallet\n"
            + HelpExampleCli("importwallet", "\"test\"") +
            "\nImport using the json rpc call\n"
            + HelpExampleRpc("importwallet", "\"test\"")
        );

    if (fPruneMode)
        throw JSONRPCError(RPC_WALLET_ERROR, "Importing wallets is disabled in pruned mode");

    WalletRescanReserver reserver(pwallet);
    if (!reserver.reserve()) {
        throw JSONRPCError(RPC_WALLET_ERROR, "Wallet is currently rescanning. Abort existing rescan or wait.");
    }

    int64_t nTimeBegin = 0;
    bool fGood = true;
    {
        auto locked_chain = pwallet->chain().lock();
        LOCK(pwallet->cs_wallet);

        EnsureWalletIsUnlocked(pwallet);

        fsbridge::ifstream file;
        file.open(request.params[0].get_str(), std::ios::in | std::ios::ate);
        if (!file.is_open()) {
            throw JSONRPCError(RPC_INVALID_PARAMETER, "Cannot open wallet dump file");
        }
        nTimeBegin = chainActive.Tip()->GetBlockTime();

        int64_t nFilesize = std::max((int64_t)1, (int64_t)file.tellg());
        file.seekg(0, file.beg);

        // Use uiInterface.ShowProgress instead of pwallet.ShowProgress because pwallet.ShowProgress has a cancel button tied to AbortRescan which
        // we don't want for this progress bar showing the import progress. uiInterface.ShowProgress does not have a cancel button.
        uiInterface.ShowProgress(strprintf("%s " + _("Importing..."), pwallet->GetDisplayName()), 0, false); // show progress dialog in GUI
        while (file.good()) {
            uiInterface.ShowProgress("", std::max(1, std::min(99, (int)(((double)file.tellg() / (double)nFilesize) * 100))), false);
            std::string line;
            std::getline(file, line);
            if (line.empty() || line[0] == '#')
                continue;

            std::vector<std::string> vstr;
            boost::split(vstr, line, boost::is_any_of(" "));
            if (vstr.size() < 2)
                continue;
            CKey key = DecodeSecret(vstr[0]);
            if (key.IsValid()) {
                CPubKey pubkey = key.GetPubKey();
                assert(key.VerifyPubKey(pubkey));
                CKeyID keyid = pubkey.GetID();
                if (pwallet->HaveKey(keyid)) {
                    pwallet->WalletLogPrintf("Skipping import of %s (key already present)\n", EncodeDestination(keyid));
                    continue;
                }
                int64_t nTime = DecodeDumpTime(vstr[1]);
                std::string strLabel;
                bool fLabel = true;
                for (unsigned int nStr = 2; nStr < vstr.size(); nStr++) {
                    if (vstr[nStr].front() == '#')
                        break;
                    if (vstr[nStr] == "change=1")
                        fLabel = false;
                    if (vstr[nStr] == "reserve=1")
                        fLabel = false;
                    if (vstr[nStr].substr(0,6) == "label=") {
                        strLabel = DecodeDumpString(vstr[nStr].substr(6));
                        fLabel = true;
                    }
                }
                pwallet->WalletLogPrintf("Importing %s...\n", EncodeDestination(keyid));
                if (!pwallet->AddKeyPubKey(key, pubkey)) {
                    fGood = false;
                    continue;
                }
                pwallet->mapKeyMetadata[keyid].nCreateTime = nTime;
                if (fLabel)
                    pwallet->SetAddressBook(keyid, strLabel, "receive");
                nTimeBegin = std::min(nTimeBegin, nTime);
            } else if(IsHex(vstr[0])) {
               std::vector<unsigned char> vData(ParseHex(vstr[0]));
               CScript script = CScript(vData.begin(), vData.end());
               CScriptID id(script);
               if (pwallet->HaveCScript(id)) {
                   pwallet->WalletLogPrintf("Skipping import of %s (script already present)\n", vstr[0]);
                   continue;
               }
               if(!pwallet->AddCScript(script)) {
                   pwallet->WalletLogPrintf("Error importing script %s\n", vstr[0]);
                   fGood = false;
                   continue;
               }
               int64_t birth_time = DecodeDumpTime(vstr[1]);
               if (birth_time > 0) {
                   pwallet->m_script_metadata[id].nCreateTime = birth_time;
                   nTimeBegin = std::min(nTimeBegin, birth_time);
               }
            }
        }
        file.close();
        uiInterface.ShowProgress("", 100, false); // hide progress dialog in GUI
        pwallet->UpdateTimeFirstKey(nTimeBegin);
    }
    uiInterface.ShowProgress("", 100, false); // hide progress dialog in GUI
    RescanWallet(*pwallet, reserver, nTimeBegin, false /* update */);
    pwallet->MarkDirty();

    if (!fGood)
        throw JSONRPCError(RPC_WALLET_ERROR, "Error adding some keys/scripts to wallet");

    return NullUniValue;
}

UniValue dumpprivkey(const JSONRPCRequest& request)
{
    std::shared_ptr<CWallet> const wallet = GetWalletForJSONRPCRequest(request);
    CWallet* const pwallet = wallet.get();
    if (!EnsureWalletIsAvailable(pwallet, request.fHelp)) {
        return NullUniValue;
    }

    if (request.fHelp || request.params.size() != 1)
        throw std::runtime_error(
            RPCHelpMan{"dumpprivkey",
                "\nReveals the private key corresponding to 'address'.\n"
                "Then the importprivkey can be used with this output\n",
                {
                    {"address", RPCArg::Type::STR, /* opt */ false, /* default_val */ "", "The address for the private key"},
                }}
                .ToString() +
            "\nResult:\n"
            "\"key\"                (string) The private key\n"
            "\nExamples:\n"
            + HelpExampleCli("dumpprivkey", "\"myaddress\"")
            + HelpExampleCli("importprivkey", "\"mykey\"")
            + HelpExampleRpc("dumpprivkey", "\"myaddress\"")
        );

    auto locked_chain = pwallet->chain().lock();
    LOCK(pwallet->cs_wallet);

    EnsureWalletIsUnlocked(pwallet);

    std::string strAddress = request.params[0].get_str();
    CTxDestination dest = DecodeDestination(strAddress);
    if (!IsValidDestination(dest)) {
        throw JSONRPCError(RPC_INVALID_ADDRESS_OR_KEY, "Invalid Namecoin address");
    }
    auto keyid = GetKeyForDestination(*pwallet, dest);
    if (keyid.IsNull()) {
        throw JSONRPCError(RPC_TYPE_ERROR, "Address does not refer to a key");
    }
    CKey vchSecret;
    if (!pwallet->GetKey(keyid, vchSecret)) {
        throw JSONRPCError(RPC_WALLET_ERROR, "Private key for address " + strAddress + " is not known");
    }
    return EncodeSecret(vchSecret);
}


UniValue dumpwallet(const JSONRPCRequest& request)
{
    std::shared_ptr<CWallet> const wallet = GetWalletForJSONRPCRequest(request);
    CWallet* const pwallet = wallet.get();
    if (!EnsureWalletIsAvailable(pwallet, request.fHelp)) {
        return NullUniValue;
    }

    if (request.fHelp || request.params.size() != 1)
        throw std::runtime_error(
            RPCHelpMan{"dumpwallet",
                "\nDumps all wallet keys in a human-readable format to a server-side file. This does not allow overwriting existing files.\n"
                "Imported scripts are included in the dumpfile, but corresponding BIP173 addresses, etc. may not be added automatically by importwallet.\n"
                "Note that if your wallet contains keys which are not derived from your HD seed (e.g. imported keys), these are not covered by\n"
                "only backing up the seed itself, and must be backed up too (e.g. ensure you back up the whole dumpfile).\n",
                {
                    {"filename", RPCArg::Type::STR, /* opt */ false, /* default_val */ "", "The filename with path (either absolute or relative to bitcoind)"},
                }}
                .ToString() +
            "\nResult:\n"
            "{                           (json object)\n"
            "  \"filename\" : {        (string) The filename with full absolute path\n"
            "}\n"
            "\nExamples:\n"
            + HelpExampleCli("dumpwallet", "\"test\"")
            + HelpExampleRpc("dumpwallet", "\"test\"")
        );

    auto locked_chain = pwallet->chain().lock();
    LOCK(pwallet->cs_wallet);

    EnsureWalletIsUnlocked(pwallet);

    fs::path filepath = request.params[0].get_str();
    filepath = fs::absolute(filepath);

    /* Prevent arbitrary files from being overwritten. There have been reports
     * that users have overwritten wallet files this way:
     * https://github.com/bitcoin/bitcoin/issues/9934
     * It may also avoid other security issues.
     */
    if (fs::exists(filepath)) {
        throw JSONRPCError(RPC_INVALID_PARAMETER, filepath.string() + " already exists. If you are sure this is what you want, move it out of the way first");
    }

    fsbridge::ofstream file;
    file.open(filepath);
    if (!file.is_open())
        throw JSONRPCError(RPC_INVALID_PARAMETER, "Cannot open wallet dump file");

    std::map<CTxDestination, int64_t> mapKeyBirth;
    const std::map<CKeyID, int64_t>& mapKeyPool = pwallet->GetAllReserveKeys();
    pwallet->GetKeyBirthTimes(*locked_chain, mapKeyBirth);

    std::set<CScriptID> scripts = pwallet->GetCScripts();
    // TODO: include scripts in GetKeyBirthTimes() output instead of separate

    // sort time/key pairs
    std::vector<std::pair<int64_t, CKeyID> > vKeyBirth;
    for (const auto& entry : mapKeyBirth) {
        if (const CKeyID* keyID = boost::get<CKeyID>(&entry.first)) { // set and test
            vKeyBirth.push_back(std::make_pair(entry.second, *keyID));
        }
    }
    mapKeyBirth.clear();
    std::sort(vKeyBirth.begin(), vKeyBirth.end());

    // produce output
    file << strprintf("# Wallet dump created by Namecoin %s\n", CLIENT_BUILD);
    file << strprintf("# * Created on %s\n", FormatISO8601DateTime(GetTime()));
    file << strprintf("# * Best block at time of backup was %i (%s),\n", chainActive.Height(), chainActive.Tip()->GetBlockHash().ToString());
    file << strprintf("#   mined on %s\n", FormatISO8601DateTime(chainActive.Tip()->GetBlockTime()));
    file << "\n";

    // add the base58check encoded extended master if the wallet uses HD
    CKeyID seed_id = pwallet->GetHDChain().seed_id;
    if (!seed_id.IsNull())
    {
        CKey seed;
        if (pwallet->GetKey(seed_id, seed)) {
            CExtKey masterKey;
            masterKey.SetSeed(seed.begin(), seed.size());

            file << "# extended private masterkey: " << EncodeExtKey(masterKey) << "\n\n";
        }
    }
    for (std::vector<std::pair<int64_t, CKeyID> >::const_iterator it = vKeyBirth.begin(); it != vKeyBirth.end(); it++) {
        const CKeyID &keyid = it->second;
        std::string strTime = FormatISO8601DateTime(it->first);
        std::string strAddr;
        std::string strLabel;
        CKey key;
        if (pwallet->GetKey(keyid, key)) {
            file << strprintf("%s %s ", EncodeSecret(key), strTime);
            if (GetWalletAddressesForKey(pwallet, keyid, strAddr, strLabel)) {
               file << strprintf("label=%s", strLabel);
            } else if (keyid == seed_id) {
                file << "hdseed=1";
            } else if (mapKeyPool.count(keyid)) {
                file << "reserve=1";
            } else if (pwallet->mapKeyMetadata[keyid].hdKeypath == "s") {
                file << "inactivehdseed=1";
            } else {
                file << "change=1";
            }
            file << strprintf(" # addr=%s%s\n", strAddr, (pwallet->mapKeyMetadata[keyid].hdKeypath.size() > 0 ? " hdkeypath="+pwallet->mapKeyMetadata[keyid].hdKeypath : ""));
        }
    }
    file << "\n";
    for (const CScriptID &scriptid : scripts) {
        CScript script;
        std::string create_time = "0";
        std::string address = EncodeDestination(scriptid);
        // get birth times for scripts with metadata
        auto it = pwallet->m_script_metadata.find(scriptid);
        if (it != pwallet->m_script_metadata.end()) {
            create_time = FormatISO8601DateTime(it->second.nCreateTime);
        }
        if(pwallet->GetCScript(scriptid, script)) {
            file << strprintf("%s %s script=1", HexStr(script.begin(), script.end()), create_time);
            file << strprintf(" # addr=%s\n", address);
        }
    }
    file << "\n";
    file << "# End of dump\n";
    file.close();

    UniValue reply(UniValue::VOBJ);
    reply.pushKV("filename", filepath.string());

    return reply;
}

struct ImportData
{
    // Input data
    std::unique_ptr<CScript> redeemscript; //!< Provided redeemScript; will be moved to `import_scripts` if relevant.
    std::unique_ptr<CScript> witnessscript; //!< Provided witnessScript; will be moved to `import_scripts` if relevant.

    // Output data
    std::set<CScript> import_scripts;
    std::map<CKeyID, bool> used_keys; //!< Import these private keys if available (the value indicates whether if the key is required for solvability)
};

enum class ScriptContext
{
    TOP, //! Top-level scriptPubKey
    P2SH, //! P2SH redeemScript
    WITNESS_V0, //! P2WSH witnessScript
};

// Analyse the provided scriptPubKey, determining which keys and which redeem scripts from the ImportData struct are needed to spend it, and mark them as used.
// Returns an error string, or the empty string for success.
static std::string RecurseImportData(const CScript& script, ImportData& import_data, const ScriptContext script_ctx)
{
    // Use Solver to obtain script type and parsed pubkeys or hashes:
    std::vector<std::vector<unsigned char>> solverdata;
    txnouttype script_type = Solver(script, solverdata);

    switch (script_type) {
    case TX_PUBKEY: {
        CPubKey pubkey(solverdata[0].begin(), solverdata[0].end());
        import_data.used_keys.emplace(pubkey.GetID(), false);
        return "";
    }
    case TX_PUBKEYHASH: {
        CKeyID id = CKeyID(uint160(solverdata[0]));
        import_data.used_keys[id] = true;
        return "";
    }
    case TX_SCRIPTHASH: {
        if (script_ctx == ScriptContext::P2SH) throw JSONRPCError(RPC_INVALID_ADDRESS_OR_KEY, "Trying to nest P2SH inside another P2SH");
        if (script_ctx == ScriptContext::WITNESS_V0) throw JSONRPCError(RPC_INVALID_ADDRESS_OR_KEY, "Trying to nest P2SH inside a P2WSH");
        assert(script_ctx == ScriptContext::TOP);
        CScriptID id = CScriptID(uint160(solverdata[0]));
        auto subscript = std::move(import_data.redeemscript); // Remove redeemscript from import_data to check for superfluous script later.
        if (!subscript) return "missing redeemscript";
        if (CScriptID(*subscript) != id) return "redeemScript does not match the scriptPubKey";
        import_data.import_scripts.emplace(*subscript);
        return RecurseImportData(*subscript, import_data, ScriptContext::P2SH);
    }
    case TX_MULTISIG: {
        for (size_t i = 1; i + 1< solverdata.size(); ++i) {
            CPubKey pubkey(solverdata[i].begin(), solverdata[i].end());
            import_data.used_keys.emplace(pubkey.GetID(), false);
        }
        return "";
    }
    case TX_WITNESS_V0_SCRIPTHASH: {
        if (script_ctx == ScriptContext::WITNESS_V0) throw JSONRPCError(RPC_INVALID_ADDRESS_OR_KEY, "Trying to nest P2WSH inside another P2WSH");
        uint256 fullid(solverdata[0]);
        CScriptID id;
        CRIPEMD160().Write(fullid.begin(), fullid.size()).Finalize(id.begin());
        auto subscript = std::move(import_data.witnessscript); // Remove redeemscript from import_data to check for superfluous script later.
        if (!subscript) return "missing witnessscript";
        if (CScriptID(*subscript) != id) return "witnessScript does not match the scriptPubKey or redeemScript";
        if (script_ctx == ScriptContext::TOP) {
            import_data.import_scripts.emplace(script); // Special rule for IsMine: native P2WSH requires the TOP script imported (see script/ismine.cpp)
        }
        import_data.import_scripts.emplace(*subscript);
        return RecurseImportData(*subscript, import_data, ScriptContext::WITNESS_V0);
    }
    case TX_WITNESS_V0_KEYHASH: {
        if (script_ctx == ScriptContext::WITNESS_V0) throw JSONRPCError(RPC_INVALID_ADDRESS_OR_KEY, "Trying to nest P2WPKH inside P2WSH");
        CKeyID id = CKeyID(uint160(solverdata[0]));
        import_data.used_keys[id] = true;
        if (script_ctx == ScriptContext::TOP) {
            import_data.import_scripts.emplace(script); // Special rule for IsMine: native P2WPKH requires the TOP script imported (see script/ismine.cpp)
        }
        return "";
    }
    case TX_NULL_DATA:
        return "unspendable script";
    case TX_NONSTANDARD:
    case TX_WITNESS_UNKNOWN:
    default:
        return "unrecognized script";
    }
}

static UniValue ProcessImport(CWallet * const pwallet, const UniValue& data, const int64_t timestamp) EXCLUSIVE_LOCKS_REQUIRED(pwallet->cs_wallet)
{
    UniValue warnings(UniValue::VARR);
    UniValue result(UniValue::VOBJ);

    try {
        // First ensure scriptPubKey has either a script or JSON with "address" string
        const UniValue& scriptPubKey = data["scriptPubKey"];
        bool isScript = scriptPubKey.getType() == UniValue::VSTR;
        if (!isScript && !(scriptPubKey.getType() == UniValue::VOBJ && scriptPubKey.exists("address"))) {
            throw JSONRPCError(RPC_INVALID_PARAMETER, "scriptPubKey must be string with script or JSON with address string");
        }
        const std::string& output = isScript ? scriptPubKey.get_str() : scriptPubKey["address"].get_str();

        // Optional fields.
        const std::string& strRedeemScript = data.exists("redeemscript") ? data["redeemscript"].get_str() : "";
        const std::string& witness_script_hex = data.exists("witnessscript") ? data["witnessscript"].get_str() : "";
        const UniValue& pubKeys = data.exists("pubkeys") ? data["pubkeys"].get_array() : UniValue();
        const UniValue& keys = data.exists("keys") ? data["keys"].get_array() : UniValue();
        const bool internal = data.exists("internal") ? data["internal"].get_bool() : false;
        const bool watchOnly = data.exists("watchonly") ? data["watchonly"].get_bool() : false;
        const std::string& label = data.exists("label") ? data["label"].get_str() : "";

        // Generate the script and destination for the scriptPubKey provided
        CScript script;
        CTxDestination dest;
        if (!isScript) {
            dest = DecodeDestination(output);
            if (!IsValidDestination(dest)) {
                throw JSONRPCError(RPC_INVALID_ADDRESS_OR_KEY, "Invalid address \"" + output + "\"");
            }
            script = GetScriptForDestination(dest);
        } else {
            if (!IsHex(output)) {
                throw JSONRPCError(RPC_INVALID_ADDRESS_OR_KEY, "Invalid scriptPubKey \"" + output + "\"");
            }
            std::vector<unsigned char> vData(ParseHex(output));
            script = CScript(vData.begin(), vData.end());
            if (!ExtractDestination(script, dest) && !internal) {
                throw JSONRPCError(RPC_INVALID_PARAMETER, "Internal must be set to true for nonstandard scriptPubKey imports.");
            }
        }

<<<<<<< HEAD
        // Watchonly and private keys
        if (watchOnly && keys.size()) {
            throw JSONRPCError(RPC_INVALID_PARAMETER, "Watch-only addresses should not include private keys");
        }

        // Internal addresses should not have a label
        if (internal && data.exists("label")) {
            throw JSONRPCError(RPC_INVALID_PARAMETER, "Internal addresses should not have a label");
        }

        // Force users to provide the witness script in its field rather than redeemscript
        if (!strRedeemScript.empty() && script.IsPayToWitnessScriptHash(true)) {
            throw JSONRPCError(RPC_INVALID_PARAMETER, "P2WSH addresses have an empty redeemscript. Please provide the witnessscript instead.");
        }

        CScript scriptpubkey_script = script;
        CTxDestination scriptpubkey_dest = dest;
        bool allow_p2wpkh = true;

        // P2SH
        if (!strRedeemScript.empty() && script.IsPayToScriptHash(true)) {
            // Check the redeemScript is valid
=======
        // Parse all arguments
        ImportData import_data;
        if (strRedeemScript.size()) {
>>>>>>> 7962215c
            if (!IsHex(strRedeemScript)) {
                throw JSONRPCError(RPC_INVALID_ADDRESS_OR_KEY, "Invalid redeem script \"" + strRedeemScript + "\": must be hex string");
            }
            auto parsed_redeemscript = ParseHex(strRedeemScript);
            import_data.redeemscript = MakeUnique<CScript>(parsed_redeemscript.begin(), parsed_redeemscript.end());
        }
<<<<<<< HEAD

        // (P2SH-)P2WSH
        if (!witness_script_hex.empty() && script.IsPayToWitnessScriptHash(true)) {
=======
        if (witness_script_hex.size()) {
>>>>>>> 7962215c
            if (!IsHex(witness_script_hex)) {
                throw JSONRPCError(RPC_INVALID_ADDRESS_OR_KEY, "Invalid witness script \"" + witness_script_hex + "\": must be hex string");
            }
            auto parsed_witnessscript = ParseHex(witness_script_hex);
            import_data.witnessscript = MakeUnique<CScript>(parsed_witnessscript.begin(), parsed_witnessscript.end());
        }
        std::map<CKeyID, CPubKey> pubkey_map;
        for (size_t i = 0; i < pubKeys.size(); ++i) {
            const auto& str = pubKeys[i].get_str();
            if (!IsHex(str)) {
                throw JSONRPCError(RPC_INVALID_ADDRESS_OR_KEY, "Pubkey \"" + str + "\" must be a hex string");
            }
<<<<<<< HEAD

            // Add the witness script as watch only only if it is not for P2SH-P2WSH
            if (!scriptpubkey_script.IsPayToScriptHash(true) && !pwallet->AddWatchOnly(witness_script, timestamp)) {
                throw JSONRPCError(RPC_WALLET_ERROR, "Error adding address to wallet");
=======
            auto parsed_pubkey = ParseHex(str);
            CPubKey pubkey(parsed_pubkey.begin(), parsed_pubkey.end());
            if (!pubkey.IsFullyValid()) {
                throw JSONRPCError(RPC_INVALID_ADDRESS_OR_KEY, "Pubkey \"" + str + "\" is not a valid public key");
>>>>>>> 7962215c
            }
            pubkey_map.emplace(pubkey.GetID(), pubkey);
        }
        std::map<CKeyID, CKey> privkey_map;
        for (size_t i = 0; i < keys.size(); ++i) {
            const auto& str = keys[i].get_str();
            CKey key = DecodeSecret(str);
            if (!key.IsValid()) {
                throw JSONRPCError(RPC_INVALID_ADDRESS_OR_KEY, "Invalid private key encoding");
            }
            CPubKey pubkey = key.GetPubKey();
            CKeyID id = pubkey.GetID();
            if (pubkey_map.count(id)) {
                pubkey_map.erase(id);
            }
            privkey_map.emplace(id, key);
        }

        // Internal addresses should not have a label
        if (internal && data.exists("label")) {
            throw JSONRPCError(RPC_INVALID_PARAMETER, "Internal addresses should not have a label");
        }

        // Verify and process input data
        bool have_solving_data = import_data.redeemscript || import_data.witnessscript || pubkey_map.size() || privkey_map.size();
        if (have_solving_data) {
            // Match up data in import_data with the scriptPubKey in script.
            auto error = RecurseImportData(script, import_data, ScriptContext::TOP);

            // Verify whether the watchonly option corresponds to the availability of private keys.
            bool spendable = std::all_of(import_data.used_keys.begin(), import_data.used_keys.end(), [&](const std::pair<CKeyID, bool>& used_key){ return privkey_map.count(used_key.first) > 0; });
            if (!watchOnly && !spendable) {
                warnings.push_back("Some private keys are missing, outputs will be considered watchonly. If this is intentional, specify the watchonly flag.");
            }
            if (watchOnly && spendable) {
                warnings.push_back("All private keys are provided, outputs will be considered spendable. If this is intentional, do not specify the watchonly flag.");
            }

            // Check that all required keys for solvability are provided.
            if (error.empty()) {
                for (const auto& require_key : import_data.used_keys) {
                    if (!require_key.second) continue; // Not a required key
                    if (pubkey_map.count(require_key.first) == 0 && privkey_map.count(require_key.first) == 0) {
                        error = "some required keys are missing";
                    }
                }
            }

            if (!error.empty()) {
                warnings.push_back("Importing as non-solvable: " + error + ". If this is intentional, don't provide any keys, pubkeys, witnessscript, or redeemscript.");
                import_data = ImportData();
                pubkey_map.clear();
                privkey_map.clear();
                have_solving_data = false;
            } else {
                // RecurseImportData() removes any relevant redeemscript/witnessscript from import_data, so we can use that to discover if a superfluous one was provided.
                if (import_data.redeemscript) warnings.push_back("Ignoring redeemscript as this is not a P2SH script.");
                if (import_data.witnessscript) warnings.push_back("Ignoring witnessscript as this is not a (P2SH-)P2WSH script.");
                for (auto it = privkey_map.begin(); it != privkey_map.end(); ) {
                    auto oldit = it++;
                    if (import_data.used_keys.count(oldit->first) == 0) {
                        warnings.push_back("Ignoring irrelevant private key.");
                        privkey_map.erase(oldit);
                    }
                }
                for (auto it = pubkey_map.begin(); it != pubkey_map.end(); ) {
                    auto oldit = it++;
                    auto key_data_it = import_data.used_keys.find(oldit->first);
                    if (key_data_it == import_data.used_keys.end() || !key_data_it->second) {
                        warnings.push_back("Ignoring public key \"" + HexStr(oldit->first) + "\" as it doesn't appear inside P2PKH or P2WPKH.");
                        pubkey_map.erase(oldit);
                    }
                }
            }
        }

        // Check whether we have any work to do
        if (::IsMine(*pwallet, script) & ISMINE_SPENDABLE) {
            throw JSONRPCError(RPC_WALLET_ERROR, "The wallet already contains the private key for this address or script");
        }

        // All good, time to import
        pwallet->MarkDirty();
        for (const auto& entry : import_data.import_scripts) {
            if (!pwallet->HaveCScript(CScriptID(entry)) && !pwallet->AddCScript(entry)) {
                throw JSONRPCError(RPC_WALLET_ERROR, "Error adding script to wallet");
            }
        }
        for (const auto& entry : privkey_map) {
            const CKey& key = entry.second;
            CPubKey pubkey = key.GetPubKey();
            const CKeyID& id = entry.first;
            assert(key.VerifyPubKey(pubkey));
            pwallet->mapKeyMetadata[id].nCreateTime = timestamp;
            // If the private key is not present in the wallet, insert it.
            if (!pwallet->HaveKey(id) && !pwallet->AddKeyPubKey(key, pubkey)) {
                throw JSONRPCError(RPC_WALLET_ERROR, "Error adding key to wallet");
            }
            pwallet->UpdateTimeFirstKey(timestamp);
        }
        for (const auto& entry : pubkey_map) {
            const CPubKey& pubkey = entry.second;
            const CKeyID& id = entry.first;
            CPubKey temp;
            if (!pwallet->GetPubKey(id, temp) && !pwallet->AddWatchOnly(GetScriptForRawPubKey(pubkey), timestamp)) {
                throw JSONRPCError(RPC_WALLET_ERROR, "Error adding address to wallet");
            }
        }
        if (!have_solving_data || !::IsMine(*pwallet, script)) { // Always call AddWatchOnly for non-solvable watch-only, so that watch timestamp gets updated
            if (!pwallet->AddWatchOnly(script, timestamp)) {
                throw JSONRPCError(RPC_WALLET_ERROR, "Error adding address to wallet");
            }
        }
        if (!internal) {
            assert(IsValidDestination(dest));
            pwallet->SetAddressBook(dest, label, "receive");
        }

        result.pushKV("success", UniValue(true));
    } catch (const UniValue& e) {
        result.pushKV("success", UniValue(false));
        result.pushKV("error", e);
    } catch (...) {
        result.pushKV("success", UniValue(false));

        result.pushKV("error", JSONRPCError(RPC_MISC_ERROR, "Missing required fields"));
    }
    if (warnings.size()) result.pushKV("warnings", warnings);
    return result;
}

static int64_t GetImportTimestamp(const UniValue& data, int64_t now)
{
    if (data.exists("timestamp")) {
        const UniValue& timestamp = data["timestamp"];
        if (timestamp.isNum()) {
            return timestamp.get_int64();
        } else if (timestamp.isStr() && timestamp.get_str() == "now") {
            return now;
        }
        throw JSONRPCError(RPC_TYPE_ERROR, strprintf("Expected number or \"now\" timestamp value for key. got type %s", uvTypeName(timestamp.type())));
    }
    throw JSONRPCError(RPC_TYPE_ERROR, "Missing required timestamp field for key");
}

UniValue importmulti(const JSONRPCRequest& mainRequest)
{
    std::shared_ptr<CWallet> const wallet = GetWalletForJSONRPCRequest(mainRequest);
    CWallet* const pwallet = wallet.get();
    if (!EnsureWalletIsAvailable(pwallet, mainRequest.fHelp)) {
        return NullUniValue;
    }

    if (mainRequest.fHelp || mainRequest.params.size() < 1 || mainRequest.params.size() > 2)
        throw std::runtime_error(
            RPCHelpMan{"importmulti",
                "\nImport addresses/scripts (with private or public keys, redeem script (P2SH)), rescanning all addresses in one-shot-only (rescan can be disabled via options). Requires a new wallet backup.\n",
                {
                    {"requests", RPCArg::Type::ARR, /* opt */ false, /* default_val */ "", "Data to be imported",
                        {
                            {"", RPCArg::Type::OBJ, /* opt */ false, /* default_val */ "", "",
                                {
                                    {"scriptPubKey", RPCArg::Type::STR, /* opt */ false, /* default_val */ "", "Type of scriptPubKey (string for script, json for address)",
                                        /* oneline_description */ "", {"\"<script>\" | { \"address\":\"<address>\" }", "string / json"}
                                    },
                                    {"timestamp", RPCArg::Type::NUM, /* opt */ false, /* default_val */ "", "Creation time of the key in seconds since epoch (Jan 1 1970 GMT),\n"
        "                                                              or the string \"now\" to substitute the current synced blockchain time. The timestamp of the oldest\n"
        "                                                              key will determine how far back blockchain rescans need to begin for missing wallet transactions.\n"
        "                                                              \"now\" can be specified to bypass scanning, for keys which are known to never have been used, and\n"
        "                                                              0 can be specified to scan the entire blockchain. Blocks up to 2 hours before the earliest key\n"
        "                                                              creation time of all keys being imported by the importmulti call will be scanned.",
                                        /* oneline_description */ "", {"timestamp | \"now\"", "integer / string"}
                                    },
                                    {"redeemscript", RPCArg::Type::STR, /* opt */ true, /* default_val */ "omitted", "Allowed only if the scriptPubKey is a P2SH or P2SH-P2WSH address/scriptPubKey"},
                                    {"witnessscript", RPCArg::Type::STR, /* opt */ true, /* default_val */ "omitted", "Allowed only if the scriptPubKey is a P2SH-P2WSH or P2WSH address/scriptPubKey"},
                                    {"pubkeys", RPCArg::Type::ARR, /* opt */ true, /* default_val */ "empty array", "Array of strings giving pubkeys to import. They must occur in P2PKH or P2WPKH scripts. They are not required when the private key is also provided (see the \"keys\" argument).",
                                        {
                                            {"pubKey", RPCArg::Type::STR, /* opt */ false, /* default_val */ "", ""},
                                        }
                                    },
                                    {"keys", RPCArg::Type::ARR, /* opt */ true, /* default_val */ "empty array", "Array of strings giving private keys to import. The corresponding public keys must occur in the output or redeemscript.",
                                        {
                                            {"key", RPCArg::Type::STR, /* opt */ false, /* default_val */ "", ""},
                                        }
                                    },
                                    {"internal", RPCArg::Type::BOOL, /* opt */ true, /* default_val */ "false", "Stating whether matching outputs should be treated as not incoming payments (also known as change)"},
                                    {"watchonly", RPCArg::Type::BOOL, /* opt */ true, /* default_val */ "false", "Stating whether matching outputs should be considered watched even when not all private keys are provided."},
                                    {"label", RPCArg::Type::STR, /* opt */ true, /* default_val */ "''", "Label to assign to the address, only allowed with internal=false"},
                                },
                            },
                        },
                        "\"requests\""},
                    {"options", RPCArg::Type::OBJ, /* opt */ true, /* default_val */ "null", "",
                        {
                            {"rescan", RPCArg::Type::BOOL, /* opt */ true, /* default_val */ "true", "Stating if should rescan the blockchain after all imports"},
                        },
                        "\"options\""},
                }}
                .ToString() +
            "\nNote: This call can take over an hour to complete if rescan is true, during that time, other rpc calls\n"
            "may report that the imported keys, addresses or scripts exists but related transactions are still missing.\n"
            "\nExamples:\n" +
            HelpExampleCli("importmulti", "'[{ \"scriptPubKey\": { \"address\": \"<my address>\" }, \"timestamp\":1455191478 }, "
                                          "{ \"scriptPubKey\": { \"address\": \"<my 2nd address>\" }, \"label\": \"example 2\", \"timestamp\": 1455191480 }]'") +
            HelpExampleCli("importmulti", "'[{ \"scriptPubKey\": { \"address\": \"<my address>\" }, \"timestamp\":1455191478 }]' '{ \"rescan\": false}'") +

            "\nResponse is an array with the same size as the input that has the execution result :\n"
            "  [{\"success\": true}, {\"success\": true, \"warnings\": [\"Ignoring irrelevant private key\"]}, {\"success\": false, \"error\": {\"code\": -1, \"message\": \"Internal Server Error\"}}, ...]\n");


    RPCTypeCheck(mainRequest.params, {UniValue::VARR, UniValue::VOBJ});

    const UniValue& requests = mainRequest.params[0];

    //Default options
    bool fRescan = true;

    if (!mainRequest.params[1].isNull()) {
        const UniValue& options = mainRequest.params[1];

        if (options.exists("rescan")) {
            fRescan = options["rescan"].get_bool();
        }
    }

    WalletRescanReserver reserver(pwallet);
    if (fRescan && !reserver.reserve()) {
        throw JSONRPCError(RPC_WALLET_ERROR, "Wallet is currently rescanning. Abort existing rescan or wait.");
    }

    int64_t now = 0;
    bool fRunScan = false;
    int64_t nLowestTimestamp = 0;
    UniValue response(UniValue::VARR);
    {
        auto locked_chain = pwallet->chain().lock();
        LOCK(pwallet->cs_wallet);
        EnsureWalletIsUnlocked(pwallet);

        // Verify all timestamps are present before importing any keys.
        now = chainActive.Tip() ? chainActive.Tip()->GetMedianTimePast() : 0;
        for (const UniValue& data : requests.getValues()) {
            GetImportTimestamp(data, now);
        }

        const int64_t minimumTimestamp = 1;

        if (fRescan && chainActive.Tip()) {
            nLowestTimestamp = chainActive.Tip()->GetBlockTime();
        } else {
            fRescan = false;
        }

        for (const UniValue& data : requests.getValues()) {
            const int64_t timestamp = std::max(GetImportTimestamp(data, now), minimumTimestamp);
            const UniValue result = ProcessImport(pwallet, data, timestamp);
            response.push_back(result);

            if (!fRescan) {
                continue;
            }

            // If at least one request was successful then allow rescan.
            if (result["success"].get_bool()) {
                fRunScan = true;
            }

            // Get the lowest timestamp.
            if (timestamp < nLowestTimestamp) {
                nLowestTimestamp = timestamp;
            }
        }
    }
    if (fRescan && fRunScan && requests.size()) {
        int64_t scannedTime = pwallet->RescanFromTime(nLowestTimestamp, reserver, true /* update */);
        pwallet->ReacceptWalletTransactions();

        if (pwallet->IsAbortingRescan()) {
            throw JSONRPCError(RPC_MISC_ERROR, "Rescan aborted by user.");
        }
        if (scannedTime > nLowestTimestamp) {
            std::vector<UniValue> results = response.getValues();
            response.clear();
            response.setArray();
            size_t i = 0;
            for (const UniValue& request : requests.getValues()) {
                // If key creation date is within the successfully scanned
                // range, or if the import result already has an error set, let
                // the result stand unmodified. Otherwise replace the result
                // with an error message.
                if (scannedTime <= GetImportTimestamp(request, now) || results.at(i).exists("error")) {
                    response.push_back(results.at(i));
                } else {
                    UniValue result = UniValue(UniValue::VOBJ);
                    result.pushKV("success", UniValue(false));
                    result.pushKV(
                        "error",
                        JSONRPCError(
                            RPC_MISC_ERROR,
                            strprintf("Rescan failed for key with creation timestamp %d. There was an error reading a "
                                      "block from time %d, which is after or within %d seconds of key creation, and "
                                      "could contain transactions pertaining to the key. As a result, transactions "
                                      "and coins using this key may not appear in the wallet. This error could be "
                                      "caused by pruning or data corruption (see bitcoind log for details) and could "
                                      "be dealt with by downloading and rescanning the relevant blocks (see -reindex "
                                      "and -rescan options).",
                                GetImportTimestamp(request, now), scannedTime - TIMESTAMP_WINDOW - 1, TIMESTAMP_WINDOW)));
                    response.push_back(std::move(result));
                }
                ++i;
            }
        }
    }

    return response;
}<|MERGE_RESOLUTION|>--- conflicted
+++ resolved
@@ -966,47 +966,16 @@
             }
         }
 
-<<<<<<< HEAD
-        // Watchonly and private keys
-        if (watchOnly && keys.size()) {
-            throw JSONRPCError(RPC_INVALID_PARAMETER, "Watch-only addresses should not include private keys");
-        }
-
-        // Internal addresses should not have a label
-        if (internal && data.exists("label")) {
-            throw JSONRPCError(RPC_INVALID_PARAMETER, "Internal addresses should not have a label");
-        }
-
-        // Force users to provide the witness script in its field rather than redeemscript
-        if (!strRedeemScript.empty() && script.IsPayToWitnessScriptHash(true)) {
-            throw JSONRPCError(RPC_INVALID_PARAMETER, "P2WSH addresses have an empty redeemscript. Please provide the witnessscript instead.");
-        }
-
-        CScript scriptpubkey_script = script;
-        CTxDestination scriptpubkey_dest = dest;
-        bool allow_p2wpkh = true;
-
-        // P2SH
-        if (!strRedeemScript.empty() && script.IsPayToScriptHash(true)) {
-            // Check the redeemScript is valid
-=======
         // Parse all arguments
         ImportData import_data;
         if (strRedeemScript.size()) {
->>>>>>> 7962215c
             if (!IsHex(strRedeemScript)) {
                 throw JSONRPCError(RPC_INVALID_ADDRESS_OR_KEY, "Invalid redeem script \"" + strRedeemScript + "\": must be hex string");
             }
             auto parsed_redeemscript = ParseHex(strRedeemScript);
             import_data.redeemscript = MakeUnique<CScript>(parsed_redeemscript.begin(), parsed_redeemscript.end());
         }
-<<<<<<< HEAD
-
-        // (P2SH-)P2WSH
-        if (!witness_script_hex.empty() && script.IsPayToWitnessScriptHash(true)) {
-=======
         if (witness_script_hex.size()) {
->>>>>>> 7962215c
             if (!IsHex(witness_script_hex)) {
                 throw JSONRPCError(RPC_INVALID_ADDRESS_OR_KEY, "Invalid witness script \"" + witness_script_hex + "\": must be hex string");
             }
@@ -1019,17 +988,10 @@
             if (!IsHex(str)) {
                 throw JSONRPCError(RPC_INVALID_ADDRESS_OR_KEY, "Pubkey \"" + str + "\" must be a hex string");
             }
-<<<<<<< HEAD
-
-            // Add the witness script as watch only only if it is not for P2SH-P2WSH
-            if (!scriptpubkey_script.IsPayToScriptHash(true) && !pwallet->AddWatchOnly(witness_script, timestamp)) {
-                throw JSONRPCError(RPC_WALLET_ERROR, "Error adding address to wallet");
-=======
             auto parsed_pubkey = ParseHex(str);
             CPubKey pubkey(parsed_pubkey.begin(), parsed_pubkey.end());
             if (!pubkey.IsFullyValid()) {
                 throw JSONRPCError(RPC_INVALID_ADDRESS_OR_KEY, "Pubkey \"" + str + "\" is not a valid public key");
->>>>>>> 7962215c
             }
             pubkey_map.emplace(pubkey.GetID(), pubkey);
         }
