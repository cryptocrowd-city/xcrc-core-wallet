--- conflicted
+++ resolved
@@ -127,15 +127,11 @@
     return cKeyCrypter.Decrypt(vchCiphertext, *((CKeyingMaterial*)&vchPlaintext));
 }
 
-<<<<<<< HEAD
 /* The old namecoind encrypted not the 32-byte secret, but the full 279-byte
    serialised keys.  Thus, we need to handle both formats.  This is done
    by the following utility routine:  It decrypts a secret and initialises
    a CKey object from it.  */
-static bool DecryptKey(const CKeyingMaterial& vMasterKey, const std::vector<unsigned char>& vchCryptedSecret, const CPubKey& vchPubKey, CKey& key)
-=======
 bool DecryptKey(const CKeyingMaterial& vMasterKey, const std::vector<unsigned char>& vchCryptedSecret, const CPubKey& vchPubKey, CKey& key)
->>>>>>> 36607c9a
 {
     CKeyingMaterial vchSecret;
     if(!DecryptSecret(vMasterKey, vchCryptedSecret, vchPubKey.GetHash(), vchSecret))
@@ -148,195 +144,5 @@
         return true;
     }
 
-<<<<<<< HEAD
     return key.SetPrivKey(vchSecret, vchPubKey.IsCompressed());
-}
-
-bool CCryptoKeyStore::SetCrypted()
-{
-    LOCK(cs_KeyStore);
-    if (fUseCrypto)
-        return true;
-    if (!mapKeys.empty())
-        return false;
-    fUseCrypto = true;
-    return true;
-}
-
-bool CCryptoKeyStore::IsLocked() const
-{
-    if (!IsCrypted()) {
-        return false;
-    }
-    LOCK(cs_KeyStore);
-    return vMasterKey.empty();
-}
-
-bool CCryptoKeyStore::Lock()
-{
-    if (!SetCrypted())
-        return false;
-
-    {
-        LOCK(cs_KeyStore);
-        vMasterKey.clear();
-    }
-
-    NotifyStatusChanged(this);
-    return true;
-}
-
-bool CCryptoKeyStore::Unlock(const CKeyingMaterial& vMasterKeyIn, bool accept_no_keys)
-{
-    {
-        LOCK(cs_KeyStore);
-        if (!SetCrypted())
-            return false;
-
-        bool keyPass = mapCryptedKeys.empty(); // Always pass when there are no encrypted keys
-        bool keyFail = false;
-        CryptedKeyMap::const_iterator mi = mapCryptedKeys.begin();
-        for (; mi != mapCryptedKeys.end(); ++mi)
-        {
-            const CPubKey &vchPubKey = (*mi).second.first;
-            const std::vector<unsigned char> &vchCryptedSecret = (*mi).second.second;
-            CKey key;
-            if (!DecryptKey(vMasterKeyIn, vchCryptedSecret, vchPubKey, key))
-            {
-                keyFail = true;
-                break;
-            }
-            keyPass = true;
-            if (fDecryptionThoroughlyChecked)
-                break;
-        }
-        if (keyPass && keyFail)
-        {
-            LogPrintf("The wallet is probably corrupted: Some keys decrypt but not all.\n");
-            throw std::runtime_error("Error unlocking wallet: some keys decrypt but not all. Your wallet file may be corrupt.");
-        }
-        if (keyFail || (!keyPass && !accept_no_keys))
-            return false;
-        vMasterKey = vMasterKeyIn;
-        fDecryptionThoroughlyChecked = true;
-    }
-    NotifyStatusChanged(this);
-    return true;
-}
-
-bool CCryptoKeyStore::AddKeyPubKey(const CKey& key, const CPubKey &pubkey)
-{
-    LOCK(cs_KeyStore);
-    if (!IsCrypted()) {
-        return CBasicKeyStore::AddKeyPubKey(key, pubkey);
-    }
-
-    if (IsLocked()) {
-        return false;
-    }
-
-    std::vector<unsigned char> vchCryptedSecret;
-    CKeyingMaterial vchSecret(key.begin(), key.end());
-    if (!EncryptSecret(vMasterKey, vchSecret, pubkey.GetHash(), vchCryptedSecret)) {
-        return false;
-    }
-
-    if (!AddCryptedKey(pubkey, vchCryptedSecret)) {
-        return false;
-    }
-    return true;
-}
-
-
-bool CCryptoKeyStore::AddCryptedKey(const CPubKey &vchPubKey, const std::vector<unsigned char> &vchCryptedSecret)
-{
-    LOCK(cs_KeyStore);
-    if (!SetCrypted()) {
-        return false;
-    }
-
-    mapCryptedKeys[vchPubKey.GetID()] = make_pair(vchPubKey, vchCryptedSecret);
-    ImplicitlyLearnRelatedKeyScripts(vchPubKey);
-    return true;
-}
-
-bool CCryptoKeyStore::HaveKey(const CKeyID &address) const
-{
-    LOCK(cs_KeyStore);
-    if (!IsCrypted()) {
-        return CBasicKeyStore::HaveKey(address);
-    }
-    return mapCryptedKeys.count(address) > 0;
-}
-
-bool CCryptoKeyStore::GetKey(const CKeyID &address, CKey& keyOut) const
-{
-    LOCK(cs_KeyStore);
-    if (!IsCrypted()) {
-        return CBasicKeyStore::GetKey(address, keyOut);
-    }
-
-    CryptedKeyMap::const_iterator mi = mapCryptedKeys.find(address);
-    if (mi != mapCryptedKeys.end())
-    {
-        const CPubKey &vchPubKey = (*mi).second.first;
-        const std::vector<unsigned char> &vchCryptedSecret = (*mi).second.second;
-        return DecryptKey(vMasterKey, vchCryptedSecret, vchPubKey, keyOut);
-    }
-    return false;
-}
-
-bool CCryptoKeyStore::GetPubKey(const CKeyID &address, CPubKey& vchPubKeyOut) const
-{
-    LOCK(cs_KeyStore);
-    if (!IsCrypted())
-        return CBasicKeyStore::GetPubKey(address, vchPubKeyOut);
-
-    CryptedKeyMap::const_iterator mi = mapCryptedKeys.find(address);
-    if (mi != mapCryptedKeys.end())
-    {
-        vchPubKeyOut = (*mi).second.first;
-        return true;
-    }
-    // Check for watch-only pubkeys
-    return CBasicKeyStore::GetPubKey(address, vchPubKeyOut);
-}
-
-std::set<CKeyID> CCryptoKeyStore::GetKeys() const
-{
-    LOCK(cs_KeyStore);
-    if (!IsCrypted()) {
-        return CBasicKeyStore::GetKeys();
-    }
-    std::set<CKeyID> set_address;
-    for (const auto& mi : mapCryptedKeys) {
-        set_address.insert(mi.first);
-    }
-    return set_address;
-}
-
-bool CCryptoKeyStore::EncryptKeys(CKeyingMaterial& vMasterKeyIn)
-{
-    LOCK(cs_KeyStore);
-    if (!mapCryptedKeys.empty() || IsCrypted())
-        return false;
-
-    fUseCrypto = true;
-    for (const KeyMap::value_type& mKey : mapKeys)
-    {
-        const CKey &key = mKey.second;
-        CPubKey vchPubKey = key.GetPubKey();
-        CKeyingMaterial vchSecret(key.begin(), key.end());
-        std::vector<unsigned char> vchCryptedSecret;
-        if (!EncryptSecret(vMasterKeyIn, vchSecret, vchPubKey.GetHash(), vchCryptedSecret))
-            return false;
-        if (!AddCryptedKey(vchPubKey, vchCryptedSecret))
-            return false;
-    }
-    mapKeys.clear();
-    return true;
-=======
-    key.Set(vchSecret.begin(), vchSecret.end(), vchPubKey.IsCompressed());
-    return key.VerifyPubKey(vchPubKey);
->>>>>>> 36607c9a
 }