// Copyright (c) 2009-2010 Satoshi Nakamoto
// Copyright (c) 2009-2020 The Bitcoin Core developers
// Distributed under the MIT software license, see the accompanying
// file COPYING or http://www.opensource.org/licenses/mit-license.php.

#ifndef BITCOIN_NET_PROCESSING_H
#define BITCOIN_NET_PROCESSING_H

#include <consensus/params.h>
#include <net.h>
#include <sync.h>
#include <validationinterface.h>

class CTxMemPool;

extern RecursiveMutex cs_main;

/** Default for -maxorphantx, maximum number of orphan transactions kept in memory */
static const unsigned int DEFAULT_MAX_ORPHAN_TRANSACTIONS = 100;
/** Default number of orphan+recently-replaced txn to keep around for block reconstruction */
static const unsigned int DEFAULT_BLOCK_RECONSTRUCTION_EXTRA_TXN = 100;
static const bool DEFAULT_PEERBLOOMFILTERS = false;

class PeerLogicValidation final : public CValidationInterface, public NetEventsInterface {
private:
    CConnman* const connman;
    BanMan* const m_banman;
    CTxMemPool& m_mempool;

    bool CheckIfBanned(CNode* pnode) EXCLUSIVE_LOCKS_REQUIRED(cs_main);

public:
    PeerLogicValidation(CConnman* connman, BanMan* banman, CScheduler& scheduler, CTxMemPool& pool);

    /**
     * Overridden from CValidationInterface.
     */
<<<<<<< HEAD
    void BlockConnected(const std::shared_ptr<const CBlock>& pblock, const CBlockIndex* pindexConnected, const std::vector<CTransactionRef>& vtxConflicted, const std::vector<CTransactionRef>& vNameConflicts) override;
    void BlockDisconnected(const std::shared_ptr<const CBlock> &block, const CBlockIndex* pindex, const std::vector<CTransactionRef>& vNameConflicts) override;
=======
    void BlockConnected(const std::shared_ptr<const CBlock>& pblock, const CBlockIndex* pindexConnected) override;
    void BlockDisconnected(const std::shared_ptr<const CBlock> &block, const CBlockIndex* pindex) override;
>>>>>>> 19c31c13
    /**
     * Overridden from CValidationInterface.
     */
    void UpdatedBlockTip(const CBlockIndex *pindexNew, const CBlockIndex *pindexFork, bool fInitialDownload) override;
    /**
     * Overridden from CValidationInterface.
     */
    void BlockChecked(const CBlock& block, const BlockValidationState& state) override;
    /**
     * Overridden from CValidationInterface.
     */
    void NewPoWValidBlock(const CBlockIndex *pindex, const std::shared_ptr<const CBlock>& pblock) override;

    /** Initialize a peer by adding it to mapNodeState and pushing a message requesting its version */
    void InitializeNode(CNode* pnode) override;
    /** Handle removal of a peer by updating various state and removing it from mapNodeState */
    void FinalizeNode(NodeId nodeid, bool& fUpdateConnectionTime) override;
    /**
    * Process protocol messages received from a given node
    *
    * @param[in]   pfrom           The node which we have received messages from.
    * @param[in]   interrupt       Interrupt condition for processing threads
    */
    bool ProcessMessages(CNode* pfrom, std::atomic<bool>& interrupt) override;
    /**
    * Send queued protocol messages to be sent to a give node.
    *
    * @param[in]   pto             The node which we are sending messages to.
    * @return                      True if there is more work to be done
    */
    bool SendMessages(CNode* pto) override EXCLUSIVE_LOCKS_REQUIRED(pto->cs_sendProcessing);

    /** Consider evicting an outbound peer based on the amount of time they've been behind our tip */
    void ConsiderEviction(CNode *pto, int64_t time_in_seconds) EXCLUSIVE_LOCKS_REQUIRED(cs_main);
    /** Evict extra outbound peers. If we think our tip may be stale, connect to an extra outbound */
    void CheckForStaleTipAndEvictPeers(const Consensus::Params *consensusParams);
    /** If we have extra outbound peers, try to disconnect the one with the oldest block announcement */
    void EvictExtraOutboundPeers(int64_t time_in_seconds) EXCLUSIVE_LOCKS_REQUIRED(cs_main);

private:
    int64_t m_stale_tip_check_time; //!< Next time to check for stale tip
};

struct CNodeStateStats {
    int nMisbehavior = 0;
    int nSyncHeight = -1;
    int nCommonHeight = -1;
    std::vector<int> vHeightInFlight;
};

/** Get statistics from node state */
bool GetNodeStateStats(NodeId nodeid, CNodeStateStats &stats);

/** Relay transaction to every node */
void RelayTransaction(const uint256&, const CConnman& connman);

#endif // BITCOIN_NET_PROCESSING_H<|MERGE_RESOLUTION|>--- conflicted
+++ resolved
@@ -35,13 +35,8 @@
     /**
      * Overridden from CValidationInterface.
      */
-<<<<<<< HEAD
-    void BlockConnected(const std::shared_ptr<const CBlock>& pblock, const CBlockIndex* pindexConnected, const std::vector<CTransactionRef>& vtxConflicted, const std::vector<CTransactionRef>& vNameConflicts) override;
-    void BlockDisconnected(const std::shared_ptr<const CBlock> &block, const CBlockIndex* pindex, const std::vector<CTransactionRef>& vNameConflicts) override;
-=======
     void BlockConnected(const std::shared_ptr<const CBlock>& pblock, const CBlockIndex* pindexConnected) override;
     void BlockDisconnected(const std::shared_ptr<const CBlock> &block, const CBlockIndex* pindex) override;
->>>>>>> 19c31c13
     /**
      * Overridden from CValidationInterface.
      */
