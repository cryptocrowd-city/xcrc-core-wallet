// Copyright (c) 2015-2019 The Bitcoin Core developers
// Distributed under the MIT software license, see the accompanying
// file COPYING or http://www.opensource.org/licenses/mit-license.php.

#include <zmq/zmqnotificationinterface.h>
#include <zmq/zmqpublishnotifier.h>

#include <validation.h>
#include <util/system.h>

void zmqError(const char *str)
{
    LogPrint(BCLog::ZMQ, "zmq: Error: %s, errno=%s\n", str, zmq_strerror(errno));
}

CZMQNotificationInterface::CZMQNotificationInterface() : pcontext(nullptr)
{
}

CZMQNotificationInterface::~CZMQNotificationInterface()
{
    Shutdown();

    for (std::list<CZMQAbstractNotifier*>::iterator i=notifiers.begin(); i!=notifiers.end(); ++i)
    {
        delete *i;
    }
}

std::list<const CZMQAbstractNotifier*> CZMQNotificationInterface::GetActiveNotifiers() const
{
    std::list<const CZMQAbstractNotifier*> result;
    for (const auto* n : notifiers) {
        result.push_back(n);
    }
    return result;
}

CZMQNotificationInterface* CZMQNotificationInterface::Create()
{
    CZMQNotificationInterface* notificationInterface = nullptr;
    std::map<std::string, CZMQNotifierFactory> factories;
    std::list<CZMQAbstractNotifier*> notifiers;

    factories["pubhashblock"] = CZMQAbstractNotifier::Create<CZMQPublishHashBlockNotifier>;
    factories["pubhashtx"] = CZMQAbstractNotifier::Create<CZMQPublishHashTransactionNotifier>;
    factories["pubrawblock"] = CZMQAbstractNotifier::Create<CZMQPublishRawBlockNotifier>;
    factories["pubrawtx"] = CZMQAbstractNotifier::Create<CZMQPublishRawTransactionNotifier>;

    for (const auto& entry : factories)
    {
        std::string arg("-zmq" + entry.first);
        if (gArgs.IsArgSet(arg))
        {
            CZMQNotifierFactory factory = entry.second;
            std::string address = gArgs.GetArg(arg, "");
            CZMQAbstractNotifier *notifier = factory();
            notifier->SetType(entry.first);
            notifier->SetAddress(address);
            notifier->SetOutboundMessageHighWaterMark(static_cast<int>(gArgs.GetArg(arg + "hwm", CZMQAbstractNotifier::DEFAULT_ZMQ_SNDHWM)));
            notifiers.push_back(notifier);
        }
    }

    if (!notifiers.empty())
    {
        notificationInterface = new CZMQNotificationInterface();
        notificationInterface->notifiers = notifiers;

        if (!notificationInterface->Initialize())
        {
            delete notificationInterface;
            notificationInterface = nullptr;
        }
    }

    return notificationInterface;
}

// Called at startup to conditionally set up ZMQ socket(s)
bool CZMQNotificationInterface::Initialize()
{
    int major = 0, minor = 0, patch = 0;
    zmq_version(&major, &minor, &patch);
    LogPrint(BCLog::ZMQ, "zmq: version %d.%d.%d\n", major, minor, patch);

    LogPrint(BCLog::ZMQ, "zmq: Initialize notification interface\n");
    assert(!pcontext);

    pcontext = zmq_ctx_new();

    if (!pcontext)
    {
        zmqError("Unable to initialize context");
        return false;
    }

    std::list<CZMQAbstractNotifier*>::iterator i=notifiers.begin();
    for (; i!=notifiers.end(); ++i)
    {
        CZMQAbstractNotifier *notifier = *i;
        if (notifier->Initialize(pcontext))
        {
            LogPrint(BCLog::ZMQ, "zmq: Notifier %s ready (address = %s)\n", notifier->GetType(), notifier->GetAddress());
        }
        else
        {
            LogPrint(BCLog::ZMQ, "zmq: Notifier %s failed (address = %s)\n", notifier->GetType(), notifier->GetAddress());
            break;
        }
    }

    if (i!=notifiers.end())
    {
        return false;
    }

    return true;
}

// Called during shutdown sequence
void CZMQNotificationInterface::Shutdown()
{
    LogPrint(BCLog::ZMQ, "zmq: Shutdown notification interface\n");
    if (pcontext)
    {
        for (std::list<CZMQAbstractNotifier*>::iterator i=notifiers.begin(); i!=notifiers.end(); ++i)
        {
            CZMQAbstractNotifier *notifier = *i;
            LogPrint(BCLog::ZMQ, "zmq: Shutdown notifier %s at %s\n", notifier->GetType(), notifier->GetAddress());
            notifier->Shutdown();
        }
        zmq_ctx_term(pcontext);

        pcontext = nullptr;
    }
}

void CZMQNotificationInterface::UpdatedBlockTip(const CBlockIndex *pindexNew, const CBlockIndex *pindexFork, bool fInitialDownload)
{
    if (fInitialDownload || pindexNew == pindexFork) // In IBD or blocks were disconnected without any new ones
        return;

    for (std::list<CZMQAbstractNotifier*>::iterator i = notifiers.begin(); i!=notifiers.end(); )
    {
        CZMQAbstractNotifier *notifier = *i;
        if (notifier->NotifyBlock(pindexNew))
        {
            i++;
        }
        else
        {
            notifier->Shutdown();
            i = notifiers.erase(i);
        }
    }
}

void CZMQNotificationInterface::TransactionAddedToMempool(const CTransactionRef& ptx)
{
    // Used by BlockConnected and BlockDisconnected as well, because they're
    // all the same external callback.
    const CTransaction& tx = *ptx;

    for (std::list<CZMQAbstractNotifier*>::iterator i = notifiers.begin(); i!=notifiers.end(); )
    {
        CZMQAbstractNotifier *notifier = *i;
        if (notifier->NotifyTransaction(tx))
        {
            i++;
        }
        else
        {
            notifier->Shutdown();
            i = notifiers.erase(i);
        }
    }
}

<<<<<<< HEAD
void CZMQNotificationInterface::BlockConnected(const std::shared_ptr<const CBlock>& pblock, const CBlockIndex* pindexConnected, const std::vector<CTransactionRef>& vtxConflicted, const std::vector<CTransactionRef>& vNameConflicts)
=======
void CZMQNotificationInterface::BlockConnected(const std::shared_ptr<const CBlock>& pblock, const CBlockIndex* pindexConnected)
>>>>>>> 19c31c13
{
    for (const CTransactionRef& ptx : pblock->vtx) {
        // Do a normal notify for each transaction added in the block
        TransactionAddedToMempool(ptx);
    }
}

void CZMQNotificationInterface::BlockDisconnected(const std::shared_ptr<const CBlock>& pblock, const CBlockIndex* pindexDisconnected, const std::vector<CTransactionRef>& vNameConflicts)
{
    for (const CTransactionRef& ptx : pblock->vtx) {
        // Do a normal notify for each transaction removed in block disconnection
        TransactionAddedToMempool(ptx);
    }
}

CZMQNotificationInterface* g_zmq_notification_interface = nullptr;<|MERGE_RESOLUTION|>--- conflicted
+++ resolved
@@ -177,11 +177,7 @@
     }
 }
 
-<<<<<<< HEAD
-void CZMQNotificationInterface::BlockConnected(const std::shared_ptr<const CBlock>& pblock, const CBlockIndex* pindexConnected, const std::vector<CTransactionRef>& vtxConflicted, const std::vector<CTransactionRef>& vNameConflicts)
-=======
 void CZMQNotificationInterface::BlockConnected(const std::shared_ptr<const CBlock>& pblock, const CBlockIndex* pindexConnected)
->>>>>>> 19c31c13
 {
     for (const CTransactionRef& ptx : pblock->vtx) {
         // Do a normal notify for each transaction added in the block
@@ -189,7 +185,7 @@
     }
 }
 
-void CZMQNotificationInterface::BlockDisconnected(const std::shared_ptr<const CBlock>& pblock, const CBlockIndex* pindexDisconnected, const std::vector<CTransactionRef>& vNameConflicts)
+void CZMQNotificationInterface::BlockDisconnected(const std::shared_ptr<const CBlock>& pblock, const CBlockIndex* pindexDisconnected)
 {
     for (const CTransactionRef& ptx : pblock->vtx) {
         // Do a normal notify for each transaction removed in block disconnection
