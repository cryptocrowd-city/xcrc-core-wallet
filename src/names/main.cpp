// Copyright (c) 2014-2019 Daniel Kraft
// Distributed under the MIT software license, see the accompanying
// file COPYING or http://www.opensource.org/licenses/mit-license.php.

#include <names/main.h>

#include <chainparams.h>
#include <coins.h>
#include <consensus/validation.h>
#include <dbwrapper.h>
#include <hash.h>
#include <names/encoding.h>
#include <script/interpreter.h>
#include <script/names.h>
#include <script/script.h>
#include <txmempool.h>
#include <uint256.h>
#include <undo.h>
#include <util/system.h>
#include <util/strencodings.h>
#include <util/validation.h>
#include <validation.h>

#include <univalue.h>

#include <string>

namespace
{

constexpr unsigned MAX_VALUE_LENGTH = 2048;
constexpr unsigned MAX_NAME_LENGTH = 256;

/* Ensure that the name length fits to the script element size limit to avoid
   a situation as in Namecoin where names can become unspendable.  */
static_assert (MAX_VALUE_LENGTH <= MAX_SCRIPT_ELEMENT_SIZE,
               "Maximum value size is too large for script element size");
static_assert (MAX_NAME_LENGTH <= MAX_SCRIPT_ELEMENT_SIZE,
               "Maximum name size is too large for script element size");

}  // anonymous namespace

/* ************************************************************************** */
/* CNameTxUndo.  */

void
CNameTxUndo::fromOldState (const valtype& nm, const CCoinsView& view)
{
  name = nm;
  isNew = !view.GetName (name, oldData);
}

void
CNameTxUndo::apply (CCoinsViewCache& view) const
{
  if (isNew)
    view.DeleteName (name);
  else
    view.SetName (name, oldData, true);
}

/* ************************************************************************** */

bool
IsNameValid (const valtype& name, CValidationState& state)
{
  if (name.size () > MAX_NAME_LENGTH)
    return state.Invalid (ValidationInvalidReason::CONSENSUS, false,
                          REJECT_INVALID, "tx-name-too-long",
                          "The name is too long");

  /* All names must have a namespace.  This means that they must start with
     some lower-case letters and /.  As a regexp, that is: [a-z]+\/.* */
  bool foundNamespace = false;
  for (size_t i = 0; i < name.size (); ++i)
    {
      if (name[i] == '/')
        {
          if (i == 0)
            return state.Invalid (ValidationInvalidReason::CONSENSUS, false,
                                  REJECT_INVALID, "tx-name-empty-namespace",
                                  "The empty namespace is not valid");

          foundNamespace = true;
          break;
        }

      if (name[i] < 'a' || name[i] > 'z')
        return state.Invalid (ValidationInvalidReason::CONSENSUS, false,
                              REJECT_INVALID, "tx-name-invalid-namespace",
                              "The namespace must only consist of lower-case"
                              " letters");
    }
  if (!foundNamespace)
    return state.Invalid (ValidationInvalidReason::CONSENSUS, false,
                          REJECT_INVALID, "tx-name-no-namespace",
                          "The name has no namespace");

  /* Non-printable ASCII characters are not allowed.  This check works also for
     UTF-8 encoded strings, as characters <0x80 are encoded as a single byte
     and never occur as part of some other UTF-8 sequence.  */
  for (const unsigned char c : name)
    if (c < 0x20)
      return state.Invalid (ValidationInvalidReason::CONSENSUS, false,
                            REJECT_INVALID, "tx-name-unprintable-ascii",
                            "Non-printable ASCII characters are not allowed"
                            " in names");

  /* Only valid UTF-8 strings can be names.  */
  if (!IsValidUtf8String (std::string (name.begin (), name.end ())))
    return state.Invalid (ValidationInvalidReason::CONSENSUS, false,
                          REJECT_INVALID, "tx-name-invalid-utf8",
                          "The name is not valid UTF-8");

  return true;
}

bool
IsValueValid (const valtype& value, CValidationState& state)
{
  if (value.size () > MAX_VALUE_LENGTH)
    return state.Invalid (ValidationInvalidReason::CONSENSUS, false,
                          REJECT_INVALID, "tx-value-too-long",
                          "The value is too long");

  /* The value must parse with Univalue as JSON and be an object.  */
  UniValue jsonValue;
  if (!jsonValue.read (std::string (value.begin (), value.end ())))
    return state.Invalid (ValidationInvalidReason::CONSENSUS, false,
                          REJECT_INVALID, "tx-value-invalid-json",
                          "The value is not valid JSON");
  if (!jsonValue.isObject ())
    return state.Invalid (ValidationInvalidReason::CONSENSUS, false,
                          REJECT_INVALID, "tx-value-no-json-object",
                          "The value must be a JSON object");

  return true;
}

bool
CheckNameTransaction (const CTransaction& tx, unsigned nHeight,
                      const CCoinsView& view,
                      CValidationState& state)
{
  /* As a first step, try to locate inputs and outputs of the transaction
     that are name scripts.  At most one input and output should be
     a name operation.  */

  int nameIn = -1;
  CNameScript nameOpIn;
  Coin coinIn;
  for (unsigned i = 0; i < tx.vin.size (); ++i)
    {
      const COutPoint& prevout = tx.vin[i].prevout;
      Coin coin;
      if (!view.GetCoin (prevout, coin))
        return state.Invalid (ValidationInvalidReason::TX_MISSING_INPUTS, false,
                              REJECT_INVALID, "bad-txns-inputs-missingorspent",
                              "Failed to fetch name input coin");

      const CNameScript op(coin.out.scriptPubKey);
      if (op.isNameOp ())
        {
          if (nameIn != -1)
            return state.Invalid (ValidationInvalidReason::CONSENSUS, false,
                                  REJECT_INVALID, "tx-multiple-name-inputs",
                                  "Multiple name inputs");
          nameIn = i;
          nameOpIn = op;
          coinIn = coin;
        }
    }

  int nameOut = -1;
  CNameScript nameOpOut;
  for (unsigned i = 0; i < tx.vout.size (); ++i)
    {
      const CNameScript op(tx.vout[i].scriptPubKey);
      if (op.isNameOp ())
        {
          if (nameOut != -1)
            return state.Invalid (ValidationInvalidReason::CONSENSUS, false,
                                  REJECT_INVALID, "tx-multiple-name-outputs",
                                  "Multiple name outputs");
          nameOut = i;
          nameOpOut = op;
        }
    }

  /* If there are no name outputs, then this transaction is not a name
     operation.  In this case, there should also be no name inputs, but
     otherwise the validation is done.  */
  if (nameOut == -1)
    {
      if (nameIn != -1)
        return state.Invalid (ValidationInvalidReason::CONSENSUS, false,
                              REJECT_INVALID, " tx-name-in-no-name-out",
                              "Transaction has name input but no name output");
      return true;
    }

  /* Reject "greedy names".  */
  const Consensus::Params& params = Params ().GetConsensus ();
  if (tx.vout[nameOut].nValue < params.rules->MinNameCoinAmount(nHeight))
    return state.Invalid (ValidationInvalidReason::CONSENSUS, false,
                          REJECT_INVALID, "tx-name-greedy",
                          "Greedy name operation");

  /* Now that we have ruled out NAME_NEW, check that we have a previous
     name input that is being updated.  */

  assert (nameOpOut.isAnyUpdate ());
  if (nameOpOut.getNameOp () == OP_NAME_REGISTER) {
    if (nameIn != -1)
      return state.Invalid (ValidationInvalidReason::CONSENSUS, false,
                            REJECT_INVALID, "tx-nameregister-without-name-in",
                            "NAME_REGISTER without name input");
  }
  else if (nameIn == -1)
    return state.Invalid (ValidationInvalidReason::CONSENSUS, false,
                          REJECT_INVALID, "tx-nameupdate-without-name-input",
                          "Name update has no previous name input");
  const valtype& name = nameOpOut.getOpName ();

  if (!IsNameValid (name, state))
    {
      error ("%s: Name is invalid: %s", __func__, FormatStateMessage (state));
      return false;
    }
  if (!IsValueValid (nameOpOut.getOpValue (), state))
    {
      error ("%s: Value is invalid: %s", __func__, FormatStateMessage (state));
      return false;
    }

  /* Process NAME_UPDATE next.  */

  if (nameOpOut.getNameOp () == OP_NAME_UPDATE)
    {
      if (!nameOpIn.isAnyUpdate ())
        return state.Invalid (ValidationInvalidReason::CONSENSUS, false,
                              REJECT_INVALID, "tx-nameupdate-invalid-prev",
                              "Name input for NAME_UPDATE is not an update");

      if (name != nameOpIn.getOpName ())
        return state.Invalid (ValidationInvalidReason::CONSENSUS, false,
                              REJECT_INVALID, "tx-nameupdate-name-mismatch",
                              "NAME_UPDATE name mismatch to name input");

<<<<<<< HEAD
      /* This is actually redundant, since updates need an existing name coin
         to spend anyway.  But it does not hurt to enforce this here, too.  */
=======
      /* If the name input is pending, then no further checks with respect
         to the name input in the name database are done.  Otherwise, we verify
         that the name input matches the name database; this is redundant
         as UTXO handling takes care of it anyway, but we do it for
         an extra safety layer.  */
      const unsigned inHeight = coinIn.nHeight;
      if (inHeight == MEMPOOL_HEIGHT)
        return true;

>>>>>>> 7b089bf2
      CNameData oldName;
      if (!view.GetName (name, oldName))
        return state.Invalid (ValidationInvalidReason::CONSENSUS, false,
                              REJECT_INVALID, "tx-nameupdate-nonexistant",
                              "NAME_UPDATE name does not exist");
<<<<<<< HEAD

      /* This is an internal consistency check.  If everything is fine,
         the input coins from the UTXO database should match the
         name database.  */
      assert (static_cast<unsigned> (coinIn.nHeight) == oldName.getHeight ());
=======
      if (oldName.isExpired (nHeight))
        return state.Invalid (ValidationInvalidReason::CONSENSUS, false,
                              REJECT_INVALID, "tx-nameupdate-expired",
                              "NAME_UPDATE on an expired name");
      assert (inHeight == oldName.getHeight ());
>>>>>>> 7b089bf2
      assert (tx.vin[nameIn].prevout == oldName.getUpdateOutpoint ());

      return true;
    }

  /* Finally, NAME_REGISTER.  */

  CNameData oldName;
  if (view.GetName (name, oldName))
    return state.Invalid (ValidationInvalidReason::CONSENSUS, false,
                          REJECT_INVALID, "tx-nameregister-existing-name",
                          "NAME_REGISTER on existing name");

  /* We don't have to specifically check that miners don't create blocks with
     conflicting NAME_FIRSTUPDATE's, since the mining's CCoinsViewCache
     takes care of this with the check above already.  */

  return true;
}

void
ApplyNameTransaction (const CTransaction& tx, unsigned nHeight,
                      CCoinsViewCache& view, CBlockUndo& undo)
{
  assert (nHeight != MEMPOOL_HEIGHT);

  /* Changes are encoded in the outputs.  We don't have to do any checks,
     so simply apply all these.  */

  for (unsigned i = 0; i < tx.vout.size (); ++i)
    {
      const CNameScript op(tx.vout[i].scriptPubKey);
      if (op.isNameOp () && op.isAnyUpdate ())
        {
          const valtype& name = op.getOpName ();
          LogPrint (BCLog::NAMES, "Updating name at height %d: %s\n",
                    nHeight, EncodeNameForMessage (name));

          CNameTxUndo opUndo;
          opUndo.fromOldState (name, view);
          undo.vnameundo.push_back (opUndo);

          CNameData data;
          data.fromScript (nHeight, COutPoint (tx.GetHash (), i), op);
          view.SetName (name, data, false);
        }
    }
}

void
CheckNameDB (bool disconnect)
{
  const int option
    = gArgs.GetArg ("-checknamedb", Params ().DefaultCheckNameDB ());

  if (option == -1)
    return;

  assert (option >= 0);
  if (option != 0)
    {
      if (disconnect || ::ChainActive ().Height () % option != 0)
        return;
    }

  pcoinsTip->Flush ();
  assert (pcoinsTip->ValidateNameDB ());
}<|MERGE_RESOLUTION|>--- conflicted
+++ resolved
@@ -247,10 +247,6 @@
                               REJECT_INVALID, "tx-nameupdate-name-mismatch",
                               "NAME_UPDATE name mismatch to name input");
 
-<<<<<<< HEAD
-      /* This is actually redundant, since updates need an existing name coin
-         to spend anyway.  But it does not hurt to enforce this here, too.  */
-=======
       /* If the name input is pending, then no further checks with respect
          to the name input in the name database are done.  Otherwise, we verify
          that the name input matches the name database; this is redundant
@@ -260,25 +256,12 @@
       if (inHeight == MEMPOOL_HEIGHT)
         return true;
 
->>>>>>> 7b089bf2
       CNameData oldName;
       if (!view.GetName (name, oldName))
         return state.Invalid (ValidationInvalidReason::CONSENSUS, false,
                               REJECT_INVALID, "tx-nameupdate-nonexistant",
                               "NAME_UPDATE name does not exist");
-<<<<<<< HEAD
-
-      /* This is an internal consistency check.  If everything is fine,
-         the input coins from the UTXO database should match the
-         name database.  */
-      assert (static_cast<unsigned> (coinIn.nHeight) == oldName.getHeight ());
-=======
-      if (oldName.isExpired (nHeight))
-        return state.Invalid (ValidationInvalidReason::CONSENSUS, false,
-                              REJECT_INVALID, "tx-nameupdate-expired",
-                              "NAME_UPDATE on an expired name");
       assert (inHeight == oldName.getHeight ());
->>>>>>> 7b089bf2
       assert (tx.vin[nameIn].prevout == oldName.getUpdateOutpoint ());
 
       return true;
