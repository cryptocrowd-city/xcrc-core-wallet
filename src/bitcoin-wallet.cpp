--- conflicted
+++ resolved
@@ -40,15 +40,9 @@
         return false;
     }
     if (argc < 2 || HelpRequested(gArgs)) {
-<<<<<<< HEAD
         std::string usage = strprintf("%s xaya-wallet version", PACKAGE_NAME) + " " + FormatFullVersion() + "\n\n" +
-                                      "wallet-tool is an offline tool for creating and interacting with Xaya wallet files.\n" +
-                                      "By default wallet-tool will act on wallets in the default mainnet wallet directory in the datadir.\n" +
-=======
-        std::string usage = strprintf("%s namecoin-wallet version", PACKAGE_NAME) + " " + FormatFullVersion() + "\n\n" +
-                                      "namecoin-wallet is an offline tool for creating and interacting with Bitcoin Core wallet files.\n" +
-                                      "By default namecoin-wallet will act on wallets in the default mainnet wallet directory in the datadir.\n" +
->>>>>>> 07f7f993
+                                      "xaya-wallet is an offline tool for creating and interacting with Bitcoin Core wallet files.\n" +
+                                      "By default xaya-wallet will act on wallets in the default mainnet wallet directory in the datadir.\n" +
                                       "To change the target wallet, use the -datadir, -wallet and -testnet/-regtest arguments.\n\n" +
                                       "Usage:\n" +
                                      "  xaya-wallet [options] <command>\n\n" +
