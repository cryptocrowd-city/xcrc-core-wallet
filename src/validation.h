// Copyright (c) 2009-2010 Satoshi Nakamoto
// Copyright (c) 2009-2019 The Bitcoin Core developers
// Distributed under the MIT software license, see the accompanying
// file COPYING or http://www.opensource.org/licenses/mit-license.php.

#ifndef BITCOIN_VALIDATION_H
#define BITCOIN_VALIDATION_H

#if defined(HAVE_CONFIG_H)
#include <config/bitcoin-config.h>
#endif

#include <amount.h>
#include <coins.h>
#include <crypto/common.h> // for ReadLE64
#include <fs.h>
#include <policy/feerate.h>
#include <protocol.h> // For CMessageHeader::MessageStartChars
#include <script/script_error.h>
#include <sync.h>
#include <txmempool.h> // For CTxMemPool::cs
#include <txdb.h>
#include <versionbits.h>

#include <algorithm>
#include <atomic>
#include <map>
#include <memory>
#include <set>
#include <stdint.h>
#include <utility>
#include <vector>

class CChainState;
class BlockValidationState;
class CBlockIndex;
class CBlockTreeDB;
class CBlockUndo;
class CChainParams;
class CInv;
class CConnman;
class CScriptCheck;
class CBlockPolicyEstimator;
class CTxInUndo;
class CTxMemPool;
class TxValidationState;
struct ChainTxData;

struct DisconnectedBlockTransactions;
struct PrecomputedTransactionData;
struct LockPoints;

/** Default for -minrelaytxfee, minimum relay fee for transactions */
static const unsigned int DEFAULT_MIN_RELAY_TX_FEE = COIN / 1000;
/** Default for -limitancestorcount, max number of in-mempool ancestors */
static const unsigned int DEFAULT_ANCESTOR_LIMIT = 25;
/** Default for -limitancestorsize, maximum kilobytes of tx + all in-mempool ancestors */
static const unsigned int DEFAULT_ANCESTOR_SIZE_LIMIT = 101;
/** Default for -limitdescendantcount, max number of in-mempool descendants */
static const unsigned int DEFAULT_DESCENDANT_LIMIT = 25;
/** Default for -limitdescendantsize, maximum kilobytes of in-mempool descendants */
static const unsigned int DEFAULT_DESCENDANT_SIZE_LIMIT = 101;
/**
 * An extra transaction can be added to a package, as long as it only has one
 * ancestor and is no larger than this. Not really any reason to make this
 * configurable as it doesn't materially change DoS parameters.
 */
static const unsigned int EXTRA_DESCENDANT_TX_SIZE_LIMIT = 10000;
/** Default for -mempoolexpiry, expiration time for mempool transactions in hours */
static const unsigned int DEFAULT_MEMPOOL_EXPIRY = 336;
/** Maximum kilobytes for transactions to store for processing during reorg */
static const unsigned int MAX_DISCONNECTED_TX_POOL_SIZE = 20000;
/** The maximum size of a blk?????.dat file (since 0.8) */
static const unsigned int MAX_BLOCKFILE_SIZE = 0x8000000; // 128 MiB
/** The pre-allocation chunk size for blk?????.dat files (since 0.8) */
static const unsigned int BLOCKFILE_CHUNK_SIZE = 0x1000000; // 16 MiB
/** The pre-allocation chunk size for rev?????.dat files (since 0.8) */
static const unsigned int UNDOFILE_CHUNK_SIZE = 0x100000; // 1 MiB

/** Maximum number of script-checking threads allowed */
static const int MAX_SCRIPTCHECK_THREADS = 16;
/** -par default (number of script-checking threads, 0 = auto) */
static const int DEFAULT_SCRIPTCHECK_THREADS = 0;
/** Number of blocks that can be requested at any given time from a single peer. */
static const int MAX_BLOCKS_IN_TRANSIT_PER_PEER = 16;
/** Timeout in seconds during which a peer must stall block download progress before being disconnected. */
static const unsigned int BLOCK_STALLING_TIMEOUT = 2;
/** Number of headers sent in one getheaders result. We rely on the assumption that if a peer sends
 *  less than this number, we reached its tip. Changing this value is a protocol upgrade.
 *
 *  With a protocol upgrade, we now enforce an additional restriction on the
 *  total size of a "headers" message (see below).  The absolute limit
 *  on the number of headers still applies as well, so that we do not get
 *  overloaded both with small and large headers.
 */
static const unsigned int MAX_HEADERS_RESULTS = 2000;
/** Maximum size of a "headers" message.  This is enforced starting with
 *  SIZE_HEADERS_LIMIT_VERSION peers and prevents overloading if we have
 *  very large headers (due to auxpow).
 */
static const unsigned int MAX_HEADERS_SIZE = (6 << 20); // 6 MiB
/** Size of a headers message that is the threshold for assuming that the
 *  peer has more headers (even if we have less than MAX_HEADERS_RESULTS).
 *  This is used starting with SIZE_HEADERS_LIMIT_VERSION peers.
 */
static const unsigned int THRESHOLD_HEADERS_SIZE = (4 << 20); // 4 MiB
/** Maximum depth of blocks we're willing to serve as compact blocks to peers
 *  when requested. For older blocks, a regular BLOCK response will be sent. */
static const int MAX_CMPCTBLOCK_DEPTH = 5;
/** Maximum depth of blocks we're willing to respond to GETBLOCKTXN requests for. */
static const int MAX_BLOCKTXN_DEPTH = 10;
/** Size of the "block download window": how far ahead of our current height do we fetch?
 *  Larger windows tolerate larger download speed differences between peer, but increase the potential
 *  degree of disordering of blocks on disk (which make reindexing and pruning harder). We'll probably
 *  want to make this a per-peer adaptive value at some point. */
static const unsigned int BLOCK_DOWNLOAD_WINDOW = 1024;
/** Time to wait (in seconds) between writing blocks/block index to disk. */
static const unsigned int DATABASE_WRITE_INTERVAL = 60 * 60;
/** Time to wait (in seconds) between flushing chainstate to disk. */
static const unsigned int DATABASE_FLUSH_INTERVAL = 24 * 60 * 60;
/** Block download timeout base, expressed in millionths of the block interval (i.e. 10 min) */
static const int64_t BLOCK_DOWNLOAD_TIMEOUT_BASE = 1000000;
/** Additional block download timeout per parallel downloading peer (i.e. 5 min) */
static const int64_t BLOCK_DOWNLOAD_TIMEOUT_PER_PEER = 500000;

static const int64_t DEFAULT_MAX_TIP_AGE = 24 * 60 * 60;
/** Maximum age of our tip in seconds for us to be considered current for fee estimation */
static const int64_t MAX_FEE_ESTIMATION_TIP_AGE = 3 * 60 * 60;

static const bool DEFAULT_CHECKPOINTS_ENABLED = true;
static const bool DEFAULT_TXINDEX = false;
static const char* const DEFAULT_BLOCKFILTERINDEX = "0";
static const unsigned int DEFAULT_BANSCORE_THRESHOLD = 100;
/** Default for -persistmempool */
static const bool DEFAULT_PERSIST_MEMPOOL = true;
/** Default for using fee filter */
static const bool DEFAULT_FEEFILTER = true;

/** Maximum number of headers to announce when relaying blocks with headers message.*/
static const unsigned int MAX_BLOCKS_TO_ANNOUNCE = 8;

/** Maximum number of unconnecting headers announcements before DoS score */
static const int MAX_UNCONNECTING_HEADERS = 10;

/** Default for -stopatheight */
static const int DEFAULT_STOPATHEIGHT = 0;

struct BlockHasher
{
    // this used to call `GetCheapHash()` in uint256, which was later moved; the
    // cheap hash function simply calls ReadLE64() however, so the end result is
    // identical
    size_t operator()(const uint256& hash) const { return ReadLE64(hash.begin()); }
};

extern CScript COINBASE_FLAGS;
extern CCriticalSection cs_main;
extern CBlockPolicyEstimator feeEstimator;
extern CTxMemPool mempool;
typedef std::unordered_map<uint256, CBlockIndex*, BlockHasher> BlockMap;
extern Mutex g_best_block_mutex;
extern std::condition_variable g_best_block_cv;
extern uint256 g_best_block;
extern std::atomic_bool fImporting;
extern std::atomic_bool fReindex;
extern int nScriptCheckThreads;
extern bool fRequireStandard;
extern bool fCheckBlockIndex;
extern bool fCheckpointsEnabled;
extern size_t nCoinCacheUsage;
/** A fee rate smaller than this is considered zero fee (for relaying, mining and transaction creation) */
extern CFeeRate minRelayTxFee;
/** If the tip is older than this (in seconds), the node is considered to be in initial block download. */
extern int64_t nMaxTipAge;

/** Block hash whose ancestors we will assume to have valid scripts without checking them. */
extern uint256 hashAssumeValid;

/** Minimum work we will assume exists on some valid chain. */
extern arith_uint256 nMinimumChainWork;

/** Best header we've seen so far (used for getheaders queries' starting points). */
extern CBlockIndex *pindexBestHeader;

/** Pruning-related variables and constants */
/** True if any block files have ever been pruned. */
extern bool fHavePruned;
/** True if we're running in -prune mode. */
extern bool fPruneMode;
/** Number of MiB of block files that we're trying to stay below. */
extern uint64_t nPruneTarget;
/** Block files containing a block-height within MIN_BLOCKS_TO_KEEP of ::ChainActive().Tip() will not be pruned. */
static const unsigned int MIN_BLOCKS_TO_KEEP = 288;
/** Minimum blocks required to signal NODE_NETWORK_LIMITED */
static const unsigned int NODE_NETWORK_LIMITED_MIN_BLOCKS = 288;

static const signed int DEFAULT_CHECKBLOCKS = 6;
static const unsigned int DEFAULT_CHECKLEVEL = 3;

// Require that user allocate at least 550 MiB for block & undo files (blk???.dat and rev???.dat)
// At 1MB per block, 288 blocks = 288MB.
// Add 15% for Undo data = 331MB
// Add 20% for Orphan block rate = 397MB
// We want the low water mark after pruning to be at least 397 MB and since we prune in
// full block file chunks, we need the high water mark which triggers the prune to be
// one 128MB block file + added 15% undo data = 147MB greater for a total of 545MB
// Setting the target to >= 550 MiB will make it likely we can respect the target.
static const uint64_t MIN_DISK_SPACE_FOR_BLOCK_FILES = 550 * 1024 * 1024;

/**
 * Process an incoming block. This only returns after the best known valid
 * block is made active. Note that it does not, however, guarantee that the
 * specific block passed to it has been checked for validity!
 *
 * If you want to *possibly* get feedback on whether pblock is valid, you must
 * install a CValidationInterface (see validationinterface.h) - this will have
 * its BlockChecked method called whenever *any* block completes validation.
 *
 * Note that we guarantee that either the proof-of-work is valid on pblock, or
 * (and possibly also) BlockChecked will have been called.
 *
 * May not be called in a
 * validationinterface callback.
 *
 * @param[in]   pblock  The block we want to process.
 * @param[in]   fForceProcessing Process this block even if unrequested; used for non-network block sources and whitelisted peers.
 * @param[out]  fNewBlock A boolean which is set to indicate if the block was first received via this call
 * @returns     If the block was processed, independently of block validity
 */
bool ProcessNewBlock(const CChainParams& chainparams, const std::shared_ptr<const CBlock> pblock, bool fForceProcessing, bool* fNewBlock) LOCKS_EXCLUDED(cs_main);

/**
 * Process incoming block headers.
 *
 * May not be called in a
 * validationinterface callback.
 *
 * @param[in]  block The block headers themselves
 * @param[out] state This may be set to an Error state if any error occurred processing them
 * @param[in]  chainparams The params for the chain we want to connect to
 * @param[out] ppindex If set, the pointer will be set to point to the last new block index object for the given headers
 */
bool ProcessNewBlockHeaders(const std::vector<CBlockHeader>& block, BlockValidationState& state, const CChainParams& chainparams, const CBlockIndex** ppindex = nullptr) LOCKS_EXCLUDED(cs_main);

/** Open a block file (blk?????.dat) */
FILE* OpenBlockFile(const FlatFilePos &pos, bool fReadOnly = false);
/** Translation to a filesystem path */
fs::path GetBlockPosFilename(const FlatFilePos &pos);
/** Import blocks from an external file */
bool LoadExternalBlockFile(const CChainParams& chainparams, FILE* fileIn, FlatFilePos *dbp = nullptr);
/** Ensures we have a genesis block in the block tree, possibly writing one to disk. */
bool LoadGenesisBlock(const CChainParams& chainparams);
/** Load the block tree and coins database from disk,
 * initializing state if we're running with -reindex. */
bool LoadBlockIndex(const CChainParams& chainparams) EXCLUSIVE_LOCKS_REQUIRED(cs_main);
/** Unload database information */
void UnloadBlockIndex();
/** Run an instance of the script checking thread */
void ThreadScriptCheck(int worker_num);
/** Retrieve a transaction (from memory pool, or from disk, if possible) */
bool GetTransaction(const uint256& hash, CTransactionRef& tx, const Consensus::Params& params, uint256& hashBlock, const CBlockIndex* const blockIndex = nullptr);
/**
 * Find the best known block, and make it the tip of the block chain
 *
 * May not be called with cs_main held. May not be called in a
 * validationinterface callback.
 */
bool ActivateBestChain(BlockValidationState& state, const CChainParams& chainparams, std::shared_ptr<const CBlock> pblock = std::shared_ptr<const CBlock>());
CAmount GetBlockSubsidy(int nHeight, const Consensus::Params& consensusParams);

/** Guess verification progress (as a fraction between 0.0=genesis and 1.0=current tip). */
double GuessVerificationProgress(const ChainTxData& data, const CBlockIndex* pindex);

/** Calculate the amount of disk space the block & undo files currently use */
uint64_t CalculateCurrentUsage();

/**
 *  Mark one block file as pruned.
 */
void PruneOneBlockFile(const int fileNumber) EXCLUSIVE_LOCKS_REQUIRED(cs_main);

/**
 *  Actually unlink the specified files
 */
void UnlinkPrunedFiles(const std::set<int>& setFilesToPrune);

/** Prune block files up to a given height */
void PruneBlockFilesManual(int nManualPruneHeight);

/** (try to) add transaction to memory pool
 * plTxnReplaced will be appended to with all transactions replaced from mempool **/
bool AcceptToMemoryPool(CTxMemPool& pool, TxValidationState &state, const CTransactionRef &tx,
                        std::list<CTransactionRef>* plTxnReplaced,
                        bool bypass_limits, const CAmount nAbsurdFee, bool test_accept=false) EXCLUSIVE_LOCKS_REQUIRED(cs_main);

/** Get the BIP9 state for a given deployment at the current tip. */
ThresholdState VersionBitsTipState(const Consensus::Params& params, Consensus::DeploymentPos pos);

/** Get the numerical statistics for the BIP9 state for a given deployment at the current tip. */
BIP9Stats VersionBitsTipStatistics(const Consensus::Params& params, Consensus::DeploymentPos pos);

/** Get the block height at which the BIP9 deployment switched into the state for the block building on the current tip. */
int VersionBitsTipStateSinceHeight(const Consensus::Params& params, Consensus::DeploymentPos pos);


/** Apply the effects of this transaction on the UTXO set represented by view */
void UpdateCoins(const CTransaction& tx, CCoinsViewCache& inputs, int nHeight);

/** Transaction validation functions */

/**
 * Check if transaction will be final in the next block to be created.
 *
 * Calls IsFinalTx() with current block height and appropriate block time.
 *
 * See consensus/consensus.h for flag definitions.
 */
bool CheckFinalTx(const CTransaction &tx, int flags = -1) EXCLUSIVE_LOCKS_REQUIRED(cs_main);

/**
 * Test whether the LockPoints height and time are still valid on the current chain
 */
bool TestLockPointValidity(const LockPoints* lp) EXCLUSIVE_LOCKS_REQUIRED(cs_main);

/**
 * Check if transaction will be BIP 68 final in the next block to be created.
 *
 * Simulates calling SequenceLocks() with data from the tip of the current active chain.
 * Optionally stores in LockPoints the resulting height and time calculated and the hash
 * of the block needed for calculation or skips the calculation and uses the LockPoints
 * passed in for evaluation.
 * The LockPoints should not be considered valid if CheckSequenceLocks returns false.
 *
 * See consensus/consensus.h for flag definitions.
 */
bool CheckSequenceLocks(const CTxMemPool& pool, const CTransaction& tx, int flags, LockPoints* lp = nullptr, bool useExistingLockPoints = false) EXCLUSIVE_LOCKS_REQUIRED(cs_main);

/**
 * Closure representing one script verification
 * Note that this stores references to the spending transaction
 */
class CScriptCheck
{
private:
    CTxOut m_tx_out;
    const CTransaction *ptxTo;
    unsigned int nIn;
    unsigned int nFlags;
    bool cacheStore;
    ScriptError error;
    PrecomputedTransactionData *txdata;

public:
    CScriptCheck(): ptxTo(nullptr), nIn(0), nFlags(0), cacheStore(false), error(SCRIPT_ERR_UNKNOWN_ERROR) {}
    CScriptCheck(const CTxOut& outIn, const CTransaction& txToIn, unsigned int nInIn, unsigned int nFlagsIn, bool cacheIn, PrecomputedTransactionData* txdataIn) :
        m_tx_out(outIn), ptxTo(&txToIn), nIn(nInIn), nFlags(nFlagsIn), cacheStore(cacheIn), error(SCRIPT_ERR_UNKNOWN_ERROR), txdata(txdataIn) { }

    bool operator()();

    void swap(CScriptCheck &check) {
        std::swap(ptxTo, check.ptxTo);
        std::swap(m_tx_out, check.m_tx_out);
        std::swap(nIn, check.nIn);
        std::swap(nFlags, check.nFlags);
        std::swap(cacheStore, check.cacheStore);
        std::swap(error, check.error);
        std::swap(txdata, check.txdata);
    }

    ScriptError GetScriptError() const { return error; }
};

/** Initializes the script-execution cache */
void InitScriptExecutionCache();


/** Functions for disk access for blocks */
bool ReadBlockFromDisk(CBlock& block, const FlatFilePos& pos, const Consensus::Params& consensusParams);
bool ReadBlockFromDisk(CBlock& block, const CBlockIndex* pindex, const Consensus::Params& consensusParams);
bool ReadRawBlockFromDisk(std::vector<uint8_t>& block, const FlatFilePos& pos, const CMessageHeader::MessageStartChars& message_start);
bool ReadRawBlockFromDisk(std::vector<uint8_t>& block, const CBlockIndex* pindex, const CMessageHeader::MessageStartChars& message_start);
bool ReadBlockHeaderFromDisk(CBlockHeader& block, const CBlockIndex* pindex, const Consensus::Params& consensusParams);

bool UndoReadFromDisk(CBlockUndo& blockundo, const CBlockIndex* pindex);

/** Functions for validating blocks and updating the block tree */

int ApplyTxInUndo(Coin&& undo, CCoinsViewCache& view, const COutPoint& out);
// TODO: Remove when this check is no longer necessary.
bool CheckDbLockLimit(const std::vector<CTransactionRef>& vtx);

/** Context-independent validity checks */
bool CheckBlock(const CBlock& block, BlockValidationState& state, const Consensus::Params& consensusParams, bool fCheckPOW = true, bool fCheckMerkleRoot = true);

/** Check a block is completely valid from start to finish (only works on top of our current best block) */
bool TestBlockValidity(BlockValidationState& state, const CChainParams& chainparams, const CBlock& block, CBlockIndex* pindexPrev, bool fCheckPOW = true, bool fCheckMerkleRoot = true) EXCLUSIVE_LOCKS_REQUIRED(cs_main);

/** Check whether witness commitments are required for a block, and whether to enforce NULLDUMMY (BIP 147) rules.
 *  Note that transaction witness validation rules are always enforced when P2SH is enforced. */
bool IsWitnessEnabled(const CBlockIndex* pindexPrev, const Consensus::Params& params);

/** When there are blocks in the active chain with missing data, rewind the chainstate and remove them from the block index */
bool RewindBlockIndex(const CChainParams& params) LOCKS_EXCLUDED(cs_main);

/** Compute at which vout of the block's coinbase transaction the witness commitment occurs, or -1 if not found */
int GetWitnessCommitmentIndex(const CBlock& block);

/** Update uncommitted block structures (currently: only the witness reserved value). This is safe for submitted blocks. */
void UpdateUncommittedBlockStructures(CBlock& block, const CBlockIndex* pindexPrev, const Consensus::Params& consensusParams);

/** Produce the necessary coinbase commitment for a block (modifies the hash, don't call for mined blocks). */
std::vector<unsigned char> GenerateCoinbaseCommitment(CBlock& block, const CBlockIndex* pindexPrev, const Consensus::Params& consensusParams);

/**
 * Check proof-of-work of a block header, taking auxpow into account.
 * @param block The block header.
 * @param params Consensus parameters.
 * @return True iff the PoW is correct.
 */
bool CheckProofOfWork(const CBlockHeader& block, const Consensus::Params& params);

/** RAII wrapper for VerifyDB: Verify consistency of the block and coin databases */
class CVerifyDB {
public:
    CVerifyDB();
    ~CVerifyDB();
    bool VerifyDB(const CChainParams& chainparams, CCoinsView *coinsview, int nCheckLevel, int nCheckDepth);
};

CBlockIndex* LookupBlockIndex(const uint256& hash) EXCLUSIVE_LOCKS_REQUIRED(cs_main);

/** Find the last common block between the parameter chain and a locator. */
CBlockIndex* FindForkInGlobalIndex(const CChain& chain, const CBlockLocator& locator) EXCLUSIVE_LOCKS_REQUIRED(cs_main);

enum DisconnectResult
{
    DISCONNECT_OK,      // All good.
    DISCONNECT_UNCLEAN, // Rolled back, but UTXO set was inconsistent with block.
    DISCONNECT_FAILED   // Something else went wrong.
};

class ConnectTrace;

/** @see CChainState::FlushStateToDisk */
enum class FlushStateMode {
    NONE,
    IF_NEEDED,
    PERIODIC,
    ALWAYS
};

struct CBlockIndexWorkComparator
{
    bool operator()(const CBlockIndex *pa, const CBlockIndex *pb) const;
};

/**
 * Maintains a tree of blocks (stored in `m_block_index`) which is consulted
 * to determine where the most-work tip is.
 *
 * This data is used mostly in `CChainState` - information about, e.g.,
 * candidate tips is not maintained here.
 */
class BlockManager {
public:
    BlockMap m_block_index GUARDED_BY(cs_main);

    /** In order to efficiently track invalidity of headers, we keep the set of
      * blocks which we tried to connect and found to be invalid here (ie which
      * were set to BLOCK_FAILED_VALID since the last restart). We can then
      * walk this set and check if a new header is a descendant of something in
      * this set, preventing us from having to walk m_block_index when we try
      * to connect a bad block and fail.
      *
      * While this is more complicated than marking everything which descends
      * from an invalid block as invalid at the time we discover it to be
      * invalid, doing so would require walking all of m_block_index to find all
      * descendants. Since this case should be very rare, keeping track of all
      * BLOCK_FAILED_VALID blocks in a set should be just fine and work just as
      * well.
      *
      * Because we already walk m_block_index in height-order at startup, we go
      * ahead and mark descendants of invalid blocks as FAILED_CHILD at that time,
      * instead of putting things in this set.
      */
    std::set<CBlockIndex*> m_failed_blocks;

    /**
     * All pairs A->B, where A (or one of its ancestors) misses transactions, but B has transactions.
     * Pruned nodes may have entries where B is missing data.
     */
    std::multimap<CBlockIndex*, CBlockIndex*> m_blocks_unlinked;

    /**
     * Load the blocktree off disk and into memory. Populate certain metadata
     * per index entry (nStatus, nChainWork, nTimeMax, etc.) as well as peripheral
     * collections like setDirtyBlockIndex.
     *
     * @param[out] block_index_candidates  Fill this set with any valid blocks for
     *                                     which we've downloaded all transactions.
     */
    bool LoadBlockIndex(
        const Consensus::Params& consensus_params,
        CBlockTreeDB& blocktree,
        std::set<CBlockIndex*, CBlockIndexWorkComparator>& block_index_candidates)
        EXCLUSIVE_LOCKS_REQUIRED(cs_main);

    /** Clear all data members. */
    void Unload() EXCLUSIVE_LOCKS_REQUIRED(cs_main);

    CBlockIndex* AddToBlockIndex(const CBlockHeader& block) EXCLUSIVE_LOCKS_REQUIRED(cs_main);
    /** Create a new block index entry for a given block hash */
    CBlockIndex* InsertBlockIndex(const uint256& hash) EXCLUSIVE_LOCKS_REQUIRED(cs_main);

    /**
     * If a block header hasn't already been seen, call CheckBlockHeader on it, ensure
     * that it doesn't descend from an invalid block, and then add it to m_block_index.
     */
    bool AcceptBlockHeader(
        const CBlockHeader& block,
        BlockValidationState& state,
        const CChainParams& chainparams,
        CBlockIndex** ppindex) EXCLUSIVE_LOCKS_REQUIRED(cs_main);
};

/**
 * A convenience class for constructing the CCoinsView* hierarchy used
 * to facilitate access to the UTXO set.
 *
 * This class consists of an arrangement of layered CCoinsView objects,
 * preferring to store and retrieve coins in memory via `m_cacheview` but
 * ultimately falling back on cache misses to the canonical store of UTXOs on
 * disk, `m_dbview`.
 */
class CoinsViews {

public:
    //! The lowest level of the CoinsViews cache hierarchy sits in a leveldb database on disk.
    //! All unspent coins reside in this store.
    CCoinsViewDB m_dbview GUARDED_BY(cs_main);

    //! This view wraps access to the leveldb instance and handles read errors gracefully.
    CCoinsViewErrorCatcher m_catcherview GUARDED_BY(cs_main);

    //! This is the top layer of the cache hierarchy - it keeps as many coins in memory as
    //! can fit per the dbcache setting.
    std::unique_ptr<CCoinsViewCache> m_cacheview GUARDED_BY(cs_main);

    //! This constructor initializes CCoinsViewDB and CCoinsViewErrorCatcher instances, but it
    //! *does not* create a CCoinsViewCache instance by default. This is done separately because the
    //! presence of the cache has implications on whether or not we're allowed to flush the cache's
    //! state to disk, which should not be done until the health of the database is verified.
    //!
    //! All arguments forwarded onto CCoinsViewDB.
    CoinsViews(std::string ldb_name, size_t cache_size_bytes, bool in_memory, bool should_wipe);

    //! Initialize the CCoinsViewCache member.
    void InitCache() EXCLUSIVE_LOCKS_REQUIRED(::cs_main);
};

/**
 * CChainState stores and provides an API to update our local knowledge of the
 * current best chain.
 *
 * Eventually, the API here is targeted at being exposed externally as a
 * consumable libconsensus library, so any functions added must only call
 * other class member functions, pure functions in other parts of the consensus
 * library, callbacks via the validation interface, or read/write-to-disk
 * functions (eventually this will also be via callbacks).
 *
 * Anything that is contingent on the current tip of the chain is stored here,
 * whereas block information and metadata independent of the current tip is
 * kept in `BlockMetadataManager`.
 */
class CChainState {
private:

    /**
     * Every received block is assigned a unique and increasing identifier, so we
     * know which one to give priority in case of a fork.
     */
    CCriticalSection cs_nBlockSequenceId;
    /** Blocks loaded from disk are assigned id 0, so start the counter at 1. */
    int32_t nBlockSequenceId = 1;
    /** Decreasing counter (used by subsequent preciousblock calls). */
    int32_t nBlockReverseSequenceId = -1;
    /** chainwork for the last block that preciousblock has been applied to. */
    arith_uint256 nLastPreciousChainwork = 0;

    /**
     * the ChainState CriticalSection
     * A lock that must be held when modifying this ChainState - held in ActivateBestChain()
     */
    CCriticalSection m_cs_chainstate;

    /**
     * Whether this chainstate is undergoing initial block download.
     *
     * Mutable because we need to be able to mark IsInitialBlockDownload()
     * const, which latches this for caching purposes.
     */
    mutable std::atomic<bool> m_cached_finished_ibd{false};

    //! Reference to a BlockManager instance which itself is shared across all
    //! CChainState instances. Keeping a local reference allows us to test more
    //! easily as opposed to referencing a global.
    BlockManager& m_blockman;

    //! Manages the UTXO set, which is a reflection of the contents of `m_chain`.
    std::unique_ptr<CoinsViews> m_coins_views;

public:
    CChainState(BlockManager& blockman) : m_blockman(blockman) {}
    CChainState();

    /**
     * Initialize the CoinsViews UTXO set database management data structures. The in-memory
     * cache is initialized separately.
     *
     * All parameters forwarded to CoinsViews.
     */
    void InitCoinsDB(
        size_t cache_size_bytes,
        bool in_memory,
        bool should_wipe,
        std::string leveldb_name = "chainstate");

    //! Initialize the in-memory coins cache (to be done after the health of the on-disk database
    //! is verified).
    void InitCoinsCache() EXCLUSIVE_LOCKS_REQUIRED(::cs_main);

    //! @returns whether or not the CoinsViews object has been fully initialized and we can
    //!          safely flush this object to disk.
    bool CanFlushToDisk() EXCLUSIVE_LOCKS_REQUIRED(cs_main) {
        return m_coins_views && m_coins_views->m_cacheview;
    }

    //! The current chain of blockheaders we consult and build on.
    //! @see CChain, CBlockIndex.
    CChain m_chain;

    /**
     * The set of all CBlockIndex entries with BLOCK_VALID_TRANSACTIONS (for itself and all ancestors) and
     * as good as our current tip or better. Entries may be failed, though, and pruning nodes may be
     * missing the data for the block.
     */
    std::set<CBlockIndex*, CBlockIndexWorkComparator> setBlockIndexCandidates;

    //! @returns A reference to the in-memory cache of the UTXO set.
    CCoinsViewCache& CoinsTip() EXCLUSIVE_LOCKS_REQUIRED(cs_main)
    {
        assert(m_coins_views->m_cacheview);
        return *m_coins_views->m_cacheview.get();
    }

    //! @returns A reference to the on-disk UTXO set database.
    CCoinsViewDB& CoinsDB() EXCLUSIVE_LOCKS_REQUIRED(cs_main)
    {
        return m_coins_views->m_dbview;
    }

    //! @returns A reference to a wrapped view of the in-memory UTXO set that
    //!     handles disk read errors gracefully.
    CCoinsViewErrorCatcher& CoinsErrorCatcher() EXCLUSIVE_LOCKS_REQUIRED(cs_main)
    {
        return m_coins_views->m_catcherview;
    }

    //! Destructs all objects related to accessing the UTXO set.
    void ResetCoinsViews() { m_coins_views.reset(); }

    /**
     * Update the on-disk chain state.
     * The caches and indexes are flushed depending on the mode we're called with
     * if they're too large, if it's been a while since the last write,
     * or always and in all cases if we're in prune mode and are deleting files.
     *
     * If FlushStateMode::NONE is used, then FlushStateToDisk(...) won't do anything
     * besides checking if we need to prune.
     *
     * @returns true unless a system error occurred
     */
    bool FlushStateToDisk(
        const CChainParams& chainparams,
        BlockValidationState &state,
        FlushStateMode mode,
        int nManualPruneHeight = 0);

    //! Unconditionally flush all changes to disk.
    void ForceFlushStateToDisk();

    //! Prune blockfiles from the disk if necessary and then flush chainstate changes
    //! if we pruned.
    void PruneAndFlush();

    /**
     * Make the best chain active, in multiple steps. The result is either failure
     * or an activated best chain. pblock is either nullptr or a pointer to a block
     * that is already loaded (to avoid loading it again from disk).
     *
     * ActivateBestChain is split into steps (see ActivateBestChainStep) so that
     * we avoid holding cs_main for an extended period of time; the length of this
     * call may be quite long during reindexing or a substantial reorg.
     *
     * May not be called with cs_main held. May not be called in a
     * validationinterface callback.
     *
     * @returns true unless a system error occurred
     */
    bool ActivateBestChain(
        BlockValidationState& state,
        const CChainParams& chainparams,
        std::shared_ptr<const CBlock> pblock) LOCKS_EXCLUDED(cs_main);

    bool AcceptBlock(const std::shared_ptr<const CBlock>& pblock, BlockValidationState& state, const CChainParams& chainparams, CBlockIndex** ppindex, bool fRequested, const FlatFilePos* dbp, bool* fNewBlock) EXCLUSIVE_LOCKS_REQUIRED(cs_main);

    // Block (dis)connection on a given view:
<<<<<<< HEAD
    DisconnectResult DisconnectBlock(const CBlock& block, const CBlockIndex* pindex, CCoinsViewCache& view, std::set<valtype>& unexpiredNames);
    bool ConnectBlock(const CBlock& block, CValidationState& state, CBlockIndex* pindex,
                      CCoinsViewCache& view,
                      std::set<valtype>& expiredNames,
                      const CChainParams& chainparams, bool fJustCheck = false) EXCLUSIVE_LOCKS_REQUIRED(cs_main);
=======
    DisconnectResult DisconnectBlock(const CBlock& block, const CBlockIndex* pindex, CCoinsViewCache& view);
    bool ConnectBlock(const CBlock& block, BlockValidationState& state, CBlockIndex* pindex,
                      CCoinsViewCache& view, const CChainParams& chainparams, bool fJustCheck = false) EXCLUSIVE_LOCKS_REQUIRED(cs_main);
>>>>>>> b42c91c4

    // Apply the effects of a block disconnection on the UTXO set.
    bool DisconnectTip(BlockValidationState& state, const CChainParams& chainparams, DisconnectedBlockTransactions* disconnectpool) EXCLUSIVE_LOCKS_REQUIRED(cs_main, ::mempool.cs);

    // Manual block validity manipulation:
    bool PreciousBlock(BlockValidationState& state, const CChainParams& params, CBlockIndex* pindex) LOCKS_EXCLUDED(cs_main);
    bool InvalidateBlock(BlockValidationState& state, const CChainParams& chainparams, CBlockIndex* pindex) LOCKS_EXCLUDED(cs_main);
    void ResetBlockFailureFlags(CBlockIndex* pindex) EXCLUSIVE_LOCKS_REQUIRED(cs_main);

    /** Replay blocks that aren't fully applied to the database. */
    bool ReplayBlocks(const CChainParams& params);
    bool RewindBlockIndex(const CChainParams& params) LOCKS_EXCLUDED(cs_main);
    bool LoadGenesisBlock(const CChainParams& chainparams);

    void PruneBlockIndexCandidates();

    void UnloadBlockIndex();

    /** Check whether we are doing an initial block download (synchronizing from disk or network) */
    bool IsInitialBlockDownload() const;

    /**
     * Make various assertions about the state of the block index.
     *
     * By default this only executes fully when using the Regtest chain; see: fCheckBlockIndex.
     */
    void CheckBlockIndex(const Consensus::Params& consensusParams);

    /** Update the chain tip based on database information, i.e. CoinsTip()'s best block. */
    bool LoadChainTip(const CChainParams& chainparams) EXCLUSIVE_LOCKS_REQUIRED(cs_main);

private:
    bool ActivateBestChainStep(BlockValidationState& state, const CChainParams& chainparams, CBlockIndex* pindexMostWork, const std::shared_ptr<const CBlock>& pblock, bool& fInvalidFound, ConnectTrace& connectTrace) EXCLUSIVE_LOCKS_REQUIRED(cs_main, ::mempool.cs);
    bool ConnectTip(BlockValidationState& state, const CChainParams& chainparams, CBlockIndex* pindexNew, const std::shared_ptr<const CBlock>& pblock, ConnectTrace& connectTrace, DisconnectedBlockTransactions& disconnectpool) EXCLUSIVE_LOCKS_REQUIRED(cs_main, ::mempool.cs);

    void InvalidBlockFound(CBlockIndex *pindex, const BlockValidationState &state) EXCLUSIVE_LOCKS_REQUIRED(cs_main);
    CBlockIndex* FindMostWorkChain() EXCLUSIVE_LOCKS_REQUIRED(cs_main);
    void ReceivedBlockTransactions(const CBlock& block, CBlockIndex* pindexNew, const FlatFilePos& pos, const Consensus::Params& consensusParams) EXCLUSIVE_LOCKS_REQUIRED(cs_main);

    bool RollforwardBlock(const CBlockIndex* pindex, CCoinsViewCache& inputs, const CChainParams& params) EXCLUSIVE_LOCKS_REQUIRED(cs_main);

    //! Mark a block as not having block data
    void EraseBlockData(CBlockIndex* index) EXCLUSIVE_LOCKS_REQUIRED(cs_main);
};

/** Mark a block as precious and reorganize.
 *
 * May not be called in a
 * validationinterface callback.
 */
bool PreciousBlock(BlockValidationState& state, const CChainParams& params, CBlockIndex *pindex) LOCKS_EXCLUDED(cs_main);

/** Mark a block as invalid. */
bool InvalidateBlock(BlockValidationState& state, const CChainParams& chainparams, CBlockIndex* pindex) LOCKS_EXCLUDED(cs_main);

/** Remove invalidity status from a block and its descendants. */
void ResetBlockFailureFlags(CBlockIndex* pindex) EXCLUSIVE_LOCKS_REQUIRED(cs_main);

/** @returns the most-work valid chainstate. */
CChainState& ChainstateActive();

/** @returns the most-work chain. */
CChain& ChainActive();

/** @returns the global block index map. */
BlockMap& BlockIndex();

// Most often ::ChainstateActive() should be used instead of this, but some code
// may not be able to assume that this has been initialized yet and so must use it
// directly, e.g. init.cpp.
extern std::unique_ptr<CChainState> g_chainstate;

/** Global variable that points to the active block tree (protected by cs_main) */
extern std::unique_ptr<CBlockTreeDB> pblocktree;

/**
 * Return the spend height, which is one more than the inputs.GetBestBlock().
 * While checking, GetBestBlock() refers to the parent block. (protected by cs_main)
 * This is also true for mempool checks.
 */
int GetSpendHeight(const CCoinsViewCache& inputs);

extern VersionBitsCache versionbitscache;

/**
 * Determine what nVersion a new block should use.
 */
int32_t ComputeBlockVersion(const CBlockIndex* pindexPrev, const Consensus::Params& params);

/** Get block file info entry for one block file */
CBlockFileInfo* GetBlockFileInfo(size_t n);

/** Dump the mempool to disk. */
bool DumpMempool(const CTxMemPool& pool);

/** Load the mempool from disk. */
bool LoadMempool(CTxMemPool& pool);

//! Check whether the block associated with this index entry is pruned or not.
inline bool IsBlockPruned(const CBlockIndex* pblockindex)
{
    return (fHavePruned && !(pblockindex->nStatus & BLOCK_HAVE_DATA) && pblockindex->nTx > 0);
}

#endif // BITCOIN_VALIDATION_H<|MERGE_RESOLUTION|>--- conflicted
+++ resolved
@@ -715,17 +715,11 @@
     bool AcceptBlock(const std::shared_ptr<const CBlock>& pblock, BlockValidationState& state, const CChainParams& chainparams, CBlockIndex** ppindex, bool fRequested, const FlatFilePos* dbp, bool* fNewBlock) EXCLUSIVE_LOCKS_REQUIRED(cs_main);
 
     // Block (dis)connection on a given view:
-<<<<<<< HEAD
     DisconnectResult DisconnectBlock(const CBlock& block, const CBlockIndex* pindex, CCoinsViewCache& view, std::set<valtype>& unexpiredNames);
-    bool ConnectBlock(const CBlock& block, CValidationState& state, CBlockIndex* pindex,
+    bool ConnectBlock(const CBlock& block, BlockValidationState& state, CBlockIndex* pindex,
                       CCoinsViewCache& view,
                       std::set<valtype>& expiredNames,
                       const CChainParams& chainparams, bool fJustCheck = false) EXCLUSIVE_LOCKS_REQUIRED(cs_main);
-=======
-    DisconnectResult DisconnectBlock(const CBlock& block, const CBlockIndex* pindex, CCoinsViewCache& view);
-    bool ConnectBlock(const CBlock& block, BlockValidationState& state, CBlockIndex* pindex,
-                      CCoinsViewCache& view, const CChainParams& chainparams, bool fJustCheck = false) EXCLUSIVE_LOCKS_REQUIRED(cs_main);
->>>>>>> b42c91c4
 
     // Apply the effects of a block disconnection on the UTXO set.
     bool DisconnectTip(BlockValidationState& state, const CChainParams& chainparams, DisconnectedBlockTransactions* disconnectpool) EXCLUSIVE_LOCKS_REQUIRED(cs_main, ::mempool.cs);
