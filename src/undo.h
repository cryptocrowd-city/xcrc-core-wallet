// Copyright (c) 2009-2010 Satoshi Nakamoto
// Copyright (c) 2009-2018 The Bitcoin Core developers
// Distributed under the MIT software license, see the accompanying
// file COPYING or http://www.opensource.org/licenses/mit-license.php.

#ifndef BITCOIN_UNDO_H
#define BITCOIN_UNDO_H

#include <coins.h>
#include <compressor.h>
#include <consensus/consensus.h>
#include <names/main.h>
#include <primitives/transaction.h>
#include <serialize.h>
#include <version.h>

/** Formatter for undo information for a CTxIn
 *
 *  Contains the prevout's CTxOut being spent, and its metadata as well
 *  (coinbase or not, height). The serialization contains a dummy value of
 *  zero. This is compatible with older versions which expect to see
 *  the transaction version there.
 */
struct TxInUndoFormatter
{
    template<typename Stream>
    void Ser(Stream &s, const Coin& txout) {
        ::Serialize(s, VARINT(txout.nHeight * 2 + (txout.fCoinBase ? 1u : 0u)));
        if (txout.nHeight > 0) {
            // Required to maintain compatibility with older undo format.
            ::Serialize(s, (unsigned char)0);
        }
        ::Serialize(s, Using<TxOutCompression>(txout.out));
    }

    template<typename Stream>
    void Unser(Stream &s, Coin& txout) {
        unsigned int nCode = 0;
        ::Unserialize(s, VARINT(nCode));
        txout.nHeight = nCode / 2;
        txout.fCoinBase = nCode & 1;
        if (txout.nHeight > 0) {
            // Old versions stored the version number for the last spend of
            // a transaction's outputs. Non-final spends were indicated with
            // height = 0.
            unsigned int nVersionDummy;
            ::Unserialize(s, VARINT(nVersionDummy));
        }
        ::Unserialize(s, Using<TxOutCompression>(txout.out));
    }
};

/** Undo information for a CTransaction */
class CTxUndo
{
public:
    // undo information for all txins
    std::vector<Coin> vprevout;

    SERIALIZE_METHODS(CTxUndo, obj) { READWRITE(Using<VectorFormatter<TxInUndoFormatter>>(obj.vprevout)); }
};

/** Undo information for a CBlock */
class CBlockUndo
{
public:
    std::vector<CTxUndo> vtxundo; // for all but the coinbase

    /** Stack of operations done to the name database.  */
    std::vector<CNameTxUndo> vnameundo;

<<<<<<< HEAD
    ADD_SERIALIZE_METHODS;

    template <typename Stream, typename Operation>
    inline void SerializationOp(Stream& s, Operation ser_action) {
        READWRITE(vtxundo);
        READWRITE(vnameundo);
=======
    SERIALIZE_METHODS(CBlockUndo, obj) {
        READWRITE(obj.vtxundo);
        READWRITE(obj.vnameundo);
        READWRITE(obj.vexpired);
>>>>>>> 9c611f1d
    }

};

#endif // BITCOIN_UNDO_H<|MERGE_RESOLUTION|>--- conflicted
+++ resolved
@@ -69,19 +69,9 @@
     /** Stack of operations done to the name database.  */
     std::vector<CNameTxUndo> vnameundo;
 
-<<<<<<< HEAD
-    ADD_SERIALIZE_METHODS;
-
-    template <typename Stream, typename Operation>
-    inline void SerializationOp(Stream& s, Operation ser_action) {
-        READWRITE(vtxundo);
-        READWRITE(vnameundo);
-=======
     SERIALIZE_METHODS(CBlockUndo, obj) {
         READWRITE(obj.vtxundo);
         READWRITE(obj.vnameundo);
-        READWRITE(obj.vexpired);
->>>>>>> 9c611f1d
     }
 
 };
