--- conflicted
+++ resolved
@@ -52,7 +52,6 @@
     return dDiff;
 }
 
-<<<<<<< HEAD
 static UniValue AuxpowToJSON(const CAuxPow& auxpow)
 {
     UniValue tx(UniValue::VOBJ);
@@ -81,7 +80,7 @@
 
     return result;
 }
-=======
+
 UniValue blockheaderToJSON(const CBlockIndex* blockindex)
 {
     UniValue result(UniValue::VOBJ);
@@ -92,7 +91,7 @@
         confirmations = chainActive.Height() - blockindex->nHeight + 1;
     result.push_back(Pair("confirmations", confirmations));
     result.push_back(Pair("height", blockindex->nHeight));
-    result.push_back(Pair("version", blockindex->nVersion));
+    result.push_back(Pair("version", blockindex->nVersion.GetFullVersion()));
     result.push_back(Pair("merkleroot", blockindex->hashMerkleRoot.GetHex()));
     result.push_back(Pair("time", (int64_t)blockindex->nTime));
     result.push_back(Pair("nonce", (uint64_t)blockindex->nNonce));
@@ -108,7 +107,6 @@
     return result;
 }
 
->>>>>>> d0a10c19
 
 UniValue blockToJSON(const CBlock& block, const CBlockIndex* blockindex, bool txDetails = false)
 {
@@ -593,7 +591,7 @@
     CBlockIndex* pstart = pindex;
     for (int i = 0; i < consensusParams.nMajorityWindow && pstart != NULL; i++)
     {
-        if (pstart->nVersion >= minVersion)
+        if (pstart->nVersion.GetBaseVersion() >= minVersion)
             ++nFound;
         pstart = pstart->pprev;
     }
