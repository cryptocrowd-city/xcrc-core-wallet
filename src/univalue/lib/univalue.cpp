// Copyright 2014 BitPay Inc.
// Copyright 2015 Bitcoin Core Developers
// Distributed under the MIT software license, see the accompanying
// file COPYING or http://www.opensource.org/licenses/mit-license.php.

#include <stdint.h>
#include <iomanip>
#include <sstream>
#include <stdlib.h>

#include "univalue.h"
#include "univalue_utffilter.h"

using namespace std;

const UniValue NullUniValue;

void UniValue::clear()
{
    typ = VNULL;
    val.clear();
    keys.clear();
    values.clear();
}

bool UniValue::setNull()
{
    clear();
    return true;
}

bool UniValue::setBool(bool val_)
{
    clear();
    typ = VBOOL;
    if (val_)
        val = "1";
    return true;
}

static bool validNumStr(const string& s)
{
    string tokenVal;
    unsigned int consumed;
    enum jtokentype tt = getJsonToken(tokenVal, consumed, s.data(), s.data() + s.size());
    return (tt == JTOK_NUMBER);
}

bool UniValue::setNumStr(const string& val_)
{
    if (!validNumStr(val_))
        return false;

    clear();
    typ = VNUM;
    val = val_;
    return true;
}

bool UniValue::setInt(uint64_t val_)
{
    ostringstream oss;

    oss << val_;

    return setNumStr(oss.str());
}

bool UniValue::setInt(int64_t val_)
{
    ostringstream oss;

    oss << val_;

    return setNumStr(oss.str());
}

bool UniValue::setFloat(double val_)
{
    ostringstream oss;

    oss << std::setprecision(16) << val_;

    bool ret = setNumStr(oss.str());
    typ = VNUM;
    return ret;
}

bool UniValue::setStr(const string& val_)
{
    clear();
    typ = VSTR;
    val = val_;
    return true;
}

bool UniValue::setArray()
{
    clear();
    typ = VARR;
    return true;
}

bool UniValue::setObject()
{
    clear();
    typ = VOBJ;
    return true;
}

bool UniValue::push_back(const UniValue& val_)
{
    if (typ != VARR)
        return false;

    values.push_back(val_);
    return true;
}

bool UniValue::push_backV(const std::vector<UniValue>& vec)
{
    if (typ != VARR)
        return false;

    values.insert(values.end(), vec.begin(), vec.end());

    return true;
}

void UniValue::__pushKV(const std::string& key, const UniValue& val_)
{
    keys.push_back(key);
    values.push_back(val_);
}

bool UniValue::pushKV(const std::string& key, const UniValue& val_)
{
    if (typ != VOBJ)
        return false;

    size_t idx;
    if (findKey(key, idx))
        values[idx] = val_;
    else
        __pushKV(key, val_);
    return true;
}

bool UniValue::pushKVs(const UniValue& obj)
{
    if (typ != VOBJ || obj.typ != VOBJ)
        return false;

    for (size_t i = 0; i < obj.keys.size(); i++)
        __pushKV(obj.keys[i], obj.values.at(i));

    return true;
}

void UniValue::getObjMap(std::map<std::string,UniValue>& kv) const
{
    if (typ != VOBJ)
        return;

    kv.clear();
    for (size_t i = 0; i < keys.size(); i++)
        kv[keys[i]] = values[i];
}

bool UniValue::findKey(const std::string& key, size_t& retIdx) const
{
    for (size_t i = 0; i < keys.size(); i++) {
        if (keys[i] == key) {
            retIdx = i;
            return true;
        }
    }

    return false;
}

bool UniValue::checkObject(const std::map<std::string,UniValue::VType>& t) const
{
    if (typ != VOBJ)
        return false;

    for (std::map<std::string,UniValue::VType>::const_iterator it = t.begin();
         it != t.end(); ++it) {
        size_t idx = 0;
        if (!findKey(it->first, idx))
            return false;

        if (values.at(idx).getType() != it->second)
            return false;
    }

    return true;
}

const UniValue& UniValue::operator[](const std::string& key) const
{
    if (typ != VOBJ)
        return NullUniValue;

    size_t index = 0;
    if (!findKey(key, index))
        return NullUniValue;

    return values.at(index);
}

const UniValue& UniValue::operator[](size_t index) const
{
    if (typ != VOBJ && typ != VARR)
        return NullUniValue;
    if (index >= values.size())
        return NullUniValue;

    return values.at(index);
}

const char *uvTypeName(UniValue::VType t)
{
    switch (t) {
    case UniValue::VNULL: return "null";
    case UniValue::VBOOL: return "bool";
    case UniValue::VOBJ: return "object";
    case UniValue::VARR: return "array";
    case UniValue::VSTR: return "string";
    case UniValue::VNUM: return "number";
    }

    // not reached
    return NULL;
}

const UniValue& find_value(const UniValue& obj, const std::string& name)
{
    for (unsigned int i = 0; i < obj.keys.size(); i++)
        if (obj.keys[i] == name)
            return obj.values.at(i);

    return NullUniValue;
}

bool IsValidUtf8String(const std::string& str)
{
    std::string valStr;
    JSONUTF8StringFilter writer(valStr);
<<<<<<< HEAD

    for (size_t i = 0; i < str.size (); ++i)
        writer.push_back(str[i]);

=======
    for (size_t i = 0; i < str.size (); ++i)
        writer.push_back(str[i]);
>>>>>>> a439016b
    return writer.finalize();
}<|MERGE_RESOLUTION|>--- conflicted
+++ resolved
@@ -247,14 +247,7 @@
 {
     std::string valStr;
     JSONUTF8StringFilter writer(valStr);
-<<<<<<< HEAD
-
     for (size_t i = 0; i < str.size (); ++i)
         writer.push_back(str[i]);
-
-=======
-    for (size_t i = 0; i < str.size (); ++i)
-        writer.push_back(str[i]);
->>>>>>> a439016b
     return writer.finalize();
 }