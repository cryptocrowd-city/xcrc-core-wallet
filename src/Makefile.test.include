--- conflicted
+++ resolved
@@ -2,11 +2,7 @@
 # Distributed under the MIT software license, see the accompanying
 # file COPYING or http://www.opensource.org/licenses/mit-license.php.
 
-<<<<<<< HEAD
 bin_PROGRAMS += test/test_namecoin
-noinst_PROGRAMS += test/test_namecoin_fuzzy
-=======
-bin_PROGRAMS += test/test_bitcoin
 
 FUZZ_TARGETS = \
   test/fuzz/address_deserialize \
@@ -34,7 +30,6 @@
 noinst_PROGRAMS += $(FUZZ_TARGETS:=)
 endif
 
->>>>>>> 3b2579f4
 TEST_SRCDIR = test
 TEST_BINARY=test/test_namecoin$(EXEEXT)
 
@@ -178,30 +173,6 @@
 if ENABLE_ZMQ
 test_test_namecoin_LDADD += $(ZMQ_LIBS)
 endif
-<<<<<<< HEAD
-#
-
-# test_namecoin_fuzzy binary #
-test_test_namecoin_fuzzy_SOURCES = test/test_bitcoin_fuzzy.cpp
-test_test_namecoin_fuzzy_CPPFLAGS = $(AM_CPPFLAGS) $(BITCOIN_INCLUDES)
-test_test_namecoin_fuzzy_CXXFLAGS = $(AM_CXXFLAGS) $(PIE_FLAGS)
-test_test_namecoin_fuzzy_LDFLAGS = $(RELDFLAGS) $(AM_LDFLAGS) $(LIBTOOL_APP_LDFLAGS)
-
-test_test_namecoin_fuzzy_LDADD = \
-  $(LIBUNIVALUE) \
-  $(LIBBITCOIN_SERVER) \
-  $(LIBBITCOIN_COMMON) \
-  $(LIBBITCOIN_UTIL) \
-  $(LIBBITCOIN_CONSENSUS) \
-  $(LIBBITCOIN_CRYPTO) \
-  $(LIBBITCOIN_CRYPTO_SSE41) \
-  $(LIBBITCOIN_CRYPTO_AVX2) \
-  $(LIBBITCOIN_CRYPTO_SHANI) \
-  $(LIBSECP256K1)
-
-test_test_namecoin_fuzzy_LDADD += $(BOOST_LIBS) $(CRYPTO_LIBS)
-#
-=======
 
 if ENABLE_FUZZ
 test_fuzz_block_deserialize_SOURCES = $(FUZZ_SUITE) test/test_bitcoin_fuzzy.cpp
@@ -544,7 +515,6 @@
  $(LIBSECP256K1)
 test_fuzz_blocktransactionsrequest_deserialize_LDADD += $(BOOST_LIBS) $(CRYPTO_LIBS)
 endif # ENABLE_FUZZ
->>>>>>> 3b2579f4
 
 nodist_test_test_namecoin_SOURCES = $(GENERATED_TEST_FILES)
 
