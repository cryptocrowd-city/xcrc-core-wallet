// Copyright (c) 2009-2010 Satoshi Nakamoto
// Copyright (c) 2009-2018 The Bitcoin Core developers
// Distributed under the MIT software license, see the accompanying
// file COPYING or http://www.opensource.org/licenses/mit-license.php.

#include <net_processing.h>

#include <addrman.h>
#include <banman.h>
#include <arith_uint256.h>
#include <blockencodings.h>
#include <chainparams.h>
#include <consensus/validation.h>
#include <hash.h>
#include <validation.h>
#include <merkleblock.h>
#include <netmessagemaker.h>
#include <netbase.h>
#include <policy/fees.h>
#include <policy/policy.h>
#include <primitives/block.h>
#include <primitives/transaction.h>
#include <random.h>
#include <reverse_iterator.h>
#include <scheduler.h>
#include <tinyformat.h>
#include <txmempool.h>
#include <ui_interface.h>
#include <util/system.h>
#include <util/moneystr.h>
#include <util/strencodings.h>
#include <util/validation.h>

#include <memory>

#if defined(NDEBUG)
# error "Bitcoin cannot be compiled without assertions."
#endif

/** Expiration time for orphan transactions in seconds */
static constexpr int64_t ORPHAN_TX_EXPIRE_TIME = 20 * 60;
/** Minimum time between orphan transactions expire time checks in seconds */
static constexpr int64_t ORPHAN_TX_EXPIRE_INTERVAL = 5 * 60;
/** Headers download timeout expressed in microseconds
 *  Timeout = base + per_header * (expected number of headers) */
static constexpr int64_t HEADERS_DOWNLOAD_TIMEOUT_BASE = 15 * 60 * 1000000; // 15 minutes
static constexpr int64_t HEADERS_DOWNLOAD_TIMEOUT_PER_HEADER = 1000; // 1ms/header
/** Protect at least this many outbound peers from disconnection due to slow/
 * behind headers chain.
 */
static constexpr int32_t MAX_OUTBOUND_PEERS_TO_PROTECT_FROM_DISCONNECT = 4;
/** Timeout for (unprotected) outbound peers to sync to our chainwork, in seconds */
static constexpr int64_t CHAIN_SYNC_TIMEOUT = 20 * 60; // 20 minutes
/** How frequently to check for stale tips, in seconds */
static constexpr int64_t STALE_CHECK_INTERVAL = 10 * 60; // 10 minutes
/** How frequently to check for extra outbound peers and disconnect, in seconds */
static constexpr int64_t EXTRA_PEER_CHECK_INTERVAL = 45;
/** Minimum time an outbound-peer-eviction candidate must be connected for, in order to evict, in seconds */
static constexpr int64_t MINIMUM_CONNECT_TIME = 30;
/** SHA256("main address relay")[0:8] */
static constexpr uint64_t RANDOMIZER_ID_ADDRESS_RELAY = 0x3cac0035b5866b90ULL;
/// Age after which a stale block will no longer be served if requested as
/// protection against fingerprinting. Set to one month, denominated in seconds.
static constexpr int STALE_RELAY_AGE_LIMIT = 30 * 24 * 60 * 60;
/// Age after which a block is considered historical for purposes of rate
/// limiting block relay. Set to one week, denominated in seconds.
static constexpr int HISTORICAL_BLOCK_AGE = 7 * 24 * 60 * 60;
/** Maximum number of in-flight transactions from a peer */
static constexpr int32_t MAX_PEER_TX_IN_FLIGHT = 100;
/** Maximum number of announced transactions from a peer */
static constexpr int32_t MAX_PEER_TX_ANNOUNCEMENTS = 2 * MAX_INV_SZ;
/** How many microseconds to delay requesting transactions from inbound peers */
static constexpr int64_t INBOUND_PEER_TX_DELAY = 2 * 1000000;
/** How long to wait (in microseconds) before downloading a transaction from an additional peer */
static constexpr int64_t GETDATA_TX_INTERVAL = 60 * 1000000;
/** Maximum delay (in microseconds) for transaction requests to avoid biasing some peers over others. */
static constexpr int64_t MAX_GETDATA_RANDOM_DELAY = 2 * 1000000;
static_assert(INBOUND_PEER_TX_DELAY >= MAX_GETDATA_RANDOM_DELAY,
"To preserve security, MAX_GETDATA_RANDOM_DELAY should not exceed INBOUND_PEER_DELAY");
/** Limit to avoid sending big packets. Not used in processing incoming GETDATA for compatibility */
static const unsigned int MAX_GETDATA_SZ = 1000;


struct COrphanTx {
    // When modifying, adapt the copy of this definition in tests/DoS_tests.
    CTransactionRef tx;
    NodeId fromPeer;
    int64_t nTimeExpire;
    size_t list_pos;
};
CCriticalSection g_cs_orphans;
std::map<uint256, COrphanTx> mapOrphanTransactions GUARDED_BY(g_cs_orphans);

void EraseOrphansFor(NodeId peer);

/** Increase a node's misbehavior score. */
void Misbehaving(NodeId nodeid, int howmuch, const std::string& message="") EXCLUSIVE_LOCKS_REQUIRED(cs_main);

/** Average delay between local address broadcasts in seconds. */
static constexpr unsigned int AVG_LOCAL_ADDRESS_BROADCAST_INTERVAL = 24 * 60 * 60;
/** Average delay between peer address broadcasts in seconds. */
static const unsigned int AVG_ADDRESS_BROADCAST_INTERVAL = 30;
/** Average delay between trickled inventory transmissions in seconds.
 *  Blocks and whitelisted receivers bypass this, outbound peers get half this delay. */
static const unsigned int INVENTORY_BROADCAST_INTERVAL = 5;
/** Maximum number of inventory items to send per transmission.
 *  Limits the impact of low-fee transaction floods. */
static constexpr unsigned int INVENTORY_BROADCAST_MAX = 7 * INVENTORY_BROADCAST_INTERVAL;
/** Average delay between feefilter broadcasts in seconds. */
static constexpr unsigned int AVG_FEEFILTER_BROADCAST_INTERVAL = 10 * 60;
/** Maximum feefilter broadcast delay after significant change. */
static constexpr unsigned int MAX_FEEFILTER_CHANGE_DELAY = 5 * 60;

// Internal stuff
namespace {
    /** Number of nodes with fSyncStarted. */
    int nSyncStarted GUARDED_BY(cs_main) = 0;

    /**
     * Sources of received blocks, saved to be able to send them reject
     * messages or ban them when processing happens afterwards.
     * Set mapBlockSource[hash].second to false if the node should not be
     * punished if the block is invalid.
     */
    std::map<uint256, std::pair<NodeId, bool>> mapBlockSource GUARDED_BY(cs_main);

    /**
     * Filter for transactions that were recently rejected by
     * AcceptToMemoryPool. These are not rerequested until the chain tip
     * changes, at which point the entire filter is reset.
     *
     * Without this filter we'd be re-requesting txs from each of our peers,
     * increasing bandwidth consumption considerably. For instance, with 100
     * peers, half of which relay a tx we don't accept, that might be a 50x
     * bandwidth increase. A flooding attacker attempting to roll-over the
     * filter using minimum-sized, 60byte, transactions might manage to send
     * 1000/sec if we have fast peers, so we pick 120,000 to give our peers a
     * two minute window to send invs to us.
     *
     * Decreasing the false positive rate is fairly cheap, so we pick one in a
     * million to make it highly unlikely for users to have issues with this
     * filter.
     *
     * Memory used: 1.3 MB
     */
    std::unique_ptr<CRollingBloomFilter> recentRejects GUARDED_BY(cs_main);
    uint256 hashRecentRejectsChainTip GUARDED_BY(cs_main);

    /** Blocks that are in flight, and that are in the queue to be downloaded. */
    struct QueuedBlock {
        uint256 hash;
        const CBlockIndex* pindex;                               //!< Optional.
        bool fValidatedHeaders;                                  //!< Whether this block has validated headers at the time of request.
        std::unique_ptr<PartiallyDownloadedBlock> partialBlock;  //!< Optional, used for CMPCTBLOCK downloads
    };
    std::map<uint256, std::pair<NodeId, std::list<QueuedBlock>::iterator> > mapBlocksInFlight GUARDED_BY(cs_main);

    /** Stack of nodes which we have set to announce using compact blocks */
    std::list<NodeId> lNodesAnnouncingHeaderAndIDs GUARDED_BY(cs_main);

    /** Number of preferable block download peers. */
    int nPreferredDownload GUARDED_BY(cs_main) = 0;

    /** Number of peers from which we're downloading blocks. */
    int nPeersWithValidatedDownloads GUARDED_BY(cs_main) = 0;

    /** Number of outbound peers with m_chain_sync.m_protect. */
    int g_outbound_peers_with_protect_from_disconnect GUARDED_BY(cs_main) = 0;

    /** When our tip was last updated. */
    std::atomic<int64_t> g_last_tip_update(0);

    /** Relay map */
    typedef std::map<uint256, CTransactionRef> MapRelay;
    MapRelay mapRelay GUARDED_BY(cs_main);
    /** Expiration-time ordered list of (expire time, relay map entry) pairs. */
    std::deque<std::pair<int64_t, MapRelay::iterator>> vRelayExpiration GUARDED_BY(cs_main);

    struct IteratorComparator
    {
        template<typename I>
        bool operator()(const I& a, const I& b) const
        {
            return &(*a) < &(*b);
        }
    };
    std::map<COutPoint, std::set<std::map<uint256, COrphanTx>::iterator, IteratorComparator>> mapOrphanTransactionsByPrev GUARDED_BY(g_cs_orphans);

    std::vector<std::map<uint256, COrphanTx>::iterator> g_orphan_list GUARDED_BY(g_cs_orphans); //! For random eviction

    static size_t vExtraTxnForCompactIt GUARDED_BY(g_cs_orphans) = 0;
    static std::vector<std::pair<uint256, CTransactionRef>> vExtraTxnForCompact GUARDED_BY(g_cs_orphans);
} // namespace

namespace {
struct CBlockReject {
    unsigned char chRejectCode;
    std::string strRejectReason;
    uint256 hashBlock;
};

/**
 * Maintain validation-specific state about nodes, protected by cs_main, instead
 * by CNode's own locks. This simplifies asynchronous operation, where
 * processing of incoming data is done after the ProcessMessage call returns,
 * and we're no longer holding the node's locks.
 */
struct CNodeState {
    //! The peer's address
    const CService address;
    //! Whether we have a fully established connection.
    bool fCurrentlyConnected;
    //! Accumulated misbehaviour score for this peer.
    int nMisbehavior;
    //! Whether this peer should be disconnected and banned (unless whitelisted).
    bool fShouldBan;
    //! String name of this peer (debugging/logging purposes).
    const std::string name;
    //! List of asynchronously-determined block rejections to notify this peer about.
    std::vector<CBlockReject> rejects;
    //! The best known block we know this peer has announced.
    const CBlockIndex *pindexBestKnownBlock;
    //! The hash of the last unknown block this peer has announced.
    uint256 hashLastUnknownBlock;
    //! The last full block we both have.
    const CBlockIndex *pindexLastCommonBlock;
    //! The best header we have sent our peer.
    const CBlockIndex *pindexBestHeaderSent;
    //! Length of current-streak of unconnecting headers announcements
    int nUnconnectingHeaders;
    //! Whether we've started headers synchronization with this peer.
    bool fSyncStarted;
    //! When to potentially disconnect peer for stalling headers download
    int64_t nHeadersSyncTimeout;
    //! Since when we're stalling block download progress (in microseconds), or 0.
    int64_t nStallingSince;
    std::list<QueuedBlock> vBlocksInFlight;
    //! When the first entry in vBlocksInFlight started downloading. Don't care when vBlocksInFlight is empty.
    int64_t nDownloadingSince;
    int nBlocksInFlight;
    int nBlocksInFlightValidHeaders;
    //! Whether we consider this a preferred download peer.
    bool fPreferredDownload;
    //! Whether this peer wants invs or headers (when possible) for block announcements.
    bool fPreferHeaders;
    //! Whether this peer wants invs or cmpctblocks (when possible) for block announcements.
    bool fPreferHeaderAndIDs;
    /**
      * Whether this peer will send us cmpctblocks if we request them.
      * This is not used to gate request logic, as we really only care about fSupportsDesiredCmpctVersion,
      * but is used as a flag to "lock in" the version of compact blocks (fWantsCmpctWitness) we send.
      */
    bool fProvidesHeaderAndIDs;
    //! Whether this peer can give us witnesses
    bool fHaveWitness;
    //! Whether this peer wants witnesses in cmpctblocks/blocktxns
    bool fWantsCmpctWitness;
    /**
     * If we've announced NODE_WITNESS to this peer: whether the peer sends witnesses in cmpctblocks/blocktxns,
     * otherwise: whether this peer sends non-witnesses in cmpctblocks/blocktxns.
     */
    bool fSupportsDesiredCmpctVersion;

    /** State used to enforce CHAIN_SYNC_TIMEOUT
      * Only in effect for outbound, non-manual connections, with
      * m_protect == false
      * Algorithm: if a peer's best known block has less work than our tip,
      * set a timeout CHAIN_SYNC_TIMEOUT seconds in the future:
      *   - If at timeout their best known block now has more work than our tip
      *     when the timeout was set, then either reset the timeout or clear it
      *     (after comparing against our current tip's work)
      *   - If at timeout their best known block still has less work than our
      *     tip did when the timeout was set, then send a getheaders message,
      *     and set a shorter timeout, HEADERS_RESPONSE_TIME seconds in future.
      *     If their best known block is still behind when that new timeout is
      *     reached, disconnect.
      */
    struct ChainSyncTimeoutState {
        //! A timeout used for checking whether our peer has sufficiently synced
        int64_t m_timeout;
        //! A header with the work we require on our peer's chain
        const CBlockIndex * m_work_header;
        //! After timeout is reached, set to true after sending getheaders
        bool m_sent_getheaders;
        //! Whether this peer is protected from disconnection due to a bad/slow chain
        bool m_protect;
    };

    ChainSyncTimeoutState m_chain_sync;

    //! Time of last new block announcement
    int64_t m_last_block_announcement;

    /*
     * State associated with transaction download.
     *
     * Tx download algorithm:
     *
     *   When inv comes in, queue up (process_time, txid) inside the peer's
     *   CNodeState (m_tx_process_time) as long as m_tx_announced for the peer
     *   isn't too big (MAX_PEER_TX_ANNOUNCEMENTS).
     *
     *   The process_time for a transaction is set to nNow for outbound peers,
     *   nNow + 2 seconds for inbound peers. This is the time at which we'll
     *   consider trying to request the transaction from the peer in
     *   SendMessages(). The delay for inbound peers is to allow outbound peers
     *   a chance to announce before we request from inbound peers, to prevent
     *   an adversary from using inbound connections to blind us to a
     *   transaction (InvBlock).
     *
     *   When we call SendMessages() for a given peer,
     *   we will loop over the transactions in m_tx_process_time, looking
     *   at the transactions whose process_time <= nNow. We'll request each
     *   such transaction that we don't have already and that hasn't been
     *   requested from another peer recently, up until we hit the
     *   MAX_PEER_TX_IN_FLIGHT limit for the peer. Then we'll update
     *   g_already_asked_for for each requested txid, storing the time of the
     *   GETDATA request. We use g_already_asked_for to coordinate transaction
     *   requests amongst our peers.
     *
     *   For transactions that we still need but we have already recently
     *   requested from some other peer, we'll reinsert (process_time, txid)
     *   back into the peer's m_tx_process_time at the point in the future at
     *   which the most recent GETDATA request would time out (ie
     *   GETDATA_TX_INTERVAL + the request time stored in g_already_asked_for).
     *   We add an additional delay for inbound peers, again to prefer
     *   attempting download from outbound peers first.
     *   We also add an extra small random delay up to 2 seconds
     *   to avoid biasing some peers over others. (e.g., due to fixed ordering
     *   of peer processing in ThreadMessageHandler).
     *
     *   When we receive a transaction from a peer, we remove the txid from the
     *   peer's m_tx_in_flight set and from their recently announced set
     *   (m_tx_announced).  We also clear g_already_asked_for for that entry, so
     *   that if somehow the transaction is not accepted but also not added to
     *   the reject filter, then we will eventually redownload from other
     *   peers.
     */
    struct TxDownloadState {
        /* Track when to attempt download of announced transactions (process
         * time in micros -> txid)
         */
        std::multimap<int64_t, uint256> m_tx_process_time;

        //! Store all the transactions a peer has recently announced
        std::set<uint256> m_tx_announced;

        //! Store transactions which were requested by us
        std::set<uint256> m_tx_in_flight;
    };

    TxDownloadState m_tx_download;

    //! Whether this peer is an inbound connection
    bool m_is_inbound;

    //! Whether this peer is a manual connection
    bool m_is_manual_connection;

    CNodeState(CAddress addrIn, std::string addrNameIn, bool is_inbound, bool is_manual) :
        address(addrIn), name(std::move(addrNameIn)), m_is_inbound(is_inbound),
        m_is_manual_connection (is_manual)
    {
        fCurrentlyConnected = false;
        nMisbehavior = 0;
        fShouldBan = false;
        pindexBestKnownBlock = nullptr;
        hashLastUnknownBlock.SetNull();
        pindexLastCommonBlock = nullptr;
        pindexBestHeaderSent = nullptr;
        nUnconnectingHeaders = 0;
        fSyncStarted = false;
        nHeadersSyncTimeout = 0;
        nStallingSince = 0;
        nDownloadingSince = 0;
        nBlocksInFlight = 0;
        nBlocksInFlightValidHeaders = 0;
        fPreferredDownload = false;
        fPreferHeaders = false;
        fPreferHeaderAndIDs = false;
        fProvidesHeaderAndIDs = false;
        fHaveWitness = false;
        fWantsCmpctWitness = false;
        fSupportsDesiredCmpctVersion = false;
        m_chain_sync = { 0, nullptr, false, false };
        m_last_block_announcement = 0;
    }
};

// Keeps track of the time (in microseconds) when transactions were requested last time
limitedmap<uint256, int64_t> g_already_asked_for GUARDED_BY(cs_main)(MAX_INV_SZ);

/** Map maintaining per-node state. */
static std::map<NodeId, CNodeState> mapNodeState GUARDED_BY(cs_main);

static CNodeState *State(NodeId pnode) EXCLUSIVE_LOCKS_REQUIRED(cs_main) {
    std::map<NodeId, CNodeState>::iterator it = mapNodeState.find(pnode);
    if (it == mapNodeState.end())
        return nullptr;
    return &it->second;
}

static void UpdatePreferredDownload(CNode* node, CNodeState* state) EXCLUSIVE_LOCKS_REQUIRED(cs_main)
{
    nPreferredDownload -= state->fPreferredDownload;

    // Whether this node should be marked as a preferred download node.
    state->fPreferredDownload = (!node->fInbound || node->fWhitelisted) && !node->fOneShot && !node->fClient;

    nPreferredDownload += state->fPreferredDownload;
}

static void PushNodeVersion(CNode *pnode, CConnman* connman, int64_t nTime)
{
    ServiceFlags nLocalNodeServices = pnode->GetLocalServices();
    uint64_t nonce = pnode->GetLocalNonce();
    int nNodeStartingHeight = pnode->GetMyStartingHeight();
    NodeId nodeid = pnode->GetId();
    CAddress addr = pnode->addr;

    CAddress addrYou = (addr.IsRoutable() && !IsProxy(addr) ? addr : CAddress(CService(), addr.nServices));
    CAddress addrMe = CAddress(CService(), nLocalNodeServices);

    connman->PushMessage(pnode, CNetMsgMaker(INIT_PROTO_VERSION).Make(NetMsgType::VERSION, PROTOCOL_VERSION, (uint64_t)nLocalNodeServices, nTime, addrYou, addrMe,
            nonce, strSubVersion, nNodeStartingHeight, ::fRelayTxes));

    if (fLogIPs) {
        LogPrint(BCLog::NET, "send version message: version %d, blocks=%d, us=%s, them=%s, peer=%d\n", PROTOCOL_VERSION, nNodeStartingHeight, addrMe.ToString(), addrYou.ToString(), nodeid);
    } else {
        LogPrint(BCLog::NET, "send version message: version %d, blocks=%d, us=%s, peer=%d\n", PROTOCOL_VERSION, nNodeStartingHeight, addrMe.ToString(), nodeid);
    }
}

// Returns a bool indicating whether we requested this block.
// Also used if a block was /not/ received and timed out or started with another peer
static bool MarkBlockAsReceived(const uint256& hash) EXCLUSIVE_LOCKS_REQUIRED(cs_main) {
    std::map<uint256, std::pair<NodeId, std::list<QueuedBlock>::iterator> >::iterator itInFlight = mapBlocksInFlight.find(hash);
    if (itInFlight != mapBlocksInFlight.end()) {
        CNodeState *state = State(itInFlight->second.first);
        assert(state != nullptr);
        state->nBlocksInFlightValidHeaders -= itInFlight->second.second->fValidatedHeaders;
        if (state->nBlocksInFlightValidHeaders == 0 && itInFlight->second.second->fValidatedHeaders) {
            // Last validated block on the queue was received.
            nPeersWithValidatedDownloads--;
        }
        if (state->vBlocksInFlight.begin() == itInFlight->second.second) {
            // First block on the queue was received, update the start download time for the next one
            state->nDownloadingSince = std::max(state->nDownloadingSince, GetTimeMicros());
        }
        state->vBlocksInFlight.erase(itInFlight->second.second);
        state->nBlocksInFlight--;
        state->nStallingSince = 0;
        mapBlocksInFlight.erase(itInFlight);
        return true;
    }
    return false;
}

// returns false, still setting pit, if the block was already in flight from the same peer
// pit will only be valid as long as the same cs_main lock is being held
static bool MarkBlockAsInFlight(NodeId nodeid, const uint256& hash, const CBlockIndex* pindex = nullptr, std::list<QueuedBlock>::iterator** pit = nullptr) EXCLUSIVE_LOCKS_REQUIRED(cs_main) {
    CNodeState *state = State(nodeid);
    assert(state != nullptr);

    // Short-circuit most stuff in case it is from the same node
    std::map<uint256, std::pair<NodeId, std::list<QueuedBlock>::iterator> >::iterator itInFlight = mapBlocksInFlight.find(hash);
    if (itInFlight != mapBlocksInFlight.end() && itInFlight->second.first == nodeid) {
        if (pit) {
            *pit = &itInFlight->second.second;
        }
        return false;
    }

    // Make sure it's not listed somewhere already.
    MarkBlockAsReceived(hash);

    std::list<QueuedBlock>::iterator it = state->vBlocksInFlight.insert(state->vBlocksInFlight.end(),
            {hash, pindex, pindex != nullptr, std::unique_ptr<PartiallyDownloadedBlock>(pit ? new PartiallyDownloadedBlock(&mempool) : nullptr)});
    state->nBlocksInFlight++;
    state->nBlocksInFlightValidHeaders += it->fValidatedHeaders;
    if (state->nBlocksInFlight == 1) {
        // We're starting a block download (batch) from this peer.
        state->nDownloadingSince = GetTimeMicros();
    }
    if (state->nBlocksInFlightValidHeaders == 1 && pindex != nullptr) {
        nPeersWithValidatedDownloads++;
    }
    itInFlight = mapBlocksInFlight.insert(std::make_pair(hash, std::make_pair(nodeid, it))).first;
    if (pit)
        *pit = &itInFlight->second.second;
    return true;
}

/** Check whether the last unknown block a peer advertised is not yet known. */
static void ProcessBlockAvailability(NodeId nodeid) EXCLUSIVE_LOCKS_REQUIRED(cs_main) {
    CNodeState *state = State(nodeid);
    assert(state != nullptr);

    if (!state->hashLastUnknownBlock.IsNull()) {
        const CBlockIndex* pindex = LookupBlockIndex(state->hashLastUnknownBlock);
        if (pindex && pindex->nChainWork > 0) {
            if (state->pindexBestKnownBlock == nullptr || pindex->nChainWork >= state->pindexBestKnownBlock->nChainWork) {
                state->pindexBestKnownBlock = pindex;
            }
            state->hashLastUnknownBlock.SetNull();
        }
    }
}

/** Update tracking information about which blocks a peer is assumed to have. */
static void UpdateBlockAvailability(NodeId nodeid, const uint256 &hash) EXCLUSIVE_LOCKS_REQUIRED(cs_main) {
    CNodeState *state = State(nodeid);
    assert(state != nullptr);

    ProcessBlockAvailability(nodeid);

    const CBlockIndex* pindex = LookupBlockIndex(hash);
    if (pindex && pindex->nChainWork > 0) {
        // An actually better block was announced.
        if (state->pindexBestKnownBlock == nullptr || pindex->nChainWork >= state->pindexBestKnownBlock->nChainWork) {
            state->pindexBestKnownBlock = pindex;
        }
    } else {
        // An unknown block was announced; just assume that the latest one is the best one.
        state->hashLastUnknownBlock = hash;
    }
}

/**
 * When a peer sends us a valid block, instruct it to announce blocks to us
 * using CMPCTBLOCK if possible by adding its nodeid to the end of
 * lNodesAnnouncingHeaderAndIDs, and keeping that list under a certain size by
 * removing the first element if necessary.
 */
static void MaybeSetPeerAsAnnouncingHeaderAndIDs(NodeId nodeid, CConnman* connman) EXCLUSIVE_LOCKS_REQUIRED(cs_main)
{
    AssertLockHeld(cs_main);
    CNodeState* nodestate = State(nodeid);
    if (!nodestate || !nodestate->fSupportsDesiredCmpctVersion) {
        // Never ask from peers who can't provide witnesses.
        return;
    }
    if (nodestate->fProvidesHeaderAndIDs) {
        for (std::list<NodeId>::iterator it = lNodesAnnouncingHeaderAndIDs.begin(); it != lNodesAnnouncingHeaderAndIDs.end(); it++) {
            if (*it == nodeid) {
                lNodesAnnouncingHeaderAndIDs.erase(it);
                lNodesAnnouncingHeaderAndIDs.push_back(nodeid);
                return;
            }
        }
        connman->ForNode(nodeid, [connman](CNode* pfrom){
            AssertLockHeld(cs_main);
            uint64_t nCMPCTBLOCKVersion = (pfrom->GetLocalServices() & NODE_WITNESS) ? 2 : 1;
            if (lNodesAnnouncingHeaderAndIDs.size() >= 3) {
                // As per BIP152, we only get 3 of our peers to announce
                // blocks using compact encodings.
                connman->ForNode(lNodesAnnouncingHeaderAndIDs.front(), [connman, nCMPCTBLOCKVersion](CNode* pnodeStop){
                    AssertLockHeld(cs_main);
                    connman->PushMessage(pnodeStop, CNetMsgMaker(pnodeStop->GetSendVersion()).Make(NetMsgType::SENDCMPCT, /*fAnnounceUsingCMPCTBLOCK=*/false, nCMPCTBLOCKVersion));
                    return true;
                });
                lNodesAnnouncingHeaderAndIDs.pop_front();
            }
            connman->PushMessage(pfrom, CNetMsgMaker(pfrom->GetSendVersion()).Make(NetMsgType::SENDCMPCT, /*fAnnounceUsingCMPCTBLOCK=*/true, nCMPCTBLOCKVersion));
            lNodesAnnouncingHeaderAndIDs.push_back(pfrom->GetId());
            return true;
        });
    }
}

static bool TipMayBeStale(const Consensus::Params &consensusParams) EXCLUSIVE_LOCKS_REQUIRED(cs_main)
{
    AssertLockHeld(cs_main);
    if (g_last_tip_update == 0) {
        g_last_tip_update = GetTime();
    }
    return g_last_tip_update < GetTime() - AvgTargetSpacing(consensusParams, chainActive.Height()) * 3 && mapBlocksInFlight.empty();
}

static bool CanDirectFetch(const Consensus::Params &consensusParams) EXCLUSIVE_LOCKS_REQUIRED(cs_main)
{
<<<<<<< HEAD
    return chainActive.Tip()->GetBlockTime() > GetAdjustedTime() - AvgTargetSpacing(consensusParams, chainActive.Height()) * 20;
=======
    return ::ChainActive().Tip()->GetBlockTime() > GetAdjustedTime() - consensusParams.nPowTargetSpacing * 20;
>>>>>>> bc7e710f
}

static bool PeerHasHeader(CNodeState *state, const CBlockIndex *pindex) EXCLUSIVE_LOCKS_REQUIRED(cs_main)
{
    if (state->pindexBestKnownBlock && pindex == state->pindexBestKnownBlock->GetAncestor(pindex->nHeight))
        return true;
    if (state->pindexBestHeaderSent && pindex == state->pindexBestHeaderSent->GetAncestor(pindex->nHeight))
        return true;
    return false;
}

/** Update pindexLastCommonBlock and add not-in-flight missing successors to vBlocks, until it has
 *  at most count entries. */
static void FindNextBlocksToDownload(NodeId nodeid, unsigned int count, std::vector<const CBlockIndex*>& vBlocks, NodeId& nodeStaller, const Consensus::Params& consensusParams) EXCLUSIVE_LOCKS_REQUIRED(cs_main)
{
    if (count == 0)
        return;

    vBlocks.reserve(vBlocks.size() + count);
    CNodeState *state = State(nodeid);
    assert(state != nullptr);

    // Make sure pindexBestKnownBlock is up to date, we'll need it.
    ProcessBlockAvailability(nodeid);

    if (state->pindexBestKnownBlock == nullptr || state->pindexBestKnownBlock->nChainWork < ::ChainActive().Tip()->nChainWork || state->pindexBestKnownBlock->nChainWork < nMinimumChainWork) {
        // This peer has nothing interesting.
        return;
    }

    if (state->pindexLastCommonBlock == nullptr) {
        // Bootstrap quickly by guessing a parent of our best tip is the forking point.
        // Guessing wrong in either direction is not a problem.
        state->pindexLastCommonBlock = ::ChainActive()[std::min(state->pindexBestKnownBlock->nHeight, ::ChainActive().Height())];
    }

    // If the peer reorganized, our previous pindexLastCommonBlock may not be an ancestor
    // of its current tip anymore. Go back enough to fix that.
    state->pindexLastCommonBlock = LastCommonAncestor(state->pindexLastCommonBlock, state->pindexBestKnownBlock);
    if (state->pindexLastCommonBlock == state->pindexBestKnownBlock)
        return;

    std::vector<const CBlockIndex*> vToFetch;
    const CBlockIndex *pindexWalk = state->pindexLastCommonBlock;
    // Never fetch further than the best block we know the peer has, or more than BLOCK_DOWNLOAD_WINDOW + 1 beyond the last
    // linked block we have in common with this peer. The +1 is so we can detect stalling, namely if we would be able to
    // download that next block if the window were 1 larger.
    int nWindowEnd = state->pindexLastCommonBlock->nHeight + BLOCK_DOWNLOAD_WINDOW;
    int nMaxHeight = std::min<int>(state->pindexBestKnownBlock->nHeight, nWindowEnd + 1);
    NodeId waitingfor = -1;
    while (pindexWalk->nHeight < nMaxHeight) {
        // Read up to 128 (or more, if more blocks than that are needed) successors of pindexWalk (towards
        // pindexBestKnownBlock) into vToFetch. We fetch 128, because CBlockIndex::GetAncestor may be as expensive
        // as iterating over ~100 CBlockIndex* entries anyway.
        int nToFetch = std::min(nMaxHeight - pindexWalk->nHeight, std::max<int>(count - vBlocks.size(), 128));
        vToFetch.resize(nToFetch);
        pindexWalk = state->pindexBestKnownBlock->GetAncestor(pindexWalk->nHeight + nToFetch);
        vToFetch[nToFetch - 1] = pindexWalk;
        for (unsigned int i = nToFetch - 1; i > 0; i--) {
            vToFetch[i - 1] = vToFetch[i]->pprev;
        }

        // Iterate over those blocks in vToFetch (in forward direction), adding the ones that
        // are not yet downloaded and not in flight to vBlocks. In the meantime, update
        // pindexLastCommonBlock as long as all ancestors are already downloaded, or if it's
        // already part of our chain (and therefore don't need it even if pruned).
        for (const CBlockIndex* pindex : vToFetch) {
            if (!pindex->IsValid(BLOCK_VALID_TREE)) {
                // We consider the chain that this peer is on invalid.
                return;
            }
            if (!State(nodeid)->fHaveWitness && IsWitnessEnabled(pindex->pprev, consensusParams)) {
                // We wouldn't download this block or its descendants from this peer.
                return;
            }
            if (pindex->nStatus & BLOCK_HAVE_DATA || ::ChainActive().Contains(pindex)) {
                if (pindex->HaveTxsDownloaded())
                    state->pindexLastCommonBlock = pindex;
            } else if (mapBlocksInFlight.count(pindex->GetBlockHash()) == 0) {
                // The block is not already downloaded, and not yet in flight.
                if (pindex->nHeight > nWindowEnd) {
                    // We reached the end of the window.
                    if (vBlocks.size() == 0 && waitingfor != nodeid) {
                        // We aren't able to fetch anything, but we would be if the download window was one larger.
                        nodeStaller = waitingfor;
                    }
                    return;
                }
                vBlocks.push_back(pindex);
                if (vBlocks.size() == count) {
                    return;
                }
            } else if (waitingfor == -1) {
                // This is the first already-in-flight block.
                waitingfor = mapBlocksInFlight[pindex->GetBlockHash()].first;
            }
        }
    }
}

void EraseTxRequest(const uint256& txid) EXCLUSIVE_LOCKS_REQUIRED(cs_main)
{
    g_already_asked_for.erase(txid);
}

int64_t GetTxRequestTime(const uint256& txid) EXCLUSIVE_LOCKS_REQUIRED(cs_main)
{
    auto it = g_already_asked_for.find(txid);
    if (it != g_already_asked_for.end()) {
        return it->second;
    }
    return 0;
}

void UpdateTxRequestTime(const uint256& txid, int64_t request_time) EXCLUSIVE_LOCKS_REQUIRED(cs_main)
{
    auto it = g_already_asked_for.find(txid);
    if (it == g_already_asked_for.end()) {
        g_already_asked_for.insert(std::make_pair(txid, request_time));
    } else {
        g_already_asked_for.update(it, request_time);
    }
}


void RequestTx(CNodeState* state, const uint256& txid, int64_t nNow) EXCLUSIVE_LOCKS_REQUIRED(cs_main)
{
    CNodeState::TxDownloadState& peer_download_state = state->m_tx_download;
    if (peer_download_state.m_tx_announced.size() >= MAX_PEER_TX_ANNOUNCEMENTS || peer_download_state.m_tx_announced.count(txid)) {
        // Too many queued announcements from this peer, or we already have
        // this announcement
        return;
    }
    peer_download_state.m_tx_announced.insert(txid);

    int64_t process_time;
    int64_t last_request_time = GetTxRequestTime(txid);
    // First time requesting this tx
    if (last_request_time == 0) {
        process_time = nNow;
    } else {
        // Randomize the delay to avoid biasing some peers over others (such as due to
        // fixed ordering of peer processing in ThreadMessageHandler)
        process_time = last_request_time + GETDATA_TX_INTERVAL + GetRand(MAX_GETDATA_RANDOM_DELAY);
    }

    // We delay processing announcements from non-preferred (eg inbound) peers
    if (!state->fPreferredDownload) process_time += INBOUND_PEER_TX_DELAY;

    peer_download_state.m_tx_process_time.emplace(process_time, txid);
}

} // namespace

// This function is used for testing the stale tip eviction logic, see
// denialofservice_tests.cpp
void UpdateLastBlockAnnounceTime(NodeId node, int64_t time_in_seconds)
{
    LOCK(cs_main);
    CNodeState *state = State(node);
    if (state) state->m_last_block_announcement = time_in_seconds;
}

// Returns true for outbound peers, excluding manual connections, feelers, and
// one-shots
static bool IsOutboundDisconnectionCandidate(const CNode *node)
{
    return !(node->fInbound || node->m_manual_connection || node->fFeeler || node->fOneShot);
}

void PeerLogicValidation::InitializeNode(CNode *pnode) {
    CAddress addr = pnode->addr;
    std::string addrName = pnode->GetAddrName();
    NodeId nodeid = pnode->GetId();
    {
        LOCK(cs_main);
        mapNodeState.emplace_hint(mapNodeState.end(), std::piecewise_construct, std::forward_as_tuple(nodeid), std::forward_as_tuple(addr, std::move(addrName), pnode->fInbound, pnode->m_manual_connection));
    }
    if(!pnode->fInbound)
        PushNodeVersion(pnode, connman, GetTime());
}

void PeerLogicValidation::FinalizeNode(NodeId nodeid, bool& fUpdateConnectionTime) {
    fUpdateConnectionTime = false;
    LOCK(cs_main);
    CNodeState *state = State(nodeid);
    assert(state != nullptr);

    if (state->fSyncStarted)
        nSyncStarted--;

    if (state->nMisbehavior == 0 && state->fCurrentlyConnected) {
        fUpdateConnectionTime = true;
    }

    for (const QueuedBlock& entry : state->vBlocksInFlight) {
        mapBlocksInFlight.erase(entry.hash);
    }
    EraseOrphansFor(nodeid);
    nPreferredDownload -= state->fPreferredDownload;
    nPeersWithValidatedDownloads -= (state->nBlocksInFlightValidHeaders != 0);
    assert(nPeersWithValidatedDownloads >= 0);
    g_outbound_peers_with_protect_from_disconnect -= state->m_chain_sync.m_protect;
    assert(g_outbound_peers_with_protect_from_disconnect >= 0);

    mapNodeState.erase(nodeid);

    if (mapNodeState.empty()) {
        // Do a consistency check after the last peer is removed.
        assert(mapBlocksInFlight.empty());
        assert(nPreferredDownload == 0);
        assert(nPeersWithValidatedDownloads == 0);
        assert(g_outbound_peers_with_protect_from_disconnect == 0);
    }
    LogPrint(BCLog::NET, "Cleared nodestate for peer=%d\n", nodeid);
}

bool GetNodeStateStats(NodeId nodeid, CNodeStateStats &stats) {
    LOCK(cs_main);
    CNodeState *state = State(nodeid);
    if (state == nullptr)
        return false;
    stats.nMisbehavior = state->nMisbehavior;
    stats.nSyncHeight = state->pindexBestKnownBlock ? state->pindexBestKnownBlock->nHeight : -1;
    stats.nCommonHeight = state->pindexLastCommonBlock ? state->pindexLastCommonBlock->nHeight : -1;
    for (const QueuedBlock& queue : state->vBlocksInFlight) {
        if (queue.pindex)
            stats.vHeightInFlight.push_back(queue.pindex->nHeight);
    }
    return true;
}

//////////////////////////////////////////////////////////////////////////////
//
// mapOrphanTransactions
//

static void AddToCompactExtraTransactions(const CTransactionRef& tx) EXCLUSIVE_LOCKS_REQUIRED(g_cs_orphans)
{
    size_t max_extra_txn = gArgs.GetArg("-blockreconstructionextratxn", DEFAULT_BLOCK_RECONSTRUCTION_EXTRA_TXN);
    if (max_extra_txn <= 0)
        return;
    if (!vExtraTxnForCompact.size())
        vExtraTxnForCompact.resize(max_extra_txn);
    vExtraTxnForCompact[vExtraTxnForCompactIt] = std::make_pair(tx->GetWitnessHash(), tx);
    vExtraTxnForCompactIt = (vExtraTxnForCompactIt + 1) % max_extra_txn;
}

bool AddOrphanTx(const CTransactionRef& tx, NodeId peer) EXCLUSIVE_LOCKS_REQUIRED(g_cs_orphans)
{
    const uint256& hash = tx->GetHash();
    if (mapOrphanTransactions.count(hash))
        return false;

    // Ignore big transactions, to avoid a
    // send-big-orphans memory exhaustion attack. If a peer has a legitimate
    // large transaction with a missing parent then we assume
    // it will rebroadcast it later, after the parent transaction(s)
    // have been mined or received.
    // 100 orphans, each of which is at most 100,000 bytes big is
    // at most 10 megabytes of orphans and somewhat more byprev index (in the worst case):
    unsigned int sz = GetTransactionWeight(*tx);
    if (sz > MAX_STANDARD_TX_WEIGHT)
    {
        LogPrint(BCLog::MEMPOOL, "ignoring large orphan tx (size: %u, hash: %s)\n", sz, hash.ToString());
        return false;
    }

    auto ret = mapOrphanTransactions.emplace(hash, COrphanTx{tx, peer, GetTime() + ORPHAN_TX_EXPIRE_TIME, g_orphan_list.size()});
    assert(ret.second);
    g_orphan_list.push_back(ret.first);
    for (const CTxIn& txin : tx->vin) {
        mapOrphanTransactionsByPrev[txin.prevout].insert(ret.first);
    }

    AddToCompactExtraTransactions(tx);

    LogPrint(BCLog::MEMPOOL, "stored orphan tx %s (mapsz %u outsz %u)\n", hash.ToString(),
             mapOrphanTransactions.size(), mapOrphanTransactionsByPrev.size());
    return true;
}

int static EraseOrphanTx(uint256 hash) EXCLUSIVE_LOCKS_REQUIRED(g_cs_orphans)
{
    std::map<uint256, COrphanTx>::iterator it = mapOrphanTransactions.find(hash);
    if (it == mapOrphanTransactions.end())
        return 0;
    for (const CTxIn& txin : it->second.tx->vin)
    {
        auto itPrev = mapOrphanTransactionsByPrev.find(txin.prevout);
        if (itPrev == mapOrphanTransactionsByPrev.end())
            continue;
        itPrev->second.erase(it);
        if (itPrev->second.empty())
            mapOrphanTransactionsByPrev.erase(itPrev);
    }

    size_t old_pos = it->second.list_pos;
    assert(g_orphan_list[old_pos] == it);
    if (old_pos + 1 != g_orphan_list.size()) {
        // Unless we're deleting the last entry in g_orphan_list, move the last
        // entry to the position we're deleting.
        auto it_last = g_orphan_list.back();
        g_orphan_list[old_pos] = it_last;
        it_last->second.list_pos = old_pos;
    }
    g_orphan_list.pop_back();

    mapOrphanTransactions.erase(it);
    return 1;
}

void EraseOrphansFor(NodeId peer)
{
    LOCK(g_cs_orphans);
    int nErased = 0;
    std::map<uint256, COrphanTx>::iterator iter = mapOrphanTransactions.begin();
    while (iter != mapOrphanTransactions.end())
    {
        std::map<uint256, COrphanTx>::iterator maybeErase = iter++; // increment to avoid iterator becoming invalid
        if (maybeErase->second.fromPeer == peer)
        {
            nErased += EraseOrphanTx(maybeErase->second.tx->GetHash());
        }
    }
    if (nErased > 0) LogPrint(BCLog::MEMPOOL, "Erased %d orphan tx from peer=%d\n", nErased, peer);
}


unsigned int LimitOrphanTxSize(unsigned int nMaxOrphans)
{
    LOCK(g_cs_orphans);

    unsigned int nEvicted = 0;
    static int64_t nNextSweep;
    int64_t nNow = GetTime();
    if (nNextSweep <= nNow) {
        // Sweep out expired orphan pool entries:
        int nErased = 0;
        int64_t nMinExpTime = nNow + ORPHAN_TX_EXPIRE_TIME - ORPHAN_TX_EXPIRE_INTERVAL;
        std::map<uint256, COrphanTx>::iterator iter = mapOrphanTransactions.begin();
        while (iter != mapOrphanTransactions.end())
        {
            std::map<uint256, COrphanTx>::iterator maybeErase = iter++;
            if (maybeErase->second.nTimeExpire <= nNow) {
                nErased += EraseOrphanTx(maybeErase->second.tx->GetHash());
            } else {
                nMinExpTime = std::min(maybeErase->second.nTimeExpire, nMinExpTime);
            }
        }
        // Sweep again 5 minutes after the next entry that expires in order to batch the linear scan.
        nNextSweep = nMinExpTime + ORPHAN_TX_EXPIRE_INTERVAL;
        if (nErased > 0) LogPrint(BCLog::MEMPOOL, "Erased %d orphan tx due to expiration\n", nErased);
    }
    FastRandomContext rng;
    while (mapOrphanTransactions.size() > nMaxOrphans)
    {
        // Evict a random orphan:
        size_t randompos = rng.randrange(g_orphan_list.size());
        EraseOrphanTx(g_orphan_list[randompos]->first);
        ++nEvicted;
    }
    return nEvicted;
}

/**
 * Mark a misbehaving peer to be banned depending upon the value of `-banscore`.
 */
void Misbehaving(NodeId pnode, int howmuch, const std::string& message) EXCLUSIVE_LOCKS_REQUIRED(cs_main)
{
    if (howmuch == 0)
        return;

    CNodeState *state = State(pnode);
    if (state == nullptr)
        return;

    state->nMisbehavior += howmuch;
    int banscore = gArgs.GetArg("-banscore", DEFAULT_BANSCORE_THRESHOLD);
    std::string message_prefixed = message.empty() ? "" : (": " + message);
    if (state->nMisbehavior >= banscore && state->nMisbehavior - howmuch < banscore)
    {
        LogPrint(BCLog::NET, "%s: %s peer=%d (%d -> %d) BAN THRESHOLD EXCEEDED%s\n", __func__, state->name, pnode, state->nMisbehavior-howmuch, state->nMisbehavior, message_prefixed);
        state->fShouldBan = true;
    } else
        LogPrint(BCLog::NET, "%s: %s peer=%d (%d -> %d)%s\n", __func__, state->name, pnode, state->nMisbehavior-howmuch, state->nMisbehavior, message_prefixed);
}

/**
 * Returns true if the given validation state result may result in a peer
 * banning/disconnecting us. We use this to determine which unaccepted
 * transactions from a whitelisted peer that we can safely relay.
 */
static bool TxRelayMayResultInDisconnect(const CValidationState& state)
{
    assert(IsTransactionReason(state.GetReason()));
    return state.GetReason() == ValidationInvalidReason::CONSENSUS;
}

/**
 * Potentially ban a node based on the contents of a CValidationState object
 *
 * @param[in] via_compact_block: this bool is passed in because net_processing should
 * punish peers differently depending on whether the data was provided in a compact
 * block message or not. If the compact block had a valid header, but contained invalid
 * txs, the peer should not be punished. See BIP 152.
 *
 * @return Returns true if the peer was punished (probably disconnected)
 *
 * Changes here may need to be reflected in TxRelayMayResultInDisconnect().
 */
static bool MaybePunishNode(NodeId nodeid, const CValidationState& state, bool via_compact_block, const std::string& message = "") {
    switch (state.GetReason()) {
    case ValidationInvalidReason::NONE:
        break;
    // The node is providing invalid data:
    case ValidationInvalidReason::CONSENSUS:
    case ValidationInvalidReason::BLOCK_MUTATED:
        if (!via_compact_block) {
            LOCK(cs_main);
            Misbehaving(nodeid, 100, message);
            return true;
        }
        break;
    case ValidationInvalidReason::CACHED_INVALID:
        {
            LOCK(cs_main);
            CNodeState *node_state = State(nodeid);
            if (node_state == nullptr) {
                break;
            }

            // Ban outbound (but not inbound) peers if on an invalid chain.
            // Exempt HB compact block peers and manual connections.
            if (!via_compact_block && !node_state->m_is_inbound && !node_state->m_is_manual_connection) {
                Misbehaving(nodeid, 100, message);
                return true;
            }
            break;
        }
    case ValidationInvalidReason::BLOCK_INVALID_HEADER:
    case ValidationInvalidReason::BLOCK_CHECKPOINT:
    case ValidationInvalidReason::BLOCK_INVALID_PREV:
        {
            LOCK(cs_main);
            Misbehaving(nodeid, 100, message);
        }
        return true;
    // Conflicting (but not necessarily invalid) data or different policy:
    case ValidationInvalidReason::BLOCK_MISSING_PREV:
        {
            // TODO: Handle this much more gracefully (10 DoS points is super arbitrary)
            LOCK(cs_main);
            Misbehaving(nodeid, 10, message);
        }
        return true;
    case ValidationInvalidReason::RECENT_CONSENSUS_CHANGE:
    case ValidationInvalidReason::BLOCK_TIME_FUTURE:
    case ValidationInvalidReason::TX_NOT_STANDARD:
    case ValidationInvalidReason::TX_MISSING_INPUTS:
    case ValidationInvalidReason::TX_PREMATURE_SPEND:
    case ValidationInvalidReason::TX_WITNESS_MUTATED:
    case ValidationInvalidReason::TX_CONFLICT:
    case ValidationInvalidReason::TX_MEMPOOL_POLICY:
        break;
    }
    if (message != "") {
        LogPrint(BCLog::NET, "peer=%d: %s\n", nodeid, message);
    }
    return false;
}








//////////////////////////////////////////////////////////////////////////////
//
// blockchain -> download logic notification
//

// To prevent fingerprinting attacks, only send blocks/headers outside of the
// active chain if they are no more than a month older (both in time, and in
// best equivalent proof of work) than the best header chain we know about and
// we fully-validated them at some point.
static bool BlockRequestAllowed(const CBlockIndex* pindex, const Consensus::Params& consensusParams) EXCLUSIVE_LOCKS_REQUIRED(cs_main)
{
    AssertLockHeld(cs_main);
    if (::ChainActive().Contains(pindex)) return true;
    return pindex->IsValid(BLOCK_VALID_SCRIPTS) && (pindexBestHeader != nullptr) &&
        (pindexBestHeader->GetBlockTime() - pindex->GetBlockTime() < STALE_RELAY_AGE_LIMIT) &&
        (GetBlockProofEquivalentTime(*pindexBestHeader, *pindex, *pindexBestHeader, consensusParams) < STALE_RELAY_AGE_LIMIT);
}

PeerLogicValidation::PeerLogicValidation(CConnman* connmanIn, BanMan* banman, CScheduler &scheduler, bool enable_bip61)
    : connman(connmanIn), m_banman(banman), m_stale_tip_check_time(0), m_enable_bip61(enable_bip61) {
    // Initialize global variables that cannot be constructed at startup.
    recentRejects.reset(new CRollingBloomFilter(120000, 0.000001));

    const Consensus::Params& consensusParams = Params().GetConsensus();
    // Stale tip checking and peer eviction are on two different timers, but we
    // don't want them to get out of sync due to drift in the scheduler, so we
    // combine them in one function and schedule at the quicker (peer-eviction)
    // timer.
    static_assert(EXTRA_PEER_CHECK_INTERVAL < STALE_CHECK_INTERVAL, "peer eviction timer should be less than stale tip check timer");
    scheduler.scheduleEvery(std::bind(&PeerLogicValidation::CheckForStaleTipAndEvictPeers, this, &consensusParams), EXTRA_PEER_CHECK_INTERVAL * 1000);
}

/**
 * Evict orphan txn pool entries (EraseOrphanTx) based on a newly connected
 * block. Also save the time of the last tip update.
 */
void PeerLogicValidation::BlockConnected(const std::shared_ptr<const CBlock>& pblock, const CBlockIndex* pindex, const std::vector<CTransactionRef>& vtxConflicted, const std::vector<CTransactionRef>& vNameConflicts) {
    LOCK(g_cs_orphans);

    std::vector<uint256> vOrphanErase;

    for (const CTransactionRef& ptx : pblock->vtx) {
        const CTransaction& tx = *ptx;

        // Which orphan pool entries must we evict?
        for (const auto& txin : tx.vin) {
            auto itByPrev = mapOrphanTransactionsByPrev.find(txin.prevout);
            if (itByPrev == mapOrphanTransactionsByPrev.end()) continue;
            for (auto mi = itByPrev->second.begin(); mi != itByPrev->second.end(); ++mi) {
                const CTransaction& orphanTx = *(*mi)->second.tx;
                const uint256& orphanHash = orphanTx.GetHash();
                vOrphanErase.push_back(orphanHash);
            }
        }
    }

    // Erase orphan transactions included or precluded by this block
    if (vOrphanErase.size()) {
        int nErased = 0;
        for (const uint256& orphanHash : vOrphanErase) {
            nErased += EraseOrphanTx(orphanHash);
        }
        LogPrint(BCLog::MEMPOOL, "Erased %d orphan tx included or conflicted by block\n", nErased);
    }

    g_last_tip_update = GetTime();
}

// All of the following cache a recent block, and are protected by cs_most_recent_block
static CCriticalSection cs_most_recent_block;
static std::shared_ptr<const CBlock> most_recent_block GUARDED_BY(cs_most_recent_block);
static std::shared_ptr<const CBlockHeaderAndShortTxIDs> most_recent_compact_block GUARDED_BY(cs_most_recent_block);
static uint256 most_recent_block_hash GUARDED_BY(cs_most_recent_block);
static bool fWitnessesPresentInMostRecentCompactBlock GUARDED_BY(cs_most_recent_block);

/**
 * Maintain state about the best-seen block and fast-announce a compact block
 * to compatible peers.
 */
void PeerLogicValidation::NewPoWValidBlock(const CBlockIndex *pindex, const std::shared_ptr<const CBlock>& pblock) {
    std::shared_ptr<const CBlockHeaderAndShortTxIDs> pcmpctblock = std::make_shared<const CBlockHeaderAndShortTxIDs> (*pblock, true);
    const CNetMsgMaker msgMaker(PROTOCOL_VERSION);

    LOCK(cs_main);

    static int nHighestFastAnnounce = 0;
    if (pindex->nHeight <= nHighestFastAnnounce)
        return;
    nHighestFastAnnounce = pindex->nHeight;

    bool fWitnessEnabled = IsWitnessEnabled(pindex->pprev, Params().GetConsensus());
    uint256 hashBlock(pblock->GetHash());

    {
        LOCK(cs_most_recent_block);
        most_recent_block_hash = hashBlock;
        most_recent_block = pblock;
        most_recent_compact_block = pcmpctblock;
        fWitnessesPresentInMostRecentCompactBlock = fWitnessEnabled;
    }

    connman->ForEachNode([this, &pcmpctblock, pindex, &msgMaker, fWitnessEnabled, &hashBlock](CNode* pnode) {
        AssertLockHeld(cs_main);

        // TODO: Avoid the repeated-serialization here
        if (pnode->nVersion < INVALID_CB_NO_BAN_VERSION || pnode->fDisconnect)
            return;
        ProcessBlockAvailability(pnode->GetId());
        CNodeState &state = *State(pnode->GetId());
        // If the peer has, or we announced to them the previous block already,
        // but we don't think they have this one, go ahead and announce it
        if (state.fPreferHeaderAndIDs && (!fWitnessEnabled || state.fWantsCmpctWitness) &&
                !PeerHasHeader(&state, pindex) && PeerHasHeader(&state, pindex->pprev)) {

            LogPrint(BCLog::NET, "%s sending header-and-ids %s to peer=%d\n", "PeerLogicValidation::NewPoWValidBlock",
                    hashBlock.ToString(), pnode->GetId());
            connman->PushMessage(pnode, msgMaker.Make(NetMsgType::CMPCTBLOCK, *pcmpctblock));
            state.pindexBestHeaderSent = pindex;
        }
    });
}

/**
 * Update our best height and announce any block hashes which weren't previously
 * in ::ChainActive() to our peers.
 */
void PeerLogicValidation::UpdatedBlockTip(const CBlockIndex *pindexNew, const CBlockIndex *pindexFork, bool fInitialDownload) {
    const int nNewHeight = pindexNew->nHeight;
    connman->SetBestHeight(nNewHeight);

    SetServiceFlagsIBDCache(!fInitialDownload);
    if (!fInitialDownload) {
        // Find the hashes of all blocks that weren't previously in the best chain.
        std::vector<uint256> vHashes;
        const CBlockIndex *pindexToAnnounce = pindexNew;
        while (pindexToAnnounce != pindexFork) {
            vHashes.push_back(pindexToAnnounce->GetBlockHash());
            pindexToAnnounce = pindexToAnnounce->pprev;
            if (vHashes.size() == MAX_BLOCKS_TO_ANNOUNCE) {
                // Limit announcements in case of a huge reorganization.
                // Rely on the peer's synchronization mechanism in that case.
                break;
            }
        }
        // Relay inventory, but don't relay old inventory during initial block download.
        connman->ForEachNode([nNewHeight, &vHashes](CNode* pnode) {
            if (nNewHeight > (pnode->nStartingHeight != -1 ? pnode->nStartingHeight - 2000 : 0)) {
                for (const uint256& hash : reverse_iterate(vHashes)) {
                    pnode->PushBlockHash(hash);
                }
            }
        });
        connman->WakeMessageHandler();
    }
}

/**
 * Handle invalid block rejection and consequent peer banning, maintain which
 * peers announce compact blocks.
 */
void PeerLogicValidation::BlockChecked(const CBlock& block, const CValidationState& state) {
    LOCK(cs_main);

    const uint256 hash(block.GetHash());
    std::map<uint256, std::pair<NodeId, bool>>::iterator it = mapBlockSource.find(hash);

    if (state.IsInvalid()) {
        // Don't send reject message with code 0 or an internal reject code.
        if (it != mapBlockSource.end() && State(it->second.first) && state.GetRejectCode() > 0 && state.GetRejectCode() < REJECT_INTERNAL) {
            CBlockReject reject = {(unsigned char)state.GetRejectCode(), state.GetRejectReason().substr(0, MAX_REJECT_MESSAGE_LENGTH), hash};
            State(it->second.first)->rejects.push_back(reject);
            MaybePunishNode(/*nodeid=*/ it->second.first, state, /*via_compact_block=*/ !it->second.second);
        }
    }
    // Check that:
    // 1. The block is valid
    // 2. We're not in initial block download
    // 3. This is currently the best block we're aware of. We haven't updated
    //    the tip yet so we have no way to check this directly here. Instead we
    //    just check that there are currently no other blocks in flight.
    else if (state.IsValid() &&
             !IsInitialBlockDownload() &&
             mapBlocksInFlight.count(hash) == mapBlocksInFlight.size()) {
        if (it != mapBlockSource.end()) {
            MaybeSetPeerAsAnnouncingHeaderAndIDs(it->second.first, connman);
        }
    }
    if (it != mapBlockSource.end())
        mapBlockSource.erase(it);
}

//////////////////////////////////////////////////////////////////////////////
//
// Messages
//


bool static AlreadyHave(const CInv& inv) EXCLUSIVE_LOCKS_REQUIRED(cs_main)
{
    switch (inv.type)
    {
    case MSG_TX:
    case MSG_WITNESS_TX:
        {
            assert(recentRejects);
            if (::ChainActive().Tip()->GetBlockHash() != hashRecentRejectsChainTip)
            {
                // If the chain tip has changed previously rejected transactions
                // might be now valid, e.g. due to a nLockTime'd tx becoming valid,
                // or a double-spend. Reset the rejects filter and give those
                // txs a second chance.
                hashRecentRejectsChainTip = ::ChainActive().Tip()->GetBlockHash();
                recentRejects->reset();
            }

            {
                LOCK(g_cs_orphans);
                if (mapOrphanTransactions.count(inv.hash)) return true;
            }

            return recentRejects->contains(inv.hash) ||
                   mempool.exists(inv.hash) ||
                   pcoinsTip->HaveCoinInCache(COutPoint(inv.hash, 0)) || // Best effort: only try output 0 and 1
                   pcoinsTip->HaveCoinInCache(COutPoint(inv.hash, 1));
        }
    case MSG_BLOCK:
    case MSG_WITNESS_BLOCK:
        return LookupBlockIndex(inv.hash) != nullptr;
    }
    // Don't know what it is, just say we already got one
    return true;
}

static void RelayTransaction(const CTransaction& tx, CConnman* connman)
{
    CInv inv(MSG_TX, tx.GetHash());
    connman->ForEachNode([&inv](CNode* pnode)
    {
        pnode->PushInventory(inv);
    });
}

static void RelayAddress(const CAddress& addr, bool fReachable, CConnman* connman)
{
    unsigned int nRelayNodes = fReachable ? 2 : 1; // limited relaying of addresses outside our network(s)

    // Relay to a limited number of other nodes
    // Use deterministic randomness to send to the same nodes for 24 hours
    // at a time so the addrKnowns of the chosen nodes prevent repeats
    uint64_t hashAddr = addr.GetHash();
    const CSipHasher hasher = connman->GetDeterministicRandomizer(RANDOMIZER_ID_ADDRESS_RELAY).Write(hashAddr << 32).Write((GetTime() + hashAddr) / (24*60*60));
    FastRandomContext insecure_rand;

    std::array<std::pair<uint64_t, CNode*>,2> best{{{0, nullptr}, {0, nullptr}}};
    assert(nRelayNodes <= best.size());

    auto sortfunc = [&best, &hasher, nRelayNodes](CNode* pnode) {
        if (pnode->nVersion >= CADDR_TIME_VERSION) {
            uint64_t hashKey = CSipHasher(hasher).Write(pnode->GetId()).Finalize();
            for (unsigned int i = 0; i < nRelayNodes; i++) {
                 if (hashKey > best[i].first) {
                     std::copy(best.begin() + i, best.begin() + nRelayNodes - 1, best.begin() + i + 1);
                     best[i] = std::make_pair(hashKey, pnode);
                     break;
                 }
            }
        }
    };

    auto pushfunc = [&addr, &best, nRelayNodes, &insecure_rand] {
        for (unsigned int i = 0; i < nRelayNodes && best[i].first != 0; i++) {
            best[i].second->PushAddress(addr, insecure_rand);
        }
    };

    connman->ForEachNodeThen(std::move(sortfunc), std::move(pushfunc));
}

void static ProcessGetBlockData(CNode* pfrom, const CChainParams& chainparams, const CInv& inv, CConnman* connman)
{
    bool send = false;
    std::shared_ptr<const CBlock> a_recent_block;
    std::shared_ptr<const CBlockHeaderAndShortTxIDs> a_recent_compact_block;
    bool fWitnessesPresentInARecentCompactBlock;
    const Consensus::Params& consensusParams = chainparams.GetConsensus();
    {
        LOCK(cs_most_recent_block);
        a_recent_block = most_recent_block;
        a_recent_compact_block = most_recent_compact_block;
        fWitnessesPresentInARecentCompactBlock = fWitnessesPresentInMostRecentCompactBlock;
    }

    bool need_activate_chain = false;
    {
        LOCK(cs_main);
        const CBlockIndex* pindex = LookupBlockIndex(inv.hash);
        if (pindex) {
            if (pindex->HaveTxsDownloaded() && !pindex->IsValid(BLOCK_VALID_SCRIPTS) &&
                    pindex->IsValid(BLOCK_VALID_TREE)) {
                // If we have the block and all of its parents, but have not yet validated it,
                // we might be in the middle of connecting it (ie in the unlock of cs_main
                // before ActivateBestChain but after AcceptBlock).
                // In this case, we need to run ActivateBestChain prior to checking the relay
                // conditions below.
                need_activate_chain = true;
            }
        }
    } // release cs_main before calling ActivateBestChain
    if (need_activate_chain) {
        CValidationState state;
        if (!ActivateBestChain(state, Params(), a_recent_block)) {
            LogPrint(BCLog::NET, "failed to activate chain (%s)\n", FormatStateMessage(state));
        }
    }

    LOCK(cs_main);
    const CBlockIndex* pindex = LookupBlockIndex(inv.hash);
    if (pindex) {
        send = BlockRequestAllowed(pindex, consensusParams);
        if (!send) {
            LogPrint(BCLog::NET, "%s: ignoring request from peer=%i for old block that isn't in the main chain\n", __func__, pfrom->GetId());
        }
    }
    const CNetMsgMaker msgMaker(pfrom->GetSendVersion());
    // disconnect node in case we have reached the outbound limit for serving historical blocks
    // never disconnect whitelisted nodes
    if (send && connman->OutboundTargetReached(true) && ( ((pindexBestHeader != nullptr) && (pindexBestHeader->GetBlockTime() - pindex->GetBlockTime() > HISTORICAL_BLOCK_AGE)) || inv.type == MSG_FILTERED_BLOCK) && !pfrom->fWhitelisted)
    {
        LogPrint(BCLog::NET, "historical block serving limit reached, disconnect peer=%d\n", pfrom->GetId());

        //disconnect node
        pfrom->fDisconnect = true;
        send = false;
    }
    // Avoid leaking prune-height by never sending blocks below the NODE_NETWORK_LIMITED threshold
    if (send && !pfrom->fWhitelisted && (
            (((pfrom->GetLocalServices() & NODE_NETWORK_LIMITED) == NODE_NETWORK_LIMITED) && ((pfrom->GetLocalServices() & NODE_NETWORK) != NODE_NETWORK) && (::ChainActive().Tip()->nHeight - pindex->nHeight > (int)NODE_NETWORK_LIMITED_MIN_BLOCKS + 2 /* add two blocks buffer extension for possible races */) )
       )) {
        LogPrint(BCLog::NET, "Ignore block request below NODE_NETWORK_LIMITED threshold from peer=%d\n", pfrom->GetId());

        //disconnect node and prevent it from stalling (would otherwise wait for the missing block)
        pfrom->fDisconnect = true;
        send = false;
    }
    // Pruned nodes may have deleted the block, so check whether
    // it's available before trying to send.
    if (send && (pindex->nStatus & BLOCK_HAVE_DATA))
    {
        std::shared_ptr<const CBlock> pblock;
        if (a_recent_block && a_recent_block->GetHash() == pindex->GetBlockHash()) {
            pblock = a_recent_block;
        } else if (inv.type == MSG_WITNESS_BLOCK) {
            // Fast-path: in this case it is possible to serve the block directly from disk,
            // as the network format matches the format on disk
            std::vector<uint8_t> block_data;
            if (!ReadRawBlockFromDisk(block_data, pindex, chainparams.MessageStart())) {
                assert(!"cannot load block from disk");
            }
            connman->PushMessage(pfrom, msgMaker.Make(NetMsgType::BLOCK, MakeSpan(block_data)));
            // Don't set pblock as we've sent the block
        } else {
            // Send block from disk
            std::shared_ptr<CBlock> pblockRead = std::make_shared<CBlock>();
            if (!ReadBlockFromDisk(*pblockRead, pindex, consensusParams))
                assert(!"cannot load block from disk");
            pblock = pblockRead;
        }
        if (pblock) {
            if (inv.type == MSG_BLOCK)
                connman->PushMessage(pfrom, msgMaker.Make(SERIALIZE_TRANSACTION_NO_WITNESS, NetMsgType::BLOCK, *pblock));
            else if (inv.type == MSG_WITNESS_BLOCK)
                connman->PushMessage(pfrom, msgMaker.Make(NetMsgType::BLOCK, *pblock));
            else if (inv.type == MSG_FILTERED_BLOCK)
            {
                bool sendMerkleBlock = false;
                CMerkleBlock merkleBlock;
                {
                    LOCK(pfrom->cs_filter);
                    if (pfrom->pfilter) {
                        sendMerkleBlock = true;
                        merkleBlock = CMerkleBlock(*pblock, *pfrom->pfilter);
                    }
                }
                if (sendMerkleBlock) {
                    connman->PushMessage(pfrom, msgMaker.Make(NetMsgType::MERKLEBLOCK, merkleBlock));
                    // CMerkleBlock just contains hashes, so also push any transactions in the block the client did not see
                    // This avoids hurting performance by pointlessly requiring a round-trip
                    // Note that there is currently no way for a node to request any single transactions we didn't send here -
                    // they must either disconnect and retry or request the full block.
                    // Thus, the protocol spec specified allows for us to provide duplicate txn here,
                    // however we MUST always provide at least what the remote peer needs
                    typedef std::pair<unsigned int, uint256> PairType;
                    for (PairType& pair : merkleBlock.vMatchedTxn)
                        connman->PushMessage(pfrom, msgMaker.Make(SERIALIZE_TRANSACTION_NO_WITNESS, NetMsgType::TX, *pblock->vtx[pair.first]));
                }
                // else
                    // no response
            }
            else if (inv.type == MSG_CMPCT_BLOCK)
            {
                // If a peer is asking for old blocks, we're almost guaranteed
                // they won't have a useful mempool to match against a compact block,
                // and we don't feel like constructing the object for them, so
                // instead we respond with the full, non-compact block.
                bool fPeerWantsWitness = State(pfrom->GetId())->fWantsCmpctWitness;
                int nSendFlags = fPeerWantsWitness ? 0 : SERIALIZE_TRANSACTION_NO_WITNESS;
                if (CanDirectFetch(consensusParams) && pindex->nHeight >= ::ChainActive().Height() - MAX_CMPCTBLOCK_DEPTH) {
                    if ((fPeerWantsWitness || !fWitnessesPresentInARecentCompactBlock) && a_recent_compact_block && a_recent_compact_block->header.GetHash() == pindex->GetBlockHash()) {
                        connman->PushMessage(pfrom, msgMaker.Make(nSendFlags, NetMsgType::CMPCTBLOCK, *a_recent_compact_block));
                    } else {
                        CBlockHeaderAndShortTxIDs cmpctblock(*pblock, fPeerWantsWitness);
                        connman->PushMessage(pfrom, msgMaker.Make(nSendFlags, NetMsgType::CMPCTBLOCK, cmpctblock));
                    }
                } else {
                    connman->PushMessage(pfrom, msgMaker.Make(nSendFlags, NetMsgType::BLOCK, *pblock));
                }
            }
        }

        // Trigger the peer node to send a getblocks request for the next batch of inventory
        if (inv.hash == pfrom->hashContinue)
        {
            // Bypass PushInventory, this must send even if redundant,
            // and we want it right after the last block so they don't
            // wait for other stuff first.
            std::vector<CInv> vInv;
            vInv.push_back(CInv(MSG_BLOCK, ::ChainActive().Tip()->GetBlockHash()));
            connman->PushMessage(pfrom, msgMaker.Make(NetMsgType::INV, vInv));
            pfrom->hashContinue.SetNull();
        }
    }
}

void static ProcessGetData(CNode* pfrom, const CChainParams& chainparams, CConnman* connman, const std::atomic<bool>& interruptMsgProc) LOCKS_EXCLUDED(cs_main)
{
    AssertLockNotHeld(cs_main);

    std::deque<CInv>::iterator it = pfrom->vRecvGetData.begin();
    std::vector<CInv> vNotFound;
    const CNetMsgMaker msgMaker(pfrom->GetSendVersion());
    {
        LOCK(cs_main);

        while (it != pfrom->vRecvGetData.end() && (it->type == MSG_TX || it->type == MSG_WITNESS_TX)) {
            if (interruptMsgProc)
                return;
            // Don't bother if send buffer is too full to respond anyway
            if (pfrom->fPauseSend)
                break;

            const CInv &inv = *it;
            it++;

            // Send stream from relay memory
            bool push = false;
            auto mi = mapRelay.find(inv.hash);
            int nSendFlags = (inv.type == MSG_TX ? SERIALIZE_TRANSACTION_NO_WITNESS : 0);
            if (mi != mapRelay.end()) {
                connman->PushMessage(pfrom, msgMaker.Make(nSendFlags, NetMsgType::TX, *mi->second));
                push = true;
            } else if (pfrom->timeLastMempoolReq) {
                auto txinfo = mempool.info(inv.hash);
                // To protect privacy, do not answer getdata using the mempool when
                // that TX couldn't have been INVed in reply to a MEMPOOL request.
                if (txinfo.tx && txinfo.nTime <= pfrom->timeLastMempoolReq) {
                    connman->PushMessage(pfrom, msgMaker.Make(nSendFlags, NetMsgType::TX, *txinfo.tx));
                    push = true;
                }
            }
            if (!push) {
                vNotFound.push_back(inv);
            }
        }
    } // release cs_main

    if (it != pfrom->vRecvGetData.end() && !pfrom->fPauseSend) {
        const CInv &inv = *it;
        if (inv.type == MSG_BLOCK || inv.type == MSG_FILTERED_BLOCK || inv.type == MSG_CMPCT_BLOCK || inv.type == MSG_WITNESS_BLOCK) {
            it++;
            ProcessGetBlockData(pfrom, chainparams, inv, connman);
        }
    }

    pfrom->vRecvGetData.erase(pfrom->vRecvGetData.begin(), it);

    if (!vNotFound.empty()) {
        // Let the peer know that we didn't find what it asked for, so it doesn't
        // have to wait around forever. Currently only SPV clients actually care
        // about this message: it's needed when they are recursively walking the
        // dependencies of relevant unconfirmed transactions. SPV clients want to
        // do that because they want to know about (and store and rebroadcast and
        // risk analyze) the dependencies of transactions relevant to them, without
        // having to download the entire memory pool.
        connman->PushMessage(pfrom, msgMaker.Make(NetMsgType::NOTFOUND, vNotFound));
    }
}

static uint32_t GetFetchFlags(CNode* pfrom) EXCLUSIVE_LOCKS_REQUIRED(cs_main) {
    uint32_t nFetchFlags = 0;
    if ((pfrom->GetLocalServices() & NODE_WITNESS) && State(pfrom->GetId())->fHaveWitness) {
        nFetchFlags |= MSG_WITNESS_FLAG;
    }
    return nFetchFlags;
}

inline void static SendBlockTransactions(const CBlock& block, const BlockTransactionsRequest& req, CNode* pfrom, CConnman* connman) {
    BlockTransactions resp(req);
    for (size_t i = 0; i < req.indexes.size(); i++) {
        if (req.indexes[i] >= block.vtx.size()) {
            LOCK(cs_main);
            Misbehaving(pfrom->GetId(), 100, strprintf("Peer %d sent us a getblocktxn with out-of-bounds tx indices", pfrom->GetId()));
            return;
        }
        resp.txn[i] = block.vtx[req.indexes[i]];
    }
    LOCK(cs_main);
    const CNetMsgMaker msgMaker(pfrom->GetSendVersion());
    int nSendFlags = State(pfrom->GetId())->fWantsCmpctWitness ? 0 : SERIALIZE_TRANSACTION_NO_WITNESS;
    connman->PushMessage(pfrom, msgMaker.Make(nSendFlags, NetMsgType::BLOCKTXN, resp));
}

bool static ProcessHeadersMessage(CNode *pfrom, CConnman *connman, const std::vector<CBlockHeader>& headers, const CChainParams& chainparams, bool via_compact_block)
{
    const CNetMsgMaker msgMaker(pfrom->GetSendVersion());
    size_t nCount = headers.size();

    if (nCount == 0) {
        // Nothing interesting. Stop asking this peers for more headers.
        return true;
    }

    size_t nSize = 0;
    for (const auto& header : headers) {
        nSize += GetSerializeSize(header, PROTOCOL_VERSION);
        if (pfrom->nVersion >= SIZE_HEADERS_LIMIT_VERSION
              && nSize > MAX_HEADERS_SIZE) {
            LOCK(cs_main);
            Misbehaving(pfrom->GetId(), 20);
            return error("headers message size = %u", nSize);
        }
    }

    bool received_new_header = false;
    const CBlockIndex *pindexLast = nullptr;
    {
        LOCK(cs_main);
        CNodeState *nodestate = State(pfrom->GetId());

        // If this looks like it could be a block announcement (nCount <
        // MAX_BLOCKS_TO_ANNOUNCE), use special logic for handling headers that
        // don't connect:
        // - Send a getheaders message in response to try to connect the chain.
        // - The peer can send up to MAX_UNCONNECTING_HEADERS in a row that
        //   don't connect before giving DoS points
        // - Once a headers message is received that is valid and does connect,
        //   nUnconnectingHeaders gets reset back to 0.
        if (!LookupBlockIndex(headers[0].hashPrevBlock) && nCount < MAX_BLOCKS_TO_ANNOUNCE) {
            nodestate->nUnconnectingHeaders++;
            connman->PushMessage(pfrom, msgMaker.Make(NetMsgType::GETHEADERS, ::ChainActive().GetLocator(pindexBestHeader), uint256()));
            LogPrint(BCLog::NET, "received header %s: missing prev block %s, sending getheaders (%d) to end (peer=%d, nUnconnectingHeaders=%d)\n",
                    headers[0].GetHash().ToString(),
                    headers[0].hashPrevBlock.ToString(),
                    pindexBestHeader->nHeight,
                    pfrom->GetId(), nodestate->nUnconnectingHeaders);
            // Set hashLastUnknownBlock for this peer, so that if we
            // eventually get the headers - even from a different peer -
            // we can use this peer to download.
            UpdateBlockAvailability(pfrom->GetId(), headers.back().GetHash());

            if (nodestate->nUnconnectingHeaders % MAX_UNCONNECTING_HEADERS == 0) {
                Misbehaving(pfrom->GetId(), 20);
            }
            return true;
        }

        uint256 hashLastBlock;
        for (const CBlockHeader& header : headers) {
            if (!hashLastBlock.IsNull() && header.hashPrevBlock != hashLastBlock) {
                Misbehaving(pfrom->GetId(), 20, "non-continuous headers sequence");
                return false;
            }
            hashLastBlock = header.GetHash();
        }

        // If we don't have the last header, then they'll have given us
        // something new (if these headers are valid).
        if (!LookupBlockIndex(hashLastBlock)) {
            received_new_header = true;
        }
    }

    CValidationState state;
    CBlockHeader first_invalid_header;
    if (!ProcessNewBlockHeaders(headers, state, chainparams, &pindexLast, &first_invalid_header)) {
        if (state.IsInvalid()) {
            MaybePunishNode(pfrom->GetId(), state, via_compact_block, "invalid header received");
            return false;
        }
    }

    {
        LOCK(cs_main);
        CNodeState *nodestate = State(pfrom->GetId());
        if (nodestate->nUnconnectingHeaders > 0) {
            LogPrint(BCLog::NET, "peer=%d: resetting nUnconnectingHeaders (%d -> 0)\n", pfrom->GetId(), nodestate->nUnconnectingHeaders);
        }
        nodestate->nUnconnectingHeaders = 0;

        assert(pindexLast);
        UpdateBlockAvailability(pfrom->GetId(), pindexLast->GetBlockHash());

        // From here, pindexBestKnownBlock should be guaranteed to be non-null,
        // because it is set in UpdateBlockAvailability. Some nullptr checks
        // are still present, however, as belt-and-suspenders.

        if (received_new_header && pindexLast->nChainWork > ::ChainActive().Tip()->nChainWork) {
            nodestate->m_last_block_announcement = GetTime();
        }

        bool maxSize = (nCount == MAX_HEADERS_RESULTS);
        if (pfrom->nVersion >= SIZE_HEADERS_LIMIT_VERSION
              && nSize >= THRESHOLD_HEADERS_SIZE)
            maxSize = true;
        // FIXME: This change (with hasNewHeaders) is rolled back in Bitcoin,
        // but I think it should stay here for merge-mined coins.  Try to get
        // it fixed again upstream and then update the fix.
        if (maxSize && received_new_header) {
            // Headers message had its maximum size; the peer may have more headers.
            // TODO: optimize: if pindexLast is an ancestor of ::ChainActive().Tip or pindexBestHeader, continue
            // from there instead.
            LogPrint(BCLog::NET, "more getheaders (%d) to end to peer=%d (startheight:%d)\n", pindexLast->nHeight, pfrom->GetId(), pfrom->nStartingHeight);
            connman->PushMessage(pfrom, msgMaker.Make(NetMsgType::GETHEADERS, ::ChainActive().GetLocator(pindexLast), uint256()));
        }

        bool fCanDirectFetch = CanDirectFetch(chainparams.GetConsensus());
        // If this set of headers is valid and ends in a block with at least as
        // much work as our tip, download as much as possible.
        if (fCanDirectFetch && pindexLast->IsValid(BLOCK_VALID_TREE) && ::ChainActive().Tip()->nChainWork <= pindexLast->nChainWork) {
            std::vector<const CBlockIndex*> vToFetch;
            const CBlockIndex *pindexWalk = pindexLast;
            // Calculate all the blocks we'd need to switch to pindexLast, up to a limit.
            while (pindexWalk && !::ChainActive().Contains(pindexWalk) && vToFetch.size() <= MAX_BLOCKS_IN_TRANSIT_PER_PEER) {
                if (!(pindexWalk->nStatus & BLOCK_HAVE_DATA) &&
                        !mapBlocksInFlight.count(pindexWalk->GetBlockHash()) &&
                        (!IsWitnessEnabled(pindexWalk->pprev, chainparams.GetConsensus()) || State(pfrom->GetId())->fHaveWitness)) {
                    // We don't have this block, and it's not yet in flight.
                    vToFetch.push_back(pindexWalk);
                }
                pindexWalk = pindexWalk->pprev;
            }
            // If pindexWalk still isn't on our main chain, we're looking at a
            // very large reorg at a time we think we're close to caught up to
            // the main chain -- this shouldn't really happen.  Bail out on the
            // direct fetch and rely on parallel download instead.
            if (!::ChainActive().Contains(pindexWalk)) {
                LogPrint(BCLog::NET, "Large reorg, won't direct fetch to %s (%d)\n",
                        pindexLast->GetBlockHash().ToString(),
                        pindexLast->nHeight);
            } else {
                std::vector<CInv> vGetData;
                // Download as much as possible, from earliest to latest.
                for (const CBlockIndex *pindex : reverse_iterate(vToFetch)) {
                    if (nodestate->nBlocksInFlight >= MAX_BLOCKS_IN_TRANSIT_PER_PEER) {
                        // Can't download any more from this peer
                        break;
                    }
                    uint32_t nFetchFlags = GetFetchFlags(pfrom);
                    vGetData.push_back(CInv(MSG_BLOCK | nFetchFlags, pindex->GetBlockHash()));
                    MarkBlockAsInFlight(pfrom->GetId(), pindex->GetBlockHash(), pindex);
                    LogPrint(BCLog::NET, "Requesting block %s from  peer=%d\n",
                            pindex->GetBlockHash().ToString(), pfrom->GetId());
                }
                if (vGetData.size() > 1) {
                    LogPrint(BCLog::NET, "Downloading blocks toward %s (%d) via headers direct fetch\n",
                            pindexLast->GetBlockHash().ToString(), pindexLast->nHeight);
                }
                if (vGetData.size() > 0) {
                    if (nodestate->fSupportsDesiredCmpctVersion && vGetData.size() == 1 && mapBlocksInFlight.size() == 1 && pindexLast->pprev->IsValid(BLOCK_VALID_CHAIN)) {
                        // In any case, we want to download using a compact block, not a regular one
                        vGetData[0] = CInv(MSG_CMPCT_BLOCK, vGetData[0].hash);
                    }
                    connman->PushMessage(pfrom, msgMaker.Make(NetMsgType::GETDATA, vGetData));
                }
            }
        }
        // If we're in IBD, we want outbound peers that will serve us a useful
        // chain. Disconnect peers that are on chains with insufficient work.
        if (IsInitialBlockDownload() && nCount != MAX_HEADERS_RESULTS) {
            // When nCount < MAX_HEADERS_RESULTS, we know we have no more
            // headers to fetch from this peer.
            if (nodestate->pindexBestKnownBlock && nodestate->pindexBestKnownBlock->nChainWork < nMinimumChainWork) {
                // This peer has too little work on their headers chain to help
                // us sync -- disconnect if using an outbound slot (unless
                // whitelisted or addnode).
                // Note: We compare their tip to nMinimumChainWork (rather than
                // ::ChainActive().Tip()) because we won't start block download
                // until we have a headers chain that has at least
                // nMinimumChainWork, even if a peer has a chain past our tip,
                // as an anti-DoS measure.
                if (IsOutboundDisconnectionCandidate(pfrom)) {
                    LogPrintf("Disconnecting outbound peer %d -- headers chain has insufficient work\n", pfrom->GetId());
                    pfrom->fDisconnect = true;
                }
            }
        }

        if (!pfrom->fDisconnect && IsOutboundDisconnectionCandidate(pfrom) && nodestate->pindexBestKnownBlock != nullptr) {
            // If this is an outbound peer, check to see if we should protect
            // it from the bad/lagging chain logic.
            if (g_outbound_peers_with_protect_from_disconnect < MAX_OUTBOUND_PEERS_TO_PROTECT_FROM_DISCONNECT && nodestate->pindexBestKnownBlock->nChainWork >= ::ChainActive().Tip()->nChainWork && !nodestate->m_chain_sync.m_protect) {
                LogPrint(BCLog::NET, "Protecting outbound peer=%d from eviction\n", pfrom->GetId());
                nodestate->m_chain_sync.m_protect = true;
                ++g_outbound_peers_with_protect_from_disconnect;
            }
        }
    }

    return true;
}

void static ProcessOrphanTx(CConnman* connman, std::set<uint256>& orphan_work_set, std::list<CTransactionRef>& removed_txn) EXCLUSIVE_LOCKS_REQUIRED(cs_main, g_cs_orphans)
{
    AssertLockHeld(cs_main);
    AssertLockHeld(g_cs_orphans);
    std::set<NodeId> setMisbehaving;
    bool done = false;
    while (!done && !orphan_work_set.empty()) {
        const uint256 orphanHash = *orphan_work_set.begin();
        orphan_work_set.erase(orphan_work_set.begin());

        auto orphan_it = mapOrphanTransactions.find(orphanHash);
        if (orphan_it == mapOrphanTransactions.end()) continue;

        const CTransactionRef porphanTx = orphan_it->second.tx;
        const CTransaction& orphanTx = *porphanTx;
        NodeId fromPeer = orphan_it->second.fromPeer;
        bool fMissingInputs2 = false;
        // Use a new CValidationState because orphans come from different peers (and we call
        // MaybePunishNode based on the source peer from the orphan map, not based on the peer
        // that relayed the previous transaction).
        CValidationState orphan_state;

        if (setMisbehaving.count(fromPeer)) continue;
        if (AcceptToMemoryPool(mempool, orphan_state, porphanTx, &fMissingInputs2, &removed_txn, false /* bypass_limits */, 0 /* nAbsurdFee */)) {
            LogPrint(BCLog::MEMPOOL, "   accepted orphan tx %s\n", orphanHash.ToString());
            RelayTransaction(orphanTx, connman);
            for (unsigned int i = 0; i < orphanTx.vout.size(); i++) {
                auto it_by_prev = mapOrphanTransactionsByPrev.find(COutPoint(orphanHash, i));
                if (it_by_prev != mapOrphanTransactionsByPrev.end()) {
                    for (const auto& elem : it_by_prev->second) {
                        orphan_work_set.insert(elem->first);
                    }
                }
            }
            EraseOrphanTx(orphanHash);
            done = true;
        } else if (!fMissingInputs2) {
            if (orphan_state.IsInvalid()) {
                // Punish peer that gave us an invalid orphan tx
                if (MaybePunishNode(fromPeer, orphan_state, /*via_compact_block*/ false)) {
                    setMisbehaving.insert(fromPeer);
                }
                LogPrint(BCLog::MEMPOOL, "   invalid orphan tx %s\n", orphanHash.ToString());
            }
            // Has inputs but not accepted to mempool
            // Probably non-standard or insufficient fee
            LogPrint(BCLog::MEMPOOL, "   removed orphan tx %s\n", orphanHash.ToString());
            assert(IsTransactionReason(orphan_state.GetReason()));
            if (!orphanTx.HasWitness() && orphan_state.GetReason() != ValidationInvalidReason::TX_WITNESS_MUTATED) {
                // Do not use rejection cache for witness transactions or
                // witness-stripped transactions, as they can have been malleated.
                // See https://github.com/bitcoin/bitcoin/issues/8279 for details.
                assert(recentRejects);
                recentRejects->insert(orphanHash);
            }
            EraseOrphanTx(orphanHash);
            done = true;
        }
        mempool.check(pcoinsTip.get());
    }
}

bool static ProcessMessage(CNode* pfrom, const std::string& strCommand, CDataStream& vRecv, int64_t nTimeReceived, const CChainParams& chainparams, CConnman* connman, const std::atomic<bool>& interruptMsgProc, bool enable_bip61)
{
    LogPrint(BCLog::NET, "received: %s (%u bytes) peer=%d\n", SanitizeString(strCommand), vRecv.size(), pfrom->GetId());
    if (gArgs.IsArgSet("-dropmessagestest") && GetRand(gArgs.GetArg("-dropmessagestest", 0)) == 0)
    {
        LogPrintf("dropmessagestest DROPPING RECV MESSAGE\n");
        return true;
    }


    if (!(pfrom->GetLocalServices() & NODE_BLOOM) &&
              (strCommand == NetMsgType::FILTERLOAD ||
               strCommand == NetMsgType::FILTERADD))
    {
        if (pfrom->nVersion >= NO_BLOOM_VERSION) {
            LOCK(cs_main);
            Misbehaving(pfrom->GetId(), 100);
            return false;
        } else {
            pfrom->fDisconnect = true;
            return false;
        }
    }

    if (strCommand == NetMsgType::REJECT)
    {
        if (LogAcceptCategory(BCLog::NET)) {
            try {
                std::string strMsg; unsigned char ccode; std::string strReason;
                vRecv >> LIMITED_STRING(strMsg, CMessageHeader::COMMAND_SIZE) >> ccode >> LIMITED_STRING(strReason, MAX_REJECT_MESSAGE_LENGTH);

                std::ostringstream ss;
                ss << strMsg << " code " << itostr(ccode) << ": " << strReason;

                if (strMsg == NetMsgType::BLOCK || strMsg == NetMsgType::TX)
                {
                    uint256 hash;
                    vRecv >> hash;
                    ss << ": hash " << hash.ToString();
                }
                LogPrint(BCLog::NET, "Reject %s\n", SanitizeString(ss.str()));
            } catch (const std::ios_base::failure&) {
                // Avoid feedback loops by preventing reject messages from triggering a new reject message.
                LogPrint(BCLog::NET, "Unparseable reject message received\n");
            }
        }
        return true;
    }

    if (strCommand == NetMsgType::VERSION) {
        // Each connection can only send one version message
        if (pfrom->nVersion != 0)
        {
            if (enable_bip61) {
                connman->PushMessage(pfrom, CNetMsgMaker(INIT_PROTO_VERSION).Make(NetMsgType::REJECT, strCommand, REJECT_DUPLICATE, std::string("Duplicate version message")));
            }
            LOCK(cs_main);
            Misbehaving(pfrom->GetId(), 1);
            return false;
        }

        int64_t nTime;
        CAddress addrMe;
        CAddress addrFrom;
        uint64_t nNonce = 1;
        uint64_t nServiceInt;
        ServiceFlags nServices;
        int nVersion;
        int nSendVersion;
        std::string cleanSubVer;
        int nStartingHeight = -1;
        bool fRelay = true;

        vRecv >> nVersion >> nServiceInt >> nTime >> addrMe;
        nSendVersion = std::min(nVersion, PROTOCOL_VERSION);
        nServices = ServiceFlags(nServiceInt);
        if (!pfrom->fInbound)
        {
            connman->SetServices(pfrom->addr, nServices);
        }
        if (!pfrom->fInbound && !pfrom->fFeeler && !pfrom->m_manual_connection && !HasAllDesirableServiceFlags(nServices))
        {
            LogPrint(BCLog::NET, "peer=%d does not offer the expected services (%08x offered, %08x expected); disconnecting\n", pfrom->GetId(), nServices, GetDesirableServiceFlags(nServices));
            if (enable_bip61) {
                connman->PushMessage(pfrom, CNetMsgMaker(INIT_PROTO_VERSION).Make(NetMsgType::REJECT, strCommand, REJECT_NONSTANDARD,
                                   strprintf("Expected to offer services %08x", GetDesirableServiceFlags(nServices))));
            }
            pfrom->fDisconnect = true;
            return false;
        }

        if (nVersion < MIN_PEER_PROTO_VERSION) {
            // disconnect from peers older than this proto version
            LogPrint(BCLog::NET, "peer=%d using obsolete version %i; disconnecting\n", pfrom->GetId(), nVersion);
            if (enable_bip61) {
                connman->PushMessage(pfrom, CNetMsgMaker(INIT_PROTO_VERSION).Make(NetMsgType::REJECT, strCommand, REJECT_OBSOLETE,
                                   strprintf("Version must be %d or greater", MIN_PEER_PROTO_VERSION)));
            }
            pfrom->fDisconnect = true;
            return false;
        }

        if (!vRecv.empty())
            vRecv >> addrFrom >> nNonce;
        if (!vRecv.empty()) {
            std::string strSubVer;
            vRecv >> LIMITED_STRING(strSubVer, MAX_SUBVERSION_LENGTH);
            cleanSubVer = SanitizeString(strSubVer);
        }
        if (!vRecv.empty()) {
            vRecv >> nStartingHeight;
        }
        if (!vRecv.empty())
            vRecv >> fRelay;
        // Disconnect if we connected to ourself
        if (pfrom->fInbound && !connman->CheckIncomingNonce(nNonce))
        {
            LogPrintf("connected to self at %s, disconnecting\n", pfrom->addr.ToString());
            pfrom->fDisconnect = true;
            return true;
        }

        if (pfrom->fInbound && addrMe.IsRoutable())
        {
            SeenLocal(addrMe);
        }

        // Be shy and don't send version until we hear
        if (pfrom->fInbound)
            PushNodeVersion(pfrom, connman, GetAdjustedTime());

        connman->PushMessage(pfrom, CNetMsgMaker(INIT_PROTO_VERSION).Make(NetMsgType::VERACK));

        pfrom->nServices = nServices;
        pfrom->SetAddrLocal(addrMe);
        {
            LOCK(pfrom->cs_SubVer);
            pfrom->cleanSubVer = cleanSubVer;
        }
        pfrom->nStartingHeight = nStartingHeight;

        // set nodes not relaying blocks and tx and not serving (parts) of the historical blockchain as "clients"
        pfrom->fClient = (!(nServices & NODE_NETWORK) && !(nServices & NODE_NETWORK_LIMITED));

        // set nodes not capable of serving the complete blockchain history as "limited nodes"
        pfrom->m_limited_node = (!(nServices & NODE_NETWORK) && (nServices & NODE_NETWORK_LIMITED));

        {
            LOCK(pfrom->cs_filter);
            pfrom->fRelayTxes = fRelay; // set to true after we get the first filter* message
        }

        // Change version
        pfrom->SetSendVersion(nSendVersion);
        pfrom->nVersion = nVersion;

        if((nServices & NODE_WITNESS))
        {
            LOCK(cs_main);
            State(pfrom->GetId())->fHaveWitness = true;
        }

        // Potentially mark this peer as a preferred download peer.
        {
        LOCK(cs_main);
        UpdatePreferredDownload(pfrom, State(pfrom->GetId()));
        }

        if (!pfrom->fInbound)
        {
            // Advertise our address
            if (fListen && !IsInitialBlockDownload())
            {
                CAddress addr = GetLocalAddress(&pfrom->addr, pfrom->GetLocalServices());
                FastRandomContext insecure_rand;
                if (addr.IsRoutable())
                {
                    LogPrint(BCLog::NET, "ProcessMessages: advertising address %s\n", addr.ToString());
                    pfrom->PushAddress(addr, insecure_rand);
                } else if (IsPeerAddrLocalGood(pfrom)) {
                    addr.SetIP(addrMe);
                    LogPrint(BCLog::NET, "ProcessMessages: advertising address %s\n", addr.ToString());
                    pfrom->PushAddress(addr, insecure_rand);
                }
            }

            // Get recent addresses
            if (pfrom->fOneShot || pfrom->nVersion >= CADDR_TIME_VERSION || connman->GetAddressCount() < 1000)
            {
                connman->PushMessage(pfrom, CNetMsgMaker(nSendVersion).Make(NetMsgType::GETADDR));
                pfrom->fGetAddr = true;
            }
            connman->MarkAddressGood(pfrom->addr);
        }

        std::string remoteAddr;
        if (fLogIPs)
            remoteAddr = ", peeraddr=" + pfrom->addr.ToString();

        LogPrint(BCLog::NET, "receive version message: %s: version %d, blocks=%d, us=%s, peer=%d%s\n",
                  cleanSubVer, pfrom->nVersion,
                  pfrom->nStartingHeight, addrMe.ToString(), pfrom->GetId(),
                  remoteAddr);

        int64_t nTimeOffset = nTime - GetTime();
        pfrom->nTimeOffset = nTimeOffset;
        AddTimeData(pfrom->addr, nTimeOffset);

        // If the peer is old enough to have the old alert system, send it the final alert.
        if (pfrom->nVersion <= 70012) {
            CDataStream finalAlert(ParseHex("60010000000000000000000000ffffff7f00000000ffffff7ffeffff7f01ffffff7f00000000ffffff7f00ffffff7f002f555247454e543a20416c657274206b657920636f6d70726f6d697365642c2075706772616465207265717569726564004630440220653febd6410f470f6bae11cad19c48413becb1ac2c17f908fd0fd53bdc3abd5202206d0e9c96fe88d4a0f01ed9dedae2b6f9e00da94cad0fecaae66ecf689bf71b50"), SER_NETWORK, PROTOCOL_VERSION);
            connman->PushMessage(pfrom, CNetMsgMaker(nSendVersion).Make("alert", finalAlert));
        }

        // Feeler connections exist only to verify if address is online.
        if (pfrom->fFeeler) {
            assert(pfrom->fInbound == false);
            pfrom->fDisconnect = true;
        }
        return true;
    }

    if (pfrom->nVersion == 0) {
        // Must have a version message before anything else
        LOCK(cs_main);
        Misbehaving(pfrom->GetId(), 1);
        return false;
    }

    // At this point, the outgoing message serialization version can't change.
    const CNetMsgMaker msgMaker(pfrom->GetSendVersion());

    if (strCommand == NetMsgType::VERACK)
    {
        pfrom->SetRecvVersion(std::min(pfrom->nVersion.load(), PROTOCOL_VERSION));

        if (!pfrom->fInbound) {
            // Mark this node as currently connected, so we update its timestamp later.
            LOCK(cs_main);
            State(pfrom->GetId())->fCurrentlyConnected = true;
            LogPrintf("New outbound peer connected: version: %d, blocks=%d, peer=%d%s\n",
                      pfrom->nVersion.load(), pfrom->nStartingHeight, pfrom->GetId(),
                      (fLogIPs ? strprintf(", peeraddr=%s", pfrom->addr.ToString()) : ""));
        }

        if (pfrom->nVersion >= SENDHEADERS_VERSION) {
            // Tell our peer we prefer to receive headers rather than inv's
            // We send this to non-NODE NETWORK peers as well, because even
            // non-NODE NETWORK peers can announce blocks (such as pruning
            // nodes)
            connman->PushMessage(pfrom, msgMaker.Make(NetMsgType::SENDHEADERS));
        }
        if (pfrom->nVersion >= SHORT_IDS_BLOCKS_VERSION) {
            // Tell our peer we are willing to provide version 1 or 2 cmpctblocks
            // However, we do not request new block announcements using
            // cmpctblock messages.
            // We send this to non-NODE NETWORK peers as well, because
            // they may wish to request compact blocks from us
            bool fAnnounceUsingCMPCTBLOCK = false;
            uint64_t nCMPCTBLOCKVersion = 2;
            if (pfrom->GetLocalServices() & NODE_WITNESS)
                connman->PushMessage(pfrom, msgMaker.Make(NetMsgType::SENDCMPCT, fAnnounceUsingCMPCTBLOCK, nCMPCTBLOCKVersion));
            nCMPCTBLOCKVersion = 1;
            connman->PushMessage(pfrom, msgMaker.Make(NetMsgType::SENDCMPCT, fAnnounceUsingCMPCTBLOCK, nCMPCTBLOCKVersion));
        }
        pfrom->fSuccessfullyConnected = true;
        return true;
    }

    if (!pfrom->fSuccessfullyConnected) {
        // Must have a verack message before anything else
        LOCK(cs_main);
        Misbehaving(pfrom->GetId(), 1);
        return false;
    }

    if (strCommand == NetMsgType::ADDR) {
        std::vector<CAddress> vAddr;
        vRecv >> vAddr;

        // Don't want addr from older versions unless seeding
        if (pfrom->nVersion < CADDR_TIME_VERSION && connman->GetAddressCount() > 1000)
            return true;
        if (vAddr.size() > 1000)
        {
            LOCK(cs_main);
            Misbehaving(pfrom->GetId(), 20, strprintf("message addr size() = %u", vAddr.size()));
            return false;
        }

        // Store the new addresses
        std::vector<CAddress> vAddrOk;
        int64_t nNow = GetAdjustedTime();
        int64_t nSince = nNow - 10 * 60;
        for (CAddress& addr : vAddr)
        {
            if (interruptMsgProc)
                return true;

            // We only bother storing full nodes, though this may include
            // things which we would not make an outbound connection to, in
            // part because we may make feeler connections to them.
            if (!MayHaveUsefulAddressDB(addr.nServices) && !HasAllDesirableServiceFlags(addr.nServices))
                continue;

            if (addr.nTime <= 100000000 || addr.nTime > nNow + 10 * 60)
                addr.nTime = nNow - 5 * 24 * 60 * 60;
            pfrom->AddAddressKnown(addr);
            if (g_banman->IsBanned(addr)) continue; // Do not process banned addresses beyond remembering we received them
            bool fReachable = IsReachable(addr);
            if (addr.nTime > nSince && !pfrom->fGetAddr && vAddr.size() <= 10 && addr.IsRoutable())
            {
                // Relay to a limited number of other nodes
                RelayAddress(addr, fReachable, connman);
            }
            // Do not store addresses outside our network
            if (fReachable)
                vAddrOk.push_back(addr);
        }
        connman->AddNewAddresses(vAddrOk, pfrom->addr, 2 * 60 * 60);
        if (vAddr.size() < 1000)
            pfrom->fGetAddr = false;
        if (pfrom->fOneShot)
            pfrom->fDisconnect = true;
        return true;
    }

    if (strCommand == NetMsgType::SENDHEADERS) {
        LOCK(cs_main);
        State(pfrom->GetId())->fPreferHeaders = true;
        return true;
    }

    if (strCommand == NetMsgType::SENDCMPCT) {
        bool fAnnounceUsingCMPCTBLOCK = false;
        uint64_t nCMPCTBLOCKVersion = 0;
        vRecv >> fAnnounceUsingCMPCTBLOCK >> nCMPCTBLOCKVersion;
        if (nCMPCTBLOCKVersion == 1 || ((pfrom->GetLocalServices() & NODE_WITNESS) && nCMPCTBLOCKVersion == 2)) {
            LOCK(cs_main);
            // fProvidesHeaderAndIDs is used to "lock in" version of compact blocks we send (fWantsCmpctWitness)
            if (!State(pfrom->GetId())->fProvidesHeaderAndIDs) {
                State(pfrom->GetId())->fProvidesHeaderAndIDs = true;
                State(pfrom->GetId())->fWantsCmpctWitness = nCMPCTBLOCKVersion == 2;
            }
            if (State(pfrom->GetId())->fWantsCmpctWitness == (nCMPCTBLOCKVersion == 2)) // ignore later version announces
                State(pfrom->GetId())->fPreferHeaderAndIDs = fAnnounceUsingCMPCTBLOCK;
            if (!State(pfrom->GetId())->fSupportsDesiredCmpctVersion) {
                if (pfrom->GetLocalServices() & NODE_WITNESS)
                    State(pfrom->GetId())->fSupportsDesiredCmpctVersion = (nCMPCTBLOCKVersion == 2);
                else
                    State(pfrom->GetId())->fSupportsDesiredCmpctVersion = (nCMPCTBLOCKVersion == 1);
            }
        }
        return true;
    }

    if (strCommand == NetMsgType::INV) {
        std::vector<CInv> vInv;
        vRecv >> vInv;
        if (vInv.size() > MAX_INV_SZ)
        {
            LOCK(cs_main);
            Misbehaving(pfrom->GetId(), 20, strprintf("message inv size() = %u", vInv.size()));
            return false;
        }

        bool fBlocksOnly = !fRelayTxes;

        // Allow whitelisted peers to send data other than blocks in blocks only mode if whitelistrelay is true
        if (pfrom->fWhitelisted && gArgs.GetBoolArg("-whitelistrelay", DEFAULT_WHITELISTRELAY))
            fBlocksOnly = false;

        LOCK(cs_main);

        uint32_t nFetchFlags = GetFetchFlags(pfrom);
        int64_t nNow = GetTimeMicros();

        for (CInv &inv : vInv)
        {
            if (interruptMsgProc)
                return true;

            bool fAlreadyHave = AlreadyHave(inv);
            LogPrint(BCLog::NET, "got inv: %s  %s peer=%d\n", inv.ToString(), fAlreadyHave ? "have" : "new", pfrom->GetId());

            if (inv.type == MSG_TX) {
                inv.type |= nFetchFlags;
            }

            if (inv.type == MSG_BLOCK) {
                UpdateBlockAvailability(pfrom->GetId(), inv.hash);
                if (!fAlreadyHave && !fImporting && !fReindex && !mapBlocksInFlight.count(inv.hash)) {
                    // We used to request the full block here, but since headers-announcements are now the
                    // primary method of announcement on the network, and since, in the case that a node
                    // fell back to inv we probably have a reorg which we should get the headers for first,
                    // we now only provide a getheaders response here. When we receive the headers, we will
                    // then ask for the blocks we need.
                    connman->PushMessage(pfrom, msgMaker.Make(NetMsgType::GETHEADERS, ::ChainActive().GetLocator(pindexBestHeader), inv.hash));
                    LogPrint(BCLog::NET, "getheaders (%d) %s to peer=%d\n", pindexBestHeader->nHeight, inv.hash.ToString(), pfrom->GetId());
                }
            }
            else
            {
                pfrom->AddInventoryKnown(inv);
                if (fBlocksOnly) {
                    LogPrint(BCLog::NET, "transaction (%s) inv sent in violation of protocol peer=%d\n", inv.hash.ToString(), pfrom->GetId());
                } else if (!fAlreadyHave && !fImporting && !fReindex && !IsInitialBlockDownload()) {
                    RequestTx(State(pfrom->GetId()), inv.hash, nNow);
                }
            }
        }
        return true;
    }

    if (strCommand == NetMsgType::GETDATA) {
        std::vector<CInv> vInv;
        vRecv >> vInv;
        if (vInv.size() > MAX_INV_SZ)
        {
            LOCK(cs_main);
            Misbehaving(pfrom->GetId(), 20, strprintf("message getdata size() = %u", vInv.size()));
            return false;
        }

        LogPrint(BCLog::NET, "received getdata (%u invsz) peer=%d\n", vInv.size(), pfrom->GetId());

        if (vInv.size() > 0) {
            LogPrint(BCLog::NET, "received getdata for: %s peer=%d\n", vInv[0].ToString(), pfrom->GetId());
        }

        pfrom->vRecvGetData.insert(pfrom->vRecvGetData.end(), vInv.begin(), vInv.end());
        ProcessGetData(pfrom, chainparams, connman, interruptMsgProc);
        return true;
    }

    if (strCommand == NetMsgType::GETBLOCKS) {
        CBlockLocator locator;
        uint256 hashStop;
        vRecv >> locator >> hashStop;

        if (locator.vHave.size() > MAX_LOCATOR_SZ) {
            LogPrint(BCLog::NET, "getblocks locator size %lld > %d, disconnect peer=%d\n", locator.vHave.size(), MAX_LOCATOR_SZ, pfrom->GetId());
            pfrom->fDisconnect = true;
            return true;
        }

        // We might have announced the currently-being-connected tip using a
        // compact block, which resulted in the peer sending a getblocks
        // request, which we would otherwise respond to without the new block.
        // To avoid this situation we simply verify that we are on our best
        // known chain now. This is super overkill, but we handle it better
        // for getheaders requests, and there are no known nodes which support
        // compact blocks but still use getblocks to request blocks.
        {
            std::shared_ptr<const CBlock> a_recent_block;
            {
                LOCK(cs_most_recent_block);
                a_recent_block = most_recent_block;
            }
            CValidationState state;
            if (!ActivateBestChain(state, Params(), a_recent_block)) {
                LogPrint(BCLog::NET, "failed to activate chain (%s)\n", FormatStateMessage(state));
            }
        }

        LOCK(cs_main);

        // Find the last block the caller has in the main chain
        const CBlockIndex* pindex = FindForkInGlobalIndex(::ChainActive(), locator);

        // Send the rest of the chain
        if (pindex)
            pindex = ::ChainActive().Next(pindex);
        int nLimit = 500;
        LogPrint(BCLog::NET, "getblocks %d to %s limit %d from peer=%d\n", (pindex ? pindex->nHeight : -1), hashStop.IsNull() ? "end" : hashStop.ToString(), nLimit, pfrom->GetId());
        for (; pindex; pindex = ::ChainActive().Next(pindex))
        {
            if (pindex->GetBlockHash() == hashStop)
            {
                LogPrint(BCLog::NET, "  getblocks stopping at %d %s\n", pindex->nHeight, pindex->GetBlockHash().ToString());
                break;
            }
            // If pruning, don't inv blocks unless we have on disk and are likely to still have
            // for some reasonable time window (1 hour) that block relay might require.
<<<<<<< HEAD
            const int nPrunedBlocksLikelyToHave = MIN_BLOCKS_TO_KEEP - 3600 / AvgTargetSpacing(chainparams.GetConsensus(), chainActive.Height());
            if (fPruneMode && (!(pindex->nStatus & BLOCK_HAVE_DATA) || pindex->nHeight <= chainActive.Tip()->nHeight - nPrunedBlocksLikelyToHave))
=======
            const int nPrunedBlocksLikelyToHave = MIN_BLOCKS_TO_KEEP - 3600 / chainparams.GetConsensus().nPowTargetSpacing;
            if (fPruneMode && (!(pindex->nStatus & BLOCK_HAVE_DATA) || pindex->nHeight <= ::ChainActive().Tip()->nHeight - nPrunedBlocksLikelyToHave))
>>>>>>> bc7e710f
            {
                LogPrint(BCLog::NET, " getblocks stopping, pruned or too old block at %d %s\n", pindex->nHeight, pindex->GetBlockHash().ToString());
                break;
            }
            pfrom->PushInventory(CInv(MSG_BLOCK, pindex->GetBlockHash()));
            if (--nLimit <= 0)
            {
                // When this block is requested, we'll send an inv that'll
                // trigger the peer to getblocks the next batch of inventory.
                LogPrint(BCLog::NET, "  getblocks stopping at limit %d %s\n", pindex->nHeight, pindex->GetBlockHash().ToString());
                pfrom->hashContinue = pindex->GetBlockHash();
                break;
            }
        }
        return true;
    }

    if (strCommand == NetMsgType::GETBLOCKTXN) {
        BlockTransactionsRequest req;
        vRecv >> req;

        std::shared_ptr<const CBlock> recent_block;
        {
            LOCK(cs_most_recent_block);
            if (most_recent_block_hash == req.blockhash)
                recent_block = most_recent_block;
            // Unlock cs_most_recent_block to avoid cs_main lock inversion
        }
        if (recent_block) {
            SendBlockTransactions(*recent_block, req, pfrom, connman);
            return true;
        }

        LOCK(cs_main);

        const CBlockIndex* pindex = LookupBlockIndex(req.blockhash);
        if (!pindex || !(pindex->nStatus & BLOCK_HAVE_DATA)) {
            LogPrint(BCLog::NET, "Peer %d sent us a getblocktxn for a block we don't have\n", pfrom->GetId());
            return true;
        }

        if (pindex->nHeight < ::ChainActive().Height() - MAX_BLOCKTXN_DEPTH) {
            // If an older block is requested (should never happen in practice,
            // but can happen in tests) send a block response instead of a
            // blocktxn response. Sending a full block response instead of a
            // small blocktxn response is preferable in the case where a peer
            // might maliciously send lots of getblocktxn requests to trigger
            // expensive disk reads, because it will require the peer to
            // actually receive all the data read from disk over the network.
            LogPrint(BCLog::NET, "Peer %d sent us a getblocktxn for a block > %i deep\n", pfrom->GetId(), MAX_BLOCKTXN_DEPTH);
            CInv inv;
            inv.type = State(pfrom->GetId())->fWantsCmpctWitness ? MSG_WITNESS_BLOCK : MSG_BLOCK;
            inv.hash = req.blockhash;
            pfrom->vRecvGetData.push_back(inv);
            // The message processing loop will go around again (without pausing) and we'll respond then (without cs_main)
            return true;
        }

        CBlock block;
        bool ret = ReadBlockFromDisk(block, pindex, chainparams.GetConsensus());
        assert(ret);

        SendBlockTransactions(block, req, pfrom, connman);
        return true;
    }

    if (strCommand == NetMsgType::GETHEADERS) {
        CBlockLocator locator;
        uint256 hashStop;
        vRecv >> locator >> hashStop;

        if (locator.vHave.size() > MAX_LOCATOR_SZ) {
            LogPrint(BCLog::NET, "getheaders locator size %lld > %d, disconnect peer=%d\n", locator.vHave.size(), MAX_LOCATOR_SZ, pfrom->GetId());
            pfrom->fDisconnect = true;
            return true;
        }

        LOCK(cs_main);
        if (IsInitialBlockDownload() && !pfrom->fWhitelisted) {
            LogPrint(BCLog::NET, "Ignoring getheaders from peer=%d because node is in initial block download\n", pfrom->GetId());
            return true;
        }

        CNodeState *nodestate = State(pfrom->GetId());
        const CBlockIndex* pindex = nullptr;
        if (locator.IsNull())
        {
            // If locator is null, return the hashStop block
            pindex = LookupBlockIndex(hashStop);
            if (!pindex) {
                return true;
            }

            if (!BlockRequestAllowed(pindex, chainparams.GetConsensus())) {
                LogPrint(BCLog::NET, "%s: ignoring request from peer=%i for old block header that isn't in the main chain\n", __func__, pfrom->GetId());
                return true;
            }
        }
        else
        {
            // Find the last block the caller has in the main chain
            pindex = FindForkInGlobalIndex(::ChainActive(), locator);
            if (pindex)
                pindex = ::ChainActive().Next(pindex);
        }

        // we must use CBlocks, as CBlockHeaders won't include the 0x00 nTx count at the end
        std::vector<CBlock> vHeaders;
        unsigned nCount = 0;
        unsigned nSize = 0;
        LogPrint(BCLog::NET, "getheaders %d to %s from peer=%d\n", (pindex ? pindex->nHeight : -1), hashStop.IsNull() ? "end" : hashStop.ToString(), pfrom->GetId());
        for (; pindex; pindex = ::ChainActive().Next(pindex))
        {
            const CBlockHeader header = pindex->GetBlockHeader(chainparams.GetConsensus());
            ++nCount;
            nSize += GetSerializeSize(header, PROTOCOL_VERSION);
            vHeaders.push_back(header);
            if (nCount >= MAX_HEADERS_RESULTS
                  || pindex->GetBlockHash() == hashStop)
                break;
            if (pfrom->nVersion >= SIZE_HEADERS_LIMIT_VERSION
                  && nSize >= THRESHOLD_HEADERS_SIZE)
                break;
        }

        /* Check maximum headers size before pushing the message
           if the peer enforces it.  This should not fail since we
           break above in the loop at the threshold and the threshold
           should be small enough in comparison to the hard max size.
           Do it nevertheless to be sure.  */
        if (pfrom->nVersion >= SIZE_HEADERS_LIMIT_VERSION
              && nSize > MAX_HEADERS_SIZE)
            LogPrintf("ERROR: not pushing 'headers', too large\n");
        else
        {
            LogPrint(BCLog::NET, "pushing %u headers, %u bytes\n", nCount, nSize);
            // pindex can be nullptr either if we sent ::ChainActive().Tip() OR
            // if our peer has ::ChainActive().Tip() (and thus we are sending an empty
            // headers message). In both cases it's safe to update
            // pindexBestHeaderSent to be our tip.
            //
            // It is important that we simply reset the BestHeaderSent value here,
            // and not max(BestHeaderSent, newHeaderSent). We might have announced
            // the currently-being-connected tip using a compact block, which
            // resulted in the peer sending a headers request, which we respond to
            // without the new block. By resetting the BestHeaderSent, we ensure we
            // will re-announce the new block via headers (or compact blocks again)
            // in the SendMessages logic.
            nodestate->pindexBestHeaderSent = pindex ? pindex : ::ChainActive().Tip();
            connman->PushMessage(pfrom, msgMaker.Make(NetMsgType::HEADERS, vHeaders));
        }

        return true;
    }

    if (strCommand == NetMsgType::TX) {
        // Stop processing the transaction early if
        // We are in blocks only mode and peer is either not whitelisted or whitelistrelay is off
        if (!fRelayTxes && (!pfrom->fWhitelisted || !gArgs.GetBoolArg("-whitelistrelay", DEFAULT_WHITELISTRELAY)))
        {
            LogPrint(BCLog::NET, "transaction sent in violation of protocol peer=%d\n", pfrom->GetId());
            return true;
        }

        CTransactionRef ptx;
        vRecv >> ptx;
        const CTransaction& tx = *ptx;

        CInv inv(MSG_TX, tx.GetHash());
        pfrom->AddInventoryKnown(inv);

        LOCK2(cs_main, g_cs_orphans);

        bool fMissingInputs = false;
        CValidationState state;

        CNodeState* nodestate = State(pfrom->GetId());
        nodestate->m_tx_download.m_tx_announced.erase(inv.hash);
        nodestate->m_tx_download.m_tx_in_flight.erase(inv.hash);
        EraseTxRequest(inv.hash);

        std::list<CTransactionRef> lRemovedTxn;

        if (!AlreadyHave(inv) &&
            AcceptToMemoryPool(mempool, state, ptx, &fMissingInputs, &lRemovedTxn, false /* bypass_limits */, 0 /* nAbsurdFee */)) {
            mempool.check(pcoinsTip.get());
            RelayTransaction(tx, connman);
            for (unsigned int i = 0; i < tx.vout.size(); i++) {
                auto it_by_prev = mapOrphanTransactionsByPrev.find(COutPoint(inv.hash, i));
                if (it_by_prev != mapOrphanTransactionsByPrev.end()) {
                    for (const auto& elem : it_by_prev->second) {
                        pfrom->orphan_work_set.insert(elem->first);
                    }
                }
            }

            pfrom->nLastTXTime = GetTime();

            LogPrint(BCLog::MEMPOOL, "AcceptToMemoryPool: peer=%d: accepted %s (poolsz %u txn, %u kB)\n",
                pfrom->GetId(),
                tx.GetHash().ToString(),
                mempool.size(), mempool.DynamicMemoryUsage() / 1000);

            // Recursively process any orphan transactions that depended on this one
            ProcessOrphanTx(connman, pfrom->orphan_work_set, lRemovedTxn);
        }
        else if (fMissingInputs)
        {
            bool fRejectedParents = false; // It may be the case that the orphans parents have all been rejected
            for (const CTxIn& txin : tx.vin) {
                if (recentRejects->contains(txin.prevout.hash)) {
                    fRejectedParents = true;
                    break;
                }
            }
            if (!fRejectedParents) {
                uint32_t nFetchFlags = GetFetchFlags(pfrom);
                int64_t nNow = GetTimeMicros();

                for (const CTxIn& txin : tx.vin) {
                    CInv _inv(MSG_TX | nFetchFlags, txin.prevout.hash);
                    pfrom->AddInventoryKnown(_inv);
                    if (!AlreadyHave(_inv)) RequestTx(State(pfrom->GetId()), _inv.hash, nNow);
                }
                AddOrphanTx(ptx, pfrom->GetId());

                // DoS prevention: do not allow mapOrphanTransactions to grow unbounded
                unsigned int nMaxOrphanTx = (unsigned int)std::max((int64_t)0, gArgs.GetArg("-maxorphantx", DEFAULT_MAX_ORPHAN_TRANSACTIONS));
                unsigned int nEvicted = LimitOrphanTxSize(nMaxOrphanTx);
                if (nEvicted > 0) {
                    LogPrint(BCLog::MEMPOOL, "mapOrphan overflow, removed %u tx\n", nEvicted);
                }
            } else {
                LogPrint(BCLog::MEMPOOL, "not keeping orphan with rejected parents %s\n",tx.GetHash().ToString());
                // We will continue to reject this tx since it has rejected
                // parents so avoid re-requesting it from other peers.
                recentRejects->insert(tx.GetHash());
            }
        } else {
            assert(IsTransactionReason(state.GetReason()));
            if (!tx.HasWitness() && state.GetReason() != ValidationInvalidReason::TX_WITNESS_MUTATED) {
                // Do not use rejection cache for witness transactions or
                // witness-stripped transactions, as they can have been malleated.
                // See https://github.com/bitcoin/bitcoin/issues/8279 for details.
                assert(recentRejects);
                recentRejects->insert(tx.GetHash());
                if (RecursiveDynamicUsage(*ptx) < 100000) {
                    AddToCompactExtraTransactions(ptx);
                }
            } else if (tx.HasWitness() && RecursiveDynamicUsage(*ptx) < 100000) {
                AddToCompactExtraTransactions(ptx);
            }

            if (pfrom->fWhitelisted && gArgs.GetBoolArg("-whitelistforcerelay", DEFAULT_WHITELISTFORCERELAY)) {
                // Always relay transactions received from whitelisted peers, even
                // if they were already in the mempool or rejected from it due
                // to policy, allowing the node to function as a gateway for
                // nodes hidden behind it.
                //
                // Never relay transactions that might result in being
                // disconnected (or banned).
                if (state.IsInvalid() && TxRelayMayResultInDisconnect(state)) {
                    LogPrintf("Not relaying invalid transaction %s from whitelisted peer=%d (%s)\n", tx.GetHash().ToString(), pfrom->GetId(), FormatStateMessage(state));
                } else {
                    LogPrintf("Force relaying tx %s from whitelisted peer=%d\n", tx.GetHash().ToString(), pfrom->GetId());
                    RelayTransaction(tx, connman);
                }
            }
        }

        for (const CTransactionRef& removedTx : lRemovedTxn)
            AddToCompactExtraTransactions(removedTx);

        // If a tx has been detected by recentRejects, we will have reached
        // this point and the tx will have been ignored. Because we haven't run
        // the tx through AcceptToMemoryPool, we won't have computed a DoS
        // score for it or determined exactly why we consider it invalid.
        //
        // This means we won't penalize any peer subsequently relaying a DoSy
        // tx (even if we penalized the first peer who gave it to us) because
        // we have to account for recentRejects showing false positives. In
        // other words, we shouldn't penalize a peer if we aren't *sure* they
        // submitted a DoSy tx.
        //
        // Note that recentRejects doesn't just record DoSy or invalid
        // transactions, but any tx not accepted by the mempool, which may be
        // due to node policy (vs. consensus). So we can't blanket penalize a
        // peer simply for relaying a tx that our recentRejects has caught,
        // regardless of false positives.

        if (state.IsInvalid())
        {
            LogPrint(BCLog::MEMPOOLREJ, "%s from peer=%d was not accepted: %s\n", tx.GetHash().ToString(),
                pfrom->GetId(),
                FormatStateMessage(state));
            if (enable_bip61 && state.GetRejectCode() > 0 && state.GetRejectCode() < REJECT_INTERNAL) { // Never send AcceptToMemoryPool's internal codes over P2P
                connman->PushMessage(pfrom, msgMaker.Make(NetMsgType::REJECT, strCommand, (unsigned char)state.GetRejectCode(),
                                   state.GetRejectReason().substr(0, MAX_REJECT_MESSAGE_LENGTH), inv.hash));
            }
            MaybePunishNode(pfrom->GetId(), state, /*via_compact_block*/ false);
        }
        return true;
    }

    if (strCommand == NetMsgType::CMPCTBLOCK)
    {
        // Ignore cmpctblock received while importing
        if (fImporting || fReindex) {
            LogPrint(BCLog::NET, "Unexpected cmpctblock message received from peer %d\n", pfrom->GetId());
            return true;
        }

        CBlockHeaderAndShortTxIDs cmpctblock;
        vRecv >> cmpctblock;

        bool received_new_header = false;

        {
        LOCK(cs_main);

        if (!LookupBlockIndex(cmpctblock.header.hashPrevBlock)) {
            // Doesn't connect (or is genesis), instead of DoSing in AcceptBlockHeader, request deeper headers
            if (!IsInitialBlockDownload())
                connman->PushMessage(pfrom, msgMaker.Make(NetMsgType::GETHEADERS, ::ChainActive().GetLocator(pindexBestHeader), uint256()));
            return true;
        }

        if (!LookupBlockIndex(cmpctblock.header.GetHash())) {
            received_new_header = true;
        }
        }

        const CBlockIndex *pindex = nullptr;
        CValidationState state;
        if (!ProcessNewBlockHeaders({cmpctblock.header}, state, chainparams, &pindex)) {
            if (state.IsInvalid()) {
                MaybePunishNode(pfrom->GetId(), state, /*via_compact_block*/ true, "invalid header via cmpctblock");
                return true;
            }
        }

        // When we succeed in decoding a block's txids from a cmpctblock
        // message we typically jump to the BLOCKTXN handling code, with a
        // dummy (empty) BLOCKTXN message, to re-use the logic there in
        // completing processing of the putative block (without cs_main).
        bool fProcessBLOCKTXN = false;
        CDataStream blockTxnMsg(SER_NETWORK, PROTOCOL_VERSION);

        // If we end up treating this as a plain headers message, call that as well
        // without cs_main.
        bool fRevertToHeaderProcessing = false;

        // Keep a CBlock for "optimistic" compactblock reconstructions (see
        // below)
        std::shared_ptr<CBlock> pblock = std::make_shared<CBlock>();
        bool fBlockReconstructed = false;

        {
        LOCK2(cs_main, g_cs_orphans);
        // If AcceptBlockHeader returned true, it set pindex
        assert(pindex);
        UpdateBlockAvailability(pfrom->GetId(), pindex->GetBlockHash());

        CNodeState *nodestate = State(pfrom->GetId());

        // If this was a new header with more work than our tip, update the
        // peer's last block announcement time
        if (received_new_header && pindex->nChainWork > ::ChainActive().Tip()->nChainWork) {
            nodestate->m_last_block_announcement = GetTime();
        }

        std::map<uint256, std::pair<NodeId, std::list<QueuedBlock>::iterator> >::iterator blockInFlightIt = mapBlocksInFlight.find(pindex->GetBlockHash());
        bool fAlreadyInFlight = blockInFlightIt != mapBlocksInFlight.end();

        if (pindex->nStatus & BLOCK_HAVE_DATA) // Nothing to do here
            return true;

        if (pindex->nChainWork <= ::ChainActive().Tip()->nChainWork || // We know something better
                pindex->nTx != 0) { // We had this block at some point, but pruned it
            if (fAlreadyInFlight) {
                // We requested this block for some reason, but our mempool will probably be useless
                // so we just grab the block via normal getdata
                std::vector<CInv> vInv(1);
                vInv[0] = CInv(MSG_BLOCK | GetFetchFlags(pfrom), cmpctblock.header.GetHash());
                connman->PushMessage(pfrom, msgMaker.Make(NetMsgType::GETDATA, vInv));
            }
            return true;
        }

        // If we're not close to tip yet, give up and let parallel block fetch work its magic
        if (!fAlreadyInFlight && !CanDirectFetch(chainparams.GetConsensus()))
            return true;

        if (IsWitnessEnabled(pindex->pprev, chainparams.GetConsensus()) && !nodestate->fSupportsDesiredCmpctVersion) {
            // Don't bother trying to process compact blocks from v1 peers
            // after segwit activates.
            return true;
        }

        // We want to be a bit conservative just to be extra careful about DoS
        // possibilities in compact block processing...
        if (pindex->nHeight <= ::ChainActive().Height() + 2) {
            if ((!fAlreadyInFlight && nodestate->nBlocksInFlight < MAX_BLOCKS_IN_TRANSIT_PER_PEER) ||
                 (fAlreadyInFlight && blockInFlightIt->second.first == pfrom->GetId())) {
                std::list<QueuedBlock>::iterator* queuedBlockIt = nullptr;
                if (!MarkBlockAsInFlight(pfrom->GetId(), pindex->GetBlockHash(), pindex, &queuedBlockIt)) {
                    if (!(*queuedBlockIt)->partialBlock)
                        (*queuedBlockIt)->partialBlock.reset(new PartiallyDownloadedBlock(&mempool));
                    else {
                        // The block was already in flight using compact blocks from the same peer
                        LogPrint(BCLog::NET, "Peer sent us compact block we were already syncing!\n");
                        return true;
                    }
                }

                PartiallyDownloadedBlock& partialBlock = *(*queuedBlockIt)->partialBlock;
                ReadStatus status = partialBlock.InitData(cmpctblock, vExtraTxnForCompact);
                if (status == READ_STATUS_INVALID) {
                    MarkBlockAsReceived(pindex->GetBlockHash()); // Reset in-flight state in case of whitelist
                    Misbehaving(pfrom->GetId(), 100, strprintf("Peer %d sent us invalid compact block\n", pfrom->GetId()));
                    return true;
                } else if (status == READ_STATUS_FAILED) {
                    // Duplicate txindexes, the block is now in-flight, so just request it
                    std::vector<CInv> vInv(1);
                    vInv[0] = CInv(MSG_BLOCK | GetFetchFlags(pfrom), cmpctblock.header.GetHash());
                    connman->PushMessage(pfrom, msgMaker.Make(NetMsgType::GETDATA, vInv));
                    return true;
                }

                BlockTransactionsRequest req;
                for (size_t i = 0; i < cmpctblock.BlockTxCount(); i++) {
                    if (!partialBlock.IsTxAvailable(i))
                        req.indexes.push_back(i);
                }
                if (req.indexes.empty()) {
                    // Dirty hack to jump to BLOCKTXN code (TODO: move message handling into their own functions)
                    BlockTransactions txn;
                    txn.blockhash = cmpctblock.header.GetHash();
                    blockTxnMsg << txn;
                    fProcessBLOCKTXN = true;
                } else {
                    req.blockhash = pindex->GetBlockHash();
                    connman->PushMessage(pfrom, msgMaker.Make(NetMsgType::GETBLOCKTXN, req));
                }
            } else {
                // This block is either already in flight from a different
                // peer, or this peer has too many blocks outstanding to
                // download from.
                // Optimistically try to reconstruct anyway since we might be
                // able to without any round trips.
                PartiallyDownloadedBlock tempBlock(&mempool);
                ReadStatus status = tempBlock.InitData(cmpctblock, vExtraTxnForCompact);
                if (status != READ_STATUS_OK) {
                    // TODO: don't ignore failures
                    return true;
                }
                std::vector<CTransactionRef> dummy;
                status = tempBlock.FillBlock(*pblock, dummy);
                if (status == READ_STATUS_OK) {
                    fBlockReconstructed = true;
                }
            }
        } else {
            if (fAlreadyInFlight) {
                // We requested this block, but its far into the future, so our
                // mempool will probably be useless - request the block normally
                std::vector<CInv> vInv(1);
                vInv[0] = CInv(MSG_BLOCK | GetFetchFlags(pfrom), cmpctblock.header.GetHash());
                connman->PushMessage(pfrom, msgMaker.Make(NetMsgType::GETDATA, vInv));
                return true;
            } else {
                // If this was an announce-cmpctblock, we want the same treatment as a header message
                fRevertToHeaderProcessing = true;
            }
        }
        } // cs_main

        if (fProcessBLOCKTXN)
            return ProcessMessage(pfrom, NetMsgType::BLOCKTXN, blockTxnMsg, nTimeReceived, chainparams, connman, interruptMsgProc, enable_bip61);

        if (fRevertToHeaderProcessing) {
            // Headers received from HB compact block peers are permitted to be
            // relayed before full validation (see BIP 152), so we don't want to disconnect
            // the peer if the header turns out to be for an invalid block.
            // Note that if a peer tries to build on an invalid chain, that
            // will be detected and the peer will be banned.
            return ProcessHeadersMessage(pfrom, connman, {cmpctblock.header}, chainparams, /*via_compact_block=*/true);
        }

        if (fBlockReconstructed) {
            // If we got here, we were able to optimistically reconstruct a
            // block that is in flight from some other peer.
            {
                LOCK(cs_main);
                mapBlockSource.emplace(pblock->GetHash(), std::make_pair(pfrom->GetId(), false));
            }
            bool fNewBlock = false;
            // Setting fForceProcessing to true means that we bypass some of
            // our anti-DoS protections in AcceptBlock, which filters
            // unrequested blocks that might be trying to waste our resources
            // (eg disk space). Because we only try to reconstruct blocks when
            // we're close to caught up (via the CanDirectFetch() requirement
            // above, combined with the behavior of not requesting blocks until
            // we have a chain with at least nMinimumChainWork), and we ignore
            // compact blocks with less work than our tip, it is safe to treat
            // reconstructed compact blocks as having been requested.
            ProcessNewBlock(chainparams, pblock, /*fForceProcessing=*/true, &fNewBlock);
            if (fNewBlock) {
                pfrom->nLastBlockTime = GetTime();
            } else {
                LOCK(cs_main);
                mapBlockSource.erase(pblock->GetHash());
            }
            LOCK(cs_main); // hold cs_main for CBlockIndex::IsValid()
            if (pindex->IsValid(BLOCK_VALID_TRANSACTIONS)) {
                // Clear download state for this block, which is in
                // process from some other peer.  We do this after calling
                // ProcessNewBlock so that a malleated cmpctblock announcement
                // can't be used to interfere with block relay.
                MarkBlockAsReceived(pblock->GetHash());
            }
        }
        return true;
    }

    if (strCommand == NetMsgType::BLOCKTXN)
    {
        // Ignore blocktxn received while importing
        if (fImporting || fReindex) {
            LogPrint(BCLog::NET, "Unexpected blocktxn message received from peer %d\n", pfrom->GetId());
            return true;
        }

        BlockTransactions resp;
        vRecv >> resp;

        std::shared_ptr<CBlock> pblock = std::make_shared<CBlock>();
        bool fBlockRead = false;
        {
            LOCK(cs_main);

            std::map<uint256, std::pair<NodeId, std::list<QueuedBlock>::iterator> >::iterator it = mapBlocksInFlight.find(resp.blockhash);
            if (it == mapBlocksInFlight.end() || !it->second.second->partialBlock ||
                    it->second.first != pfrom->GetId()) {
                LogPrint(BCLog::NET, "Peer %d sent us block transactions for block we weren't expecting\n", pfrom->GetId());
                return true;
            }

            PartiallyDownloadedBlock& partialBlock = *it->second.second->partialBlock;
            ReadStatus status = partialBlock.FillBlock(*pblock, resp.txn);
            if (status == READ_STATUS_INVALID) {
                MarkBlockAsReceived(resp.blockhash); // Reset in-flight state in case of whitelist
                Misbehaving(pfrom->GetId(), 100, strprintf("Peer %d sent us invalid compact block/non-matching block transactions\n", pfrom->GetId()));
                return true;
            } else if (status == READ_STATUS_FAILED) {
                // Might have collided, fall back to getdata now :(
                std::vector<CInv> invs;
                invs.push_back(CInv(MSG_BLOCK | GetFetchFlags(pfrom), resp.blockhash));
                connman->PushMessage(pfrom, msgMaker.Make(NetMsgType::GETDATA, invs));
            } else {
                // Block is either okay, or possibly we received
                // READ_STATUS_CHECKBLOCK_FAILED.
                // Note that CheckBlock can only fail for one of a few reasons:
                // 1. bad-proof-of-work (impossible here, because we've already
                //    accepted the header)
                // 2. merkleroot doesn't match the transactions given (already
                //    caught in FillBlock with READ_STATUS_FAILED, so
                //    impossible here)
                // 3. the block is otherwise invalid (eg invalid coinbase,
                //    block is too big, too many legacy sigops, etc).
                // So if CheckBlock failed, #3 is the only possibility.
                // Under BIP 152, we don't DoS-ban unless proof of work is
                // invalid (we don't require all the stateless checks to have
                // been run).  This is handled below, so just treat this as
                // though the block was successfully read, and rely on the
                // handling in ProcessNewBlock to ensure the block index is
                // updated, reject messages go out, etc.
                MarkBlockAsReceived(resp.blockhash); // it is now an empty pointer
                fBlockRead = true;
                // mapBlockSource is only used for sending reject messages and DoS scores,
                // so the race between here and cs_main in ProcessNewBlock is fine.
                // BIP 152 permits peers to relay compact blocks after validating
                // the header only; we should not punish peers if the block turns
                // out to be invalid.
                mapBlockSource.emplace(resp.blockhash, std::make_pair(pfrom->GetId(), false));
            }
        } // Don't hold cs_main when we call into ProcessNewBlock
        if (fBlockRead) {
            bool fNewBlock = false;
            // Since we requested this block (it was in mapBlocksInFlight), force it to be processed,
            // even if it would not be a candidate for new tip (missing previous block, chain not long enough, etc)
            // This bypasses some anti-DoS logic in AcceptBlock (eg to prevent
            // disk-space attacks), but this should be safe due to the
            // protections in the compact block handler -- see related comment
            // in compact block optimistic reconstruction handling.
            ProcessNewBlock(chainparams, pblock, /*fForceProcessing=*/true, &fNewBlock);
            if (fNewBlock) {
                pfrom->nLastBlockTime = GetTime();
            } else {
                LOCK(cs_main);
                mapBlockSource.erase(pblock->GetHash());
            }
        }
        return true;
    }

    if (strCommand == NetMsgType::HEADERS)
    {
        // Ignore headers received while importing
        if (fImporting || fReindex) {
            LogPrint(BCLog::NET, "Unexpected headers message received from peer %d\n", pfrom->GetId());
            return true;
        }

        std::vector<CBlockHeader> headers;

        // Bypass the normal CBlock deserialization, as we don't want to risk deserializing 2000 full blocks.
        unsigned int nCount = ReadCompactSize(vRecv);
        if (nCount > MAX_HEADERS_RESULTS) {
            LOCK(cs_main);
            Misbehaving(pfrom->GetId(), 20, strprintf("headers message size = %u", nCount));
            return false;
        }
        headers.resize(nCount);
        for (unsigned int n = 0; n < nCount; n++) {
            vRecv >> headers[n];
            ReadCompactSize(vRecv); // ignore tx count; assume it is 0.
        }

        return ProcessHeadersMessage(pfrom, connman, headers, chainparams, /*via_compact_block=*/false);
    }

    if (strCommand == NetMsgType::BLOCK)
    {
        // Ignore block received while importing
        if (fImporting || fReindex) {
            LogPrint(BCLog::NET, "Unexpected block message received from peer %d\n", pfrom->GetId());
            return true;
        }

        std::shared_ptr<CBlock> pblock = std::make_shared<CBlock>();
        vRecv >> *pblock;

        LogPrint(BCLog::NET, "received block %s peer=%d\n", pblock->GetHash().ToString(), pfrom->GetId());

        bool forceProcessing = false;
        const uint256 hash(pblock->GetHash());
        {
            LOCK(cs_main);
            // Also always process if we requested the block explicitly, as we may
            // need it even though it is not a candidate for a new best tip.
            forceProcessing |= MarkBlockAsReceived(hash);
            // mapBlockSource is only used for sending reject messages and DoS scores,
            // so the race between here and cs_main in ProcessNewBlock is fine.
            mapBlockSource.emplace(hash, std::make_pair(pfrom->GetId(), true));
        }
        bool fNewBlock = false;
        ProcessNewBlock(chainparams, pblock, forceProcessing, &fNewBlock);
        if (fNewBlock) {
            pfrom->nLastBlockTime = GetTime();
        } else {
            LOCK(cs_main);
            mapBlockSource.erase(pblock->GetHash());
        }
        return true;
    }

    if (strCommand == NetMsgType::GETADDR) {
        // This asymmetric behavior for inbound and outbound connections was introduced
        // to prevent a fingerprinting attack: an attacker can send specific fake addresses
        // to users' AddrMan and later request them by sending getaddr messages.
        // Making nodes which are behind NAT and can only make outgoing connections ignore
        // the getaddr message mitigates the attack.
        if (!pfrom->fInbound) {
            LogPrint(BCLog::NET, "Ignoring \"getaddr\" from outbound connection. peer=%d\n", pfrom->GetId());
            return true;
        }

        // Only send one GetAddr response per connection to reduce resource waste
        //  and discourage addr stamping of INV announcements.
        if (pfrom->fSentAddr) {
            LogPrint(BCLog::NET, "Ignoring repeated \"getaddr\". peer=%d\n", pfrom->GetId());
            return true;
        }
        pfrom->fSentAddr = true;

        pfrom->vAddrToSend.clear();
        std::vector<CAddress> vAddr = connman->GetAddresses();
        FastRandomContext insecure_rand;
        for (const CAddress &addr : vAddr) {
            if (!g_banman->IsBanned(addr)) {
                pfrom->PushAddress(addr, insecure_rand);
            }
        }
        return true;
    }

    if (strCommand == NetMsgType::MEMPOOL) {
        if (!(pfrom->GetLocalServices() & NODE_BLOOM) && !pfrom->fWhitelisted)
        {
            LogPrint(BCLog::NET, "mempool request with bloom filters disabled, disconnect peer=%d\n", pfrom->GetId());
            pfrom->fDisconnect = true;
            return true;
        }

        if (connman->OutboundTargetReached(false) && !pfrom->fWhitelisted)
        {
            LogPrint(BCLog::NET, "mempool request with bandwidth limit reached, disconnect peer=%d\n", pfrom->GetId());
            pfrom->fDisconnect = true;
            return true;
        }

        LOCK(pfrom->cs_inventory);
        pfrom->fSendMempool = true;
        return true;
    }

    if (strCommand == NetMsgType::PING) {
        if (pfrom->nVersion > BIP0031_VERSION)
        {
            uint64_t nonce = 0;
            vRecv >> nonce;
            // Echo the message back with the nonce. This allows for two useful features:
            //
            // 1) A remote node can quickly check if the connection is operational
            // 2) Remote nodes can measure the latency of the network thread. If this node
            //    is overloaded it won't respond to pings quickly and the remote node can
            //    avoid sending us more work, like chain download requests.
            //
            // The nonce stops the remote getting confused between different pings: without
            // it, if the remote node sends a ping once per second and this node takes 5
            // seconds to respond to each, the 5th ping the remote sends would appear to
            // return very quickly.
            connman->PushMessage(pfrom, msgMaker.Make(NetMsgType::PONG, nonce));
        }
        return true;
    }

    if (strCommand == NetMsgType::PONG) {
        int64_t pingUsecEnd = nTimeReceived;
        uint64_t nonce = 0;
        size_t nAvail = vRecv.in_avail();
        bool bPingFinished = false;
        std::string sProblem;

        if (nAvail >= sizeof(nonce)) {
            vRecv >> nonce;

            // Only process pong message if there is an outstanding ping (old ping without nonce should never pong)
            if (pfrom->nPingNonceSent != 0) {
                if (nonce == pfrom->nPingNonceSent) {
                    // Matching pong received, this ping is no longer outstanding
                    bPingFinished = true;
                    int64_t pingUsecTime = pingUsecEnd - pfrom->nPingUsecStart;
                    if (pingUsecTime > 0) {
                        // Successful ping time measurement, replace previous
                        pfrom->nPingUsecTime = pingUsecTime;
                        pfrom->nMinPingUsecTime = std::min(pfrom->nMinPingUsecTime.load(), pingUsecTime);
                    } else {
                        // This should never happen
                        sProblem = "Timing mishap";
                    }
                } else {
                    // Nonce mismatches are normal when pings are overlapping
                    sProblem = "Nonce mismatch";
                    if (nonce == 0) {
                        // This is most likely a bug in another implementation somewhere; cancel this ping
                        bPingFinished = true;
                        sProblem = "Nonce zero";
                    }
                }
            } else {
                sProblem = "Unsolicited pong without ping";
            }
        } else {
            // This is most likely a bug in another implementation somewhere; cancel this ping
            bPingFinished = true;
            sProblem = "Short payload";
        }

        if (!(sProblem.empty())) {
            LogPrint(BCLog::NET, "pong peer=%d: %s, %x expected, %x received, %u bytes\n",
                pfrom->GetId(),
                sProblem,
                pfrom->nPingNonceSent,
                nonce,
                nAvail);
        }
        if (bPingFinished) {
            pfrom->nPingNonceSent = 0;
        }
        return true;
    }

    if (strCommand == NetMsgType::FILTERLOAD) {
        CBloomFilter filter;
        vRecv >> filter;

        if (!filter.IsWithinSizeConstraints())
        {
            // There is no excuse for sending a too-large filter
            LOCK(cs_main);
            Misbehaving(pfrom->GetId(), 100);
        }
        else
        {
            LOCK(pfrom->cs_filter);
            pfrom->pfilter.reset(new CBloomFilter(filter));
            pfrom->pfilter->UpdateEmptyFull();
            pfrom->fRelayTxes = true;
        }
        return true;
    }

    if (strCommand == NetMsgType::FILTERADD) {
        std::vector<unsigned char> vData;
        vRecv >> vData;

        // Nodes must NEVER send a data item > 520 bytes (the max size for a script data object,
        // and thus, the maximum size any matched object can have) in a filteradd message
        bool bad = false;
        if (vData.size() > MAX_SCRIPT_ELEMENT_SIZE) {
            bad = true;
        } else {
            LOCK(pfrom->cs_filter);
            if (pfrom->pfilter) {
                pfrom->pfilter->insert(vData);
            } else {
                bad = true;
            }
        }
        if (bad) {
            LOCK(cs_main);
            Misbehaving(pfrom->GetId(), 100);
        }
        return true;
    }

    if (strCommand == NetMsgType::FILTERCLEAR) {
        LOCK(pfrom->cs_filter);
        if (pfrom->GetLocalServices() & NODE_BLOOM) {
            pfrom->pfilter.reset(new CBloomFilter());
        }
        pfrom->fRelayTxes = true;
        return true;
    }

    if (strCommand == NetMsgType::FEEFILTER) {
        CAmount newFeeFilter = 0;
        vRecv >> newFeeFilter;
        if (MoneyRange(newFeeFilter)) {
            {
                LOCK(pfrom->cs_feeFilter);
                pfrom->minFeeFilter = newFeeFilter;
            }
            LogPrint(BCLog::NET, "received: feefilter of %s from peer=%d\n", CFeeRate(newFeeFilter).ToString(), pfrom->GetId());
        }
        return true;
    }

    if (strCommand == NetMsgType::NOTFOUND) {
        // We do not care about the NOTFOUND message, but logging an Unknown Command
        // message would be undesirable as we transmit it ourselves.
        return true;
    }

    // Ignore unknown commands for extensibility
    LogPrint(BCLog::NET, "Unknown command \"%s\" from peer=%d\n", SanitizeString(strCommand), pfrom->GetId());
    return true;
}

bool PeerLogicValidation::SendRejectsAndCheckIfBanned(CNode* pnode, bool enable_bip61) EXCLUSIVE_LOCKS_REQUIRED(cs_main)
{
    AssertLockHeld(cs_main);
    CNodeState &state = *State(pnode->GetId());

    if (enable_bip61) {
        for (const CBlockReject& reject : state.rejects) {
            connman->PushMessage(pnode, CNetMsgMaker(INIT_PROTO_VERSION).Make(NetMsgType::REJECT, std::string(NetMsgType::BLOCK), reject.chRejectCode, reject.strRejectReason, reject.hashBlock));
        }
    }
    state.rejects.clear();

    if (state.fShouldBan) {
        state.fShouldBan = false;
        if (pnode->fWhitelisted)
            LogPrintf("Warning: not punishing whitelisted peer %s!\n", pnode->addr.ToString());
        else if (pnode->m_manual_connection)
            LogPrintf("Warning: not punishing manually-connected peer %s!\n", pnode->addr.ToString());
        else if (pnode->addr.IsLocal()) {
            // Disconnect but don't ban _this_ local node
            LogPrintf("Warning: disconnecting but not banning local peer %s!\n", pnode->addr.ToString());
            pnode->fDisconnect = true;
        } else {
            // Disconnect and ban all nodes sharing the address
            if (m_banman) {
                m_banman->Ban(pnode->addr, BanReasonNodeMisbehaving);
            }
            connman->DisconnectNode(pnode->addr);
        }
        return true;
    }
    return false;
}

bool PeerLogicValidation::ProcessMessages(CNode* pfrom, std::atomic<bool>& interruptMsgProc)
{
    const CChainParams& chainparams = Params();
    //
    // Message format
    //  (4) message start
    //  (12) command
    //  (4) size
    //  (4) checksum
    //  (x) data
    //
    bool fMoreWork = false;

    if (!pfrom->vRecvGetData.empty())
        ProcessGetData(pfrom, chainparams, connman, interruptMsgProc);

    if (!pfrom->orphan_work_set.empty()) {
        std::list<CTransactionRef> removed_txn;
        LOCK2(cs_main, g_cs_orphans);
        ProcessOrphanTx(connman, pfrom->orphan_work_set, removed_txn);
        for (const CTransactionRef& removedTx : removed_txn) {
            AddToCompactExtraTransactions(removedTx);
        }
    }

    if (pfrom->fDisconnect)
        return false;

    // this maintains the order of responses
    if (!pfrom->vRecvGetData.empty()) return true;
    if (!pfrom->orphan_work_set.empty()) return true;

    // Don't bother if send buffer is too full to respond anyway
    if (pfrom->fPauseSend)
        return false;

    std::list<CNetMessage> msgs;
    {
        LOCK(pfrom->cs_vProcessMsg);
        if (pfrom->vProcessMsg.empty())
            return false;
        // Just take one message
        msgs.splice(msgs.begin(), pfrom->vProcessMsg, pfrom->vProcessMsg.begin());
        pfrom->nProcessQueueSize -= msgs.front().vRecv.size() + CMessageHeader::HEADER_SIZE;
        pfrom->fPauseRecv = pfrom->nProcessQueueSize > connman->GetReceiveFloodSize();
        fMoreWork = !pfrom->vProcessMsg.empty();
    }
    CNetMessage& msg(msgs.front());

    msg.SetVersion(pfrom->GetRecvVersion());
    // Scan for message start
    if (memcmp(msg.hdr.pchMessageStart, chainparams.MessageStart(), CMessageHeader::MESSAGE_START_SIZE) != 0) {
        LogPrint(BCLog::NET, "PROCESSMESSAGE: INVALID MESSAGESTART %s peer=%d\n", SanitizeString(msg.hdr.GetCommand()), pfrom->GetId());
        pfrom->fDisconnect = true;
        return false;
    }

    // Read header
    CMessageHeader& hdr = msg.hdr;
    if (!hdr.IsValid(chainparams.MessageStart()))
    {
        LogPrint(BCLog::NET, "PROCESSMESSAGE: ERRORS IN HEADER %s peer=%d\n", SanitizeString(hdr.GetCommand()), pfrom->GetId());
        return fMoreWork;
    }
    std::string strCommand = hdr.GetCommand();

    // Message size
    unsigned int nMessageSize = hdr.nMessageSize;

    // Checksum
    CDataStream& vRecv = msg.vRecv;
    const uint256& hash = msg.GetMessageHash();
    if (memcmp(hash.begin(), hdr.pchChecksum, CMessageHeader::CHECKSUM_SIZE) != 0)
    {
        LogPrint(BCLog::NET, "%s(%s, %u bytes): CHECKSUM ERROR expected %s was %s\n", __func__,
           SanitizeString(strCommand), nMessageSize,
           HexStr(hash.begin(), hash.begin()+CMessageHeader::CHECKSUM_SIZE),
           HexStr(hdr.pchChecksum, hdr.pchChecksum+CMessageHeader::CHECKSUM_SIZE));
        return fMoreWork;
    }

    // Process message
    bool fRet = false;
    try
    {
        fRet = ProcessMessage(pfrom, strCommand, vRecv, msg.nTime, chainparams, connman, interruptMsgProc, m_enable_bip61);
        if (interruptMsgProc)
            return false;
        if (!pfrom->vRecvGetData.empty())
            fMoreWork = true;
    }
    catch (const std::ios_base::failure& e)
    {
        if (m_enable_bip61) {
            connman->PushMessage(pfrom, CNetMsgMaker(INIT_PROTO_VERSION).Make(NetMsgType::REJECT, strCommand, REJECT_MALFORMED, std::string("error parsing message")));
        }
        if (strstr(e.what(), "end of data"))
        {
            // Allow exceptions from under-length message on vRecv
            LogPrint(BCLog::NET, "%s(%s, %u bytes): Exception '%s' caught, normally caused by a message being shorter than its stated length\n", __func__, SanitizeString(strCommand), nMessageSize, e.what());
        }
        else if (strstr(e.what(), "size too large"))
        {
            // Allow exceptions from over-long size
            LogPrint(BCLog::NET, "%s(%s, %u bytes): Exception '%s' caught\n", __func__, SanitizeString(strCommand), nMessageSize, e.what());
        }
        else if (strstr(e.what(), "non-canonical ReadCompactSize()"))
        {
            // Allow exceptions from non-canonical encoding
            LogPrint(BCLog::NET, "%s(%s, %u bytes): Exception '%s' caught\n", __func__, SanitizeString(strCommand), nMessageSize, e.what());
        }
        else
        {
            PrintExceptionContinue(&e, "ProcessMessages()");
        }
    }
    catch (const std::exception& e) {
        PrintExceptionContinue(&e, "ProcessMessages()");
    } catch (...) {
        PrintExceptionContinue(nullptr, "ProcessMessages()");
    }

    if (!fRet) {
        LogPrint(BCLog::NET, "%s(%s, %u bytes) FAILED peer=%d\n", __func__, SanitizeString(strCommand), nMessageSize, pfrom->GetId());
    }

    LOCK(cs_main);
    SendRejectsAndCheckIfBanned(pfrom, m_enable_bip61);

    return fMoreWork;
}

void PeerLogicValidation::ConsiderEviction(CNode *pto, int64_t time_in_seconds)
{
    AssertLockHeld(cs_main);

    CNodeState &state = *State(pto->GetId());
    const CNetMsgMaker msgMaker(pto->GetSendVersion());

    if (!state.m_chain_sync.m_protect && IsOutboundDisconnectionCandidate(pto) && state.fSyncStarted) {
        // This is an outbound peer subject to disconnection if they don't
        // announce a block with as much work as the current tip within
        // CHAIN_SYNC_TIMEOUT + HEADERS_RESPONSE_TIME seconds (note: if
        // their chain has more work than ours, we should sync to it,
        // unless it's invalid, in which case we should find that out and
        // disconnect from them elsewhere).
        if (state.pindexBestKnownBlock != nullptr && state.pindexBestKnownBlock->nChainWork >= ::ChainActive().Tip()->nChainWork) {
            if (state.m_chain_sync.m_timeout != 0) {
                state.m_chain_sync.m_timeout = 0;
                state.m_chain_sync.m_work_header = nullptr;
                state.m_chain_sync.m_sent_getheaders = false;
            }
        } else if (state.m_chain_sync.m_timeout == 0 || (state.m_chain_sync.m_work_header != nullptr && state.pindexBestKnownBlock != nullptr && state.pindexBestKnownBlock->nChainWork >= state.m_chain_sync.m_work_header->nChainWork)) {
            // Our best block known by this peer is behind our tip, and we're either noticing
            // that for the first time, OR this peer was able to catch up to some earlier point
            // where we checked against our tip.
            // Either way, set a new timeout based on current tip.
            state.m_chain_sync.m_timeout = time_in_seconds + CHAIN_SYNC_TIMEOUT;
            state.m_chain_sync.m_work_header = ::ChainActive().Tip();
            state.m_chain_sync.m_sent_getheaders = false;
        } else if (state.m_chain_sync.m_timeout > 0 && time_in_seconds > state.m_chain_sync.m_timeout) {
            // No evidence yet that our peer has synced to a chain with work equal to that
            // of our tip, when we first detected it was behind. Send a single getheaders
            // message to give the peer a chance to update us.
            if (state.m_chain_sync.m_sent_getheaders) {
                // They've run out of time to catch up!
                LogPrintf("Disconnecting outbound peer %d for old chain, best known block = %s\n", pto->GetId(), state.pindexBestKnownBlock != nullptr ? state.pindexBestKnownBlock->GetBlockHash().ToString() : "<none>");
                pto->fDisconnect = true;
            } else {
                assert(state.m_chain_sync.m_work_header);
                LogPrint(BCLog::NET, "sending getheaders to outbound peer=%d to verify chain work (current best known block:%s, benchmark blockhash: %s)\n", pto->GetId(), state.pindexBestKnownBlock != nullptr ? state.pindexBestKnownBlock->GetBlockHash().ToString() : "<none>", state.m_chain_sync.m_work_header->GetBlockHash().ToString());
                connman->PushMessage(pto, msgMaker.Make(NetMsgType::GETHEADERS, ::ChainActive().GetLocator(state.m_chain_sync.m_work_header->pprev), uint256()));
                state.m_chain_sync.m_sent_getheaders = true;
                constexpr int64_t HEADERS_RESPONSE_TIME = 120; // 2 minutes
                // Bump the timeout to allow a response, which could clear the timeout
                // (if the response shows the peer has synced), reset the timeout (if
                // the peer syncs to the required work but not to our tip), or result
                // in disconnect (if we advance to the timeout and pindexBestKnownBlock
                // has not sufficiently progressed)
                state.m_chain_sync.m_timeout = time_in_seconds + HEADERS_RESPONSE_TIME;
            }
        }
    }
}

void PeerLogicValidation::EvictExtraOutboundPeers(int64_t time_in_seconds)
{
    // Check whether we have too many outbound peers
    int extra_peers = connman->GetExtraOutboundCount();
    if (extra_peers > 0) {
        // If we have more outbound peers than we target, disconnect one.
        // Pick the outbound peer that least recently announced
        // us a new block, with ties broken by choosing the more recent
        // connection (higher node id)
        NodeId worst_peer = -1;
        int64_t oldest_block_announcement = std::numeric_limits<int64_t>::max();

        connman->ForEachNode([&](CNode* pnode) {
            AssertLockHeld(cs_main);

            // Ignore non-outbound peers, or nodes marked for disconnect already
            if (!IsOutboundDisconnectionCandidate(pnode) || pnode->fDisconnect) return;
            CNodeState *state = State(pnode->GetId());
            if (state == nullptr) return; // shouldn't be possible, but just in case
            // Don't evict our protected peers
            if (state->m_chain_sync.m_protect) return;
            if (state->m_last_block_announcement < oldest_block_announcement || (state->m_last_block_announcement == oldest_block_announcement && pnode->GetId() > worst_peer)) {
                worst_peer = pnode->GetId();
                oldest_block_announcement = state->m_last_block_announcement;
            }
        });
        if (worst_peer != -1) {
            bool disconnected = connman->ForNode(worst_peer, [&](CNode *pnode) {
                AssertLockHeld(cs_main);

                // Only disconnect a peer that has been connected to us for
                // some reasonable fraction of our check-frequency, to give
                // it time for new information to have arrived.
                // Also don't disconnect any peer we're trying to download a
                // block from.
                CNodeState &state = *State(pnode->GetId());
                if (time_in_seconds - pnode->nTimeConnected > MINIMUM_CONNECT_TIME && state.nBlocksInFlight == 0) {
                    LogPrint(BCLog::NET, "disconnecting extra outbound peer=%d (last block announcement received at time %d)\n", pnode->GetId(), oldest_block_announcement);
                    pnode->fDisconnect = true;
                    return true;
                } else {
                    LogPrint(BCLog::NET, "keeping outbound peer=%d chosen for eviction (connect time: %d, blocks_in_flight: %d)\n", pnode->GetId(), pnode->nTimeConnected, state.nBlocksInFlight);
                    return false;
                }
            });
            if (disconnected) {
                // If we disconnected an extra peer, that means we successfully
                // connected to at least one peer after the last time we
                // detected a stale tip. Don't try any more extra peers until
                // we next detect a stale tip, to limit the load we put on the
                // network from these extra connections.
                connman->SetTryNewOutboundPeer(false);
            }
        }
    }
}

void PeerLogicValidation::CheckForStaleTipAndEvictPeers(const Consensus::Params *consensusParams)
{
    LOCK(cs_main);

    if (connman == nullptr) return;

    int64_t time_in_seconds = GetTime();

    EvictExtraOutboundPeers(time_in_seconds);

    if (time_in_seconds > m_stale_tip_check_time) {
        // Check whether our tip is stale, and if so, allow using an extra
        // outbound peer
        if (!fImporting && !fReindex && connman->GetNetworkActive() && connman->GetUseAddrmanOutgoing() && TipMayBeStale(*consensusParams)) {
            LogPrintf("Potential stale tip detected, will try using extra outbound peer (last tip update: %d seconds ago)\n", time_in_seconds - g_last_tip_update);
            connman->SetTryNewOutboundPeer(true);
        } else if (connman->GetTryNewOutboundPeer()) {
            connman->SetTryNewOutboundPeer(false);
        }
        m_stale_tip_check_time = time_in_seconds + STALE_CHECK_INTERVAL;
    }
}

namespace {
class CompareInvMempoolOrder
{
    CTxMemPool *mp;
public:
    explicit CompareInvMempoolOrder(CTxMemPool *_mempool)
    {
        mp = _mempool;
    }

    bool operator()(std::set<uint256>::iterator a, std::set<uint256>::iterator b)
    {
        /* As std::make_heap produces a max-heap, we want the entries with the
         * fewest ancestors/highest fee to sort later. */
        return mp->CompareDepthAndScore(*b, *a);
    }
};
}

bool PeerLogicValidation::SendMessages(CNode* pto)
{
    const Consensus::Params& consensusParams = Params().GetConsensus();
    {
        // Don't send anything until the version handshake is complete
        if (!pto->fSuccessfullyConnected || pto->fDisconnect)
            return true;

        // If we get here, the outgoing message serialization version is set and can't change.
        const CNetMsgMaker msgMaker(pto->GetSendVersion());

        //
        // Message: ping
        //
        bool pingSend = false;
        if (pto->fPingQueued) {
            // RPC ping request by user
            pingSend = true;
        }
        if (pto->nPingNonceSent == 0 && pto->nPingUsecStart + PING_INTERVAL * 1000000 < GetTimeMicros()) {
            // Ping automatically sent as a latency probe & keepalive.
            pingSend = true;
        }
        if (pingSend) {
            uint64_t nonce = 0;
            while (nonce == 0) {
                GetRandBytes((unsigned char*)&nonce, sizeof(nonce));
            }
            pto->fPingQueued = false;
            pto->nPingUsecStart = GetTimeMicros();
            if (pto->nVersion > BIP0031_VERSION) {
                pto->nPingNonceSent = nonce;
                connman->PushMessage(pto, msgMaker.Make(NetMsgType::PING, nonce));
            } else {
                // Peer is too old to support ping command with nonce, pong will never arrive.
                pto->nPingNonceSent = 0;
                connman->PushMessage(pto, msgMaker.Make(NetMsgType::PING));
            }
        }

        TRY_LOCK(cs_main, lockMain); // Acquire cs_main for IsInitialBlockDownload() and CNodeState()
        if (!lockMain)
            return true;

        if (SendRejectsAndCheckIfBanned(pto, m_enable_bip61)) return true;
        CNodeState &state = *State(pto->GetId());

        // Address refresh broadcast
        int64_t nNow = GetTimeMicros();
        if (!IsInitialBlockDownload() && pto->nNextLocalAddrSend < nNow) {
            AdvertiseLocal(pto);
            pto->nNextLocalAddrSend = PoissonNextSend(nNow, AVG_LOCAL_ADDRESS_BROADCAST_INTERVAL);
        }

        //
        // Message: addr
        //
        if (pto->nNextAddrSend < nNow) {
            pto->nNextAddrSend = PoissonNextSend(nNow, AVG_ADDRESS_BROADCAST_INTERVAL);
            std::vector<CAddress> vAddr;
            vAddr.reserve(pto->vAddrToSend.size());
            for (const CAddress& addr : pto->vAddrToSend)
            {
                if (!pto->addrKnown.contains(addr.GetKey()))
                {
                    pto->addrKnown.insert(addr.GetKey());
                    vAddr.push_back(addr);
                    // receiver rejects addr messages larger than 1000
                    if (vAddr.size() >= 1000)
                    {
                        connman->PushMessage(pto, msgMaker.Make(NetMsgType::ADDR, vAddr));
                        vAddr.clear();
                    }
                }
            }
            pto->vAddrToSend.clear();
            if (!vAddr.empty())
                connman->PushMessage(pto, msgMaker.Make(NetMsgType::ADDR, vAddr));
            // we only send the big addr message once
            if (pto->vAddrToSend.capacity() > 40)
                pto->vAddrToSend.shrink_to_fit();
        }

        // Start block sync
        if (pindexBestHeader == nullptr)
            pindexBestHeader = ::ChainActive().Tip();
        bool fFetch = state.fPreferredDownload || (nPreferredDownload == 0 && !pto->fClient && !pto->fOneShot); // Download if this is a nice peer, or we have no nice peers and this one might do.
        if (!state.fSyncStarted && !pto->fClient && !fImporting && !fReindex) {
            // Only actively request headers from a single peer, unless we're close to today.
            if ((nSyncStarted == 0 && fFetch) || pindexBestHeader->GetBlockTime() > GetAdjustedTime() - 24 * 60 * 60) {
                state.fSyncStarted = true;
                state.nHeadersSyncTimeout = GetTimeMicros() + HEADERS_DOWNLOAD_TIMEOUT_BASE + HEADERS_DOWNLOAD_TIMEOUT_PER_HEADER * (GetAdjustedTime() - pindexBestHeader->GetBlockTime())/(AvgTargetSpacing(consensusParams, pindexBestHeader->nHeight));
                nSyncStarted++;
                const CBlockIndex *pindexStart = pindexBestHeader;
                /* If possible, start at the block preceding the currently
                   best known header.  This ensures that we always get a
                   non-empty list of headers back as long as the peer
                   is up-to-date.  With a non-empty response, we can initialise
                   the peer's known best block.  This wouldn't be possible
                   if we requested starting at pindexBestHeader and
                   got back an empty response.  */
                if (pindexStart->pprev)
                    pindexStart = pindexStart->pprev;
                LogPrint(BCLog::NET, "initial getheaders (%d) to peer=%d (startheight:%d)\n", pindexStart->nHeight, pto->GetId(), pto->nStartingHeight);
                connman->PushMessage(pto, msgMaker.Make(NetMsgType::GETHEADERS, ::ChainActive().GetLocator(pindexStart), uint256()));
            }
        }

        //
        // Try sending block announcements via headers
        //
        {
            // If we have less than MAX_BLOCKS_TO_ANNOUNCE in our
            // list of block hashes we're relaying, and our peer wants
            // headers announcements, then find the first header
            // not yet known to our peer but would connect, and send.
            // If no header would connect, or if we have too many
            // blocks, or if the peer doesn't want headers, just
            // add all to the inv queue.
            LOCK(pto->cs_inventory);
            std::vector<CBlock> vHeaders;
            bool fRevertToInv = ((!state.fPreferHeaders &&
                                 (!state.fPreferHeaderAndIDs || pto->vBlockHashesToAnnounce.size() > 1)) ||
                                pto->vBlockHashesToAnnounce.size() > MAX_BLOCKS_TO_ANNOUNCE);
            const CBlockIndex *pBestIndex = nullptr; // last header queued for delivery
            ProcessBlockAvailability(pto->GetId()); // ensure pindexBestKnownBlock is up-to-date

            if (!fRevertToInv) {
                bool fFoundStartingHeader = false;
                // Try to find first header that our peer doesn't have, and
                // then send all headers past that one.  If we come across any
                // headers that aren't on ::ChainActive(), give up.
                for (const uint256 &hash : pto->vBlockHashesToAnnounce) {
                    const CBlockIndex* pindex = LookupBlockIndex(hash);
                    assert(pindex);
                    if (::ChainActive()[pindex->nHeight] != pindex) {
                        // Bail out if we reorged away from this block
                        fRevertToInv = true;
                        break;
                    }
                    if (pBestIndex != nullptr && pindex->pprev != pBestIndex) {
                        // This means that the list of blocks to announce don't
                        // connect to each other.
                        // This shouldn't really be possible to hit during
                        // regular operation (because reorgs should take us to
                        // a chain that has some block not on the prior chain,
                        // which should be caught by the prior check), but one
                        // way this could happen is by using invalidateblock /
                        // reconsiderblock repeatedly on the tip, causing it to
                        // be added multiple times to vBlockHashesToAnnounce.
                        // Robustly deal with this rare situation by reverting
                        // to an inv.
                        fRevertToInv = true;
                        break;
                    }
                    pBestIndex = pindex;
                    if (fFoundStartingHeader) {
                        // add this to the headers message
                        vHeaders.push_back(pindex->GetBlockHeader(consensusParams));
                    } else if (PeerHasHeader(&state, pindex)) {
                        continue; // keep looking for the first new block
                    } else if (pindex->pprev == nullptr || PeerHasHeader(&state, pindex->pprev)) {
                        // Peer doesn't have this header but they do have the prior one.
                        // Start sending headers.
                        fFoundStartingHeader = true;
                        vHeaders.push_back(pindex->GetBlockHeader(consensusParams));
                    } else {
                        // Peer doesn't have this header or the prior one -- nothing will
                        // connect, so bail out.
                        fRevertToInv = true;
                        break;
                    }
                }
            }
            if (!fRevertToInv && !vHeaders.empty()) {
                if (vHeaders.size() == 1 && state.fPreferHeaderAndIDs) {
                    // We only send up to 1 block as header-and-ids, as otherwise
                    // probably means we're doing an initial-ish-sync or they're slow
                    LogPrint(BCLog::NET, "%s sending header-and-ids %s to peer=%d\n", __func__,
                            vHeaders.front().GetHash().ToString(), pto->GetId());

                    int nSendFlags = state.fWantsCmpctWitness ? 0 : SERIALIZE_TRANSACTION_NO_WITNESS;

                    bool fGotBlockFromCache = false;
                    {
                        LOCK(cs_most_recent_block);
                        if (most_recent_block_hash == pBestIndex->GetBlockHash()) {
                            if (state.fWantsCmpctWitness || !fWitnessesPresentInMostRecentCompactBlock)
                                connman->PushMessage(pto, msgMaker.Make(nSendFlags, NetMsgType::CMPCTBLOCK, *most_recent_compact_block));
                            else {
                                CBlockHeaderAndShortTxIDs cmpctblock(*most_recent_block, state.fWantsCmpctWitness);
                                connman->PushMessage(pto, msgMaker.Make(nSendFlags, NetMsgType::CMPCTBLOCK, cmpctblock));
                            }
                            fGotBlockFromCache = true;
                        }
                    }
                    if (!fGotBlockFromCache) {
                        CBlock block;
                        bool ret = ReadBlockFromDisk(block, pBestIndex, consensusParams);
                        assert(ret);
                        CBlockHeaderAndShortTxIDs cmpctblock(block, state.fWantsCmpctWitness);
                        connman->PushMessage(pto, msgMaker.Make(nSendFlags, NetMsgType::CMPCTBLOCK, cmpctblock));
                    }
                    state.pindexBestHeaderSent = pBestIndex;
                } else if (state.fPreferHeaders) {
                    if (vHeaders.size() > 1) {
                        LogPrint(BCLog::NET, "%s: %u headers, range (%s, %s), to peer=%d\n", __func__,
                                vHeaders.size(),
                                vHeaders.front().GetHash().ToString(),
                                vHeaders.back().GetHash().ToString(), pto->GetId());
                    } else {
                        LogPrint(BCLog::NET, "%s: sending header %s to peer=%d\n", __func__,
                                vHeaders.front().GetHash().ToString(), pto->GetId());
                    }
                    connman->PushMessage(pto, msgMaker.Make(NetMsgType::HEADERS, vHeaders));
                    state.pindexBestHeaderSent = pBestIndex;
                } else
                    fRevertToInv = true;
            }
            if (fRevertToInv) {
                // If falling back to using an inv, just try to inv the tip.
                // The last entry in vBlockHashesToAnnounce was our tip at some point
                // in the past.
                if (!pto->vBlockHashesToAnnounce.empty()) {
                    const uint256 &hashToAnnounce = pto->vBlockHashesToAnnounce.back();
                    const CBlockIndex* pindex = LookupBlockIndex(hashToAnnounce);
                    assert(pindex);

                    // Warn if we're announcing a block that is not on the main chain.
                    // This should be very rare and could be optimized out.
                    // Just log for now.
                    if (::ChainActive()[pindex->nHeight] != pindex) {
                        LogPrint(BCLog::NET, "Announcing block %s not on main chain (tip=%s)\n",
                            hashToAnnounce.ToString(), ::ChainActive().Tip()->GetBlockHash().ToString());
                    }

                    // If the peer's chain has this block, don't inv it back.
                    if (!PeerHasHeader(&state, pindex)) {
                        pto->PushInventory(CInv(MSG_BLOCK, hashToAnnounce));
                        LogPrint(BCLog::NET, "%s: sending inv peer=%d hash=%s\n", __func__,
                            pto->GetId(), hashToAnnounce.ToString());
                    }
                }
            }
            pto->vBlockHashesToAnnounce.clear();
        }

        //
        // Message: inventory
        //
        std::vector<CInv> vInv;
        {
            LOCK(pto->cs_inventory);
            vInv.reserve(std::max<size_t>(pto->vInventoryBlockToSend.size(), INVENTORY_BROADCAST_MAX));

            // Add blocks
            for (const uint256& hash : pto->vInventoryBlockToSend) {
                vInv.push_back(CInv(MSG_BLOCK, hash));
                if (vInv.size() == MAX_INV_SZ) {
                    connman->PushMessage(pto, msgMaker.Make(NetMsgType::INV, vInv));
                    vInv.clear();
                }
            }
            pto->vInventoryBlockToSend.clear();

            // Check whether periodic sends should happen
            bool fSendTrickle = pto->fWhitelisted;
            if (pto->nNextInvSend < nNow) {
                fSendTrickle = true;
                if (pto->fInbound) {
                    pto->nNextInvSend = connman->PoissonNextSendInbound(nNow, INVENTORY_BROADCAST_INTERVAL);
                } else {
                    // Use half the delay for outbound peers, as there is less privacy concern for them.
                    pto->nNextInvSend = PoissonNextSend(nNow, INVENTORY_BROADCAST_INTERVAL >> 1);
                }
            }

            // Time to send but the peer has requested we not relay transactions.
            if (fSendTrickle) {
                LOCK(pto->cs_filter);
                if (!pto->fRelayTxes) pto->setInventoryTxToSend.clear();
            }

            // Respond to BIP35 mempool requests
            if (fSendTrickle && pto->fSendMempool) {
                auto vtxinfo = mempool.infoAll();
                pto->fSendMempool = false;
                CAmount filterrate = 0;
                {
                    LOCK(pto->cs_feeFilter);
                    filterrate = pto->minFeeFilter;
                }

                LOCK(pto->cs_filter);

                for (const auto& txinfo : vtxinfo) {
                    const uint256& hash = txinfo.tx->GetHash();
                    CInv inv(MSG_TX, hash);
                    pto->setInventoryTxToSend.erase(hash);
                    if (filterrate) {
                        if (txinfo.feeRate.GetFeePerK() < filterrate)
                            continue;
                    }
                    if (pto->pfilter) {
                        if (!pto->pfilter->IsRelevantAndUpdate(*txinfo.tx)) continue;
                    }
                    pto->filterInventoryKnown.insert(hash);
                    vInv.push_back(inv);
                    if (vInv.size() == MAX_INV_SZ) {
                        connman->PushMessage(pto, msgMaker.Make(NetMsgType::INV, vInv));
                        vInv.clear();
                    }
                }
                pto->timeLastMempoolReq = GetTime();
            }

            // Determine transactions to relay
            if (fSendTrickle) {
                // Produce a vector with all candidates for sending
                std::vector<std::set<uint256>::iterator> vInvTx;
                vInvTx.reserve(pto->setInventoryTxToSend.size());
                for (std::set<uint256>::iterator it = pto->setInventoryTxToSend.begin(); it != pto->setInventoryTxToSend.end(); it++) {
                    vInvTx.push_back(it);
                }
                CAmount filterrate = 0;
                {
                    LOCK(pto->cs_feeFilter);
                    filterrate = pto->minFeeFilter;
                }
                // Topologically and fee-rate sort the inventory we send for privacy and priority reasons.
                // A heap is used so that not all items need sorting if only a few are being sent.
                CompareInvMempoolOrder compareInvMempoolOrder(&mempool);
                std::make_heap(vInvTx.begin(), vInvTx.end(), compareInvMempoolOrder);
                // No reason to drain out at many times the network's capacity,
                // especially since we have many peers and some will draw much shorter delays.
                unsigned int nRelayedTransactions = 0;
                LOCK(pto->cs_filter);
                while (!vInvTx.empty() && nRelayedTransactions < INVENTORY_BROADCAST_MAX) {
                    // Fetch the top element from the heap
                    std::pop_heap(vInvTx.begin(), vInvTx.end(), compareInvMempoolOrder);
                    std::set<uint256>::iterator it = vInvTx.back();
                    vInvTx.pop_back();
                    uint256 hash = *it;
                    // Remove it from the to-be-sent set
                    pto->setInventoryTxToSend.erase(it);
                    // Check if not in the filter already
                    if (pto->filterInventoryKnown.contains(hash)) {
                        continue;
                    }
                    // Not in the mempool anymore? don't bother sending it.
                    auto txinfo = mempool.info(hash);
                    if (!txinfo.tx) {
                        continue;
                    }
                    if (filterrate && txinfo.feeRate.GetFeePerK() < filterrate) {
                        continue;
                    }
                    if (pto->pfilter && !pto->pfilter->IsRelevantAndUpdate(*txinfo.tx)) continue;
                    // Send
                    vInv.push_back(CInv(MSG_TX, hash));
                    nRelayedTransactions++;
                    {
                        // Expire old relay messages
                        while (!vRelayExpiration.empty() && vRelayExpiration.front().first < nNow)
                        {
                            mapRelay.erase(vRelayExpiration.front().second);
                            vRelayExpiration.pop_front();
                        }

                        auto ret = mapRelay.insert(std::make_pair(hash, std::move(txinfo.tx)));
                        if (ret.second) {
                            vRelayExpiration.push_back(std::make_pair(nNow + 15 * 60 * 1000000, ret.first));
                        }
                    }
                    if (vInv.size() == MAX_INV_SZ) {
                        connman->PushMessage(pto, msgMaker.Make(NetMsgType::INV, vInv));
                        vInv.clear();
                    }
                    pto->filterInventoryKnown.insert(hash);
                }
            }
        }
        if (!vInv.empty())
            connman->PushMessage(pto, msgMaker.Make(NetMsgType::INV, vInv));

        // Detect whether we're stalling
        nNow = GetTimeMicros();
        if (state.nStallingSince && state.nStallingSince < nNow - 1000000 * BLOCK_STALLING_TIMEOUT) {
            // Stalling only triggers when the block download window cannot move. During normal steady state,
            // the download window should be much larger than the to-be-downloaded set of blocks, so disconnection
            // should only happen during initial block download.
            LogPrintf("Peer=%d is stalling block download, disconnecting\n", pto->GetId());
            pto->fDisconnect = true;
            return true;
        }
        // In case there is a block that has been in flight from this peer for 2 + 0.5 * N times the block interval
        // (with N the number of peers from which we're downloading validated blocks), disconnect due to timeout.
        // We compensate for other peers to prevent killing off peers due to our own downstream link
        // being saturated. We only count validated in-flight blocks so peers can't advertise non-existing block hashes
        // to unreasonably increase our timeout.
        if (state.vBlocksInFlight.size() > 0) {
            QueuedBlock &queuedBlock = state.vBlocksInFlight.front();
            int nOtherPeersWithValidatedDownloads = nPeersWithValidatedDownloads - (state.nBlocksInFlightValidHeaders > 0);
            if (nNow > state.nDownloadingSince + AvgTargetSpacing(consensusParams, chainActive.Height()) * (BLOCK_DOWNLOAD_TIMEOUT_BASE + BLOCK_DOWNLOAD_TIMEOUT_PER_PEER * nOtherPeersWithValidatedDownloads)) {
                LogPrintf("Timeout downloading block %s from peer=%d, disconnecting\n", queuedBlock.hash.ToString(), pto->GetId());
                pto->fDisconnect = true;
                return true;
            }
        }
        // Check for headers sync timeouts
        if (state.fSyncStarted && state.nHeadersSyncTimeout < std::numeric_limits<int64_t>::max()) {
            // Detect whether this is a stalling initial-headers-sync peer
            if (pindexBestHeader->GetBlockTime() <= GetAdjustedTime() - 24*60*60) {
                if (nNow > state.nHeadersSyncTimeout && nSyncStarted == 1 && (nPreferredDownload - state.fPreferredDownload >= 1)) {
                    // Disconnect a (non-whitelisted) peer if it is our only sync peer,
                    // and we have others we could be using instead.
                    // Note: If all our peers are inbound, then we won't
                    // disconnect our sync peer for stalling; we have bigger
                    // problems if we can't get any outbound peers.
                    if (!pto->fWhitelisted) {
                        LogPrintf("Timeout downloading headers from peer=%d, disconnecting\n", pto->GetId());
                        pto->fDisconnect = true;
                        return true;
                    } else {
                        LogPrintf("Timeout downloading headers from whitelisted peer=%d, not disconnecting\n", pto->GetId());
                        // Reset the headers sync state so that we have a
                        // chance to try downloading from a different peer.
                        // Note: this will also result in at least one more
                        // getheaders message to be sent to
                        // this peer (eventually).
                        state.fSyncStarted = false;
                        nSyncStarted--;
                        state.nHeadersSyncTimeout = 0;
                    }
                }
            } else {
                // After we've caught up once, reset the timeout so we can't trigger
                // disconnect later.
                state.nHeadersSyncTimeout = std::numeric_limits<int64_t>::max();
            }
        }

        // Check that outbound peers have reasonable chains
        // GetTime() is used by this anti-DoS logic so we can test this using mocktime
        ConsiderEviction(pto, GetTime());

        //
        // Message: getdata (blocks)
        //
        std::vector<CInv> vGetData;
        if (!pto->fClient && ((fFetch && !pto->m_limited_node) || !IsInitialBlockDownload()) && state.nBlocksInFlight < MAX_BLOCKS_IN_TRANSIT_PER_PEER) {
            std::vector<const CBlockIndex*> vToDownload;
            NodeId staller = -1;
            FindNextBlocksToDownload(pto->GetId(), MAX_BLOCKS_IN_TRANSIT_PER_PEER - state.nBlocksInFlight, vToDownload, staller, consensusParams);
            for (const CBlockIndex *pindex : vToDownload) {
                uint32_t nFetchFlags = GetFetchFlags(pto);
                vGetData.push_back(CInv(MSG_BLOCK | nFetchFlags, pindex->GetBlockHash()));
                MarkBlockAsInFlight(pto->GetId(), pindex->GetBlockHash(), pindex);
                LogPrint(BCLog::NET, "Requesting block %s (%d) peer=%d\n", pindex->GetBlockHash().ToString(),
                    pindex->nHeight, pto->GetId());
            }
            if (state.nBlocksInFlight == 0 && staller != -1) {
                if (State(staller)->nStallingSince == 0) {
                    State(staller)->nStallingSince = nNow;
                    LogPrint(BCLog::NET, "Stall started peer=%d\n", staller);
                }
            }
        }

        //
        // Message: getdata (non-blocks)
        //
        auto& tx_process_time = state.m_tx_download.m_tx_process_time;
        while (!tx_process_time.empty() && tx_process_time.begin()->first <= nNow && state.m_tx_download.m_tx_in_flight.size() < MAX_PEER_TX_IN_FLIGHT) {
            const uint256& txid = tx_process_time.begin()->second;
            CInv inv(MSG_TX | GetFetchFlags(pto), txid);
            if (!AlreadyHave(inv)) {
                // If this transaction was last requested more than 1 minute ago,
                // then request.
                int64_t last_request_time = GetTxRequestTime(inv.hash);
                if (last_request_time <= nNow - GETDATA_TX_INTERVAL) {
                    LogPrint(BCLog::NET, "Requesting %s peer=%d\n", inv.ToString(), pto->GetId());
                    vGetData.push_back(inv);
                    if (vGetData.size() >= MAX_GETDATA_SZ) {
                        connman->PushMessage(pto, msgMaker.Make(NetMsgType::GETDATA, vGetData));
                        vGetData.clear();
                    }
                    UpdateTxRequestTime(inv.hash, nNow);
                    state.m_tx_download.m_tx_in_flight.insert(inv.hash);
                } else {
                    // This transaction is in flight from someone else; queue
                    // up processing to happen after the download times out
                    // (with a slight delay for inbound peers, to prefer
                    // requests to outbound peers).
                    RequestTx(&state, txid, nNow);
                }
            } else {
                // We have already seen this transaction, no need to download.
                state.m_tx_download.m_tx_announced.erase(inv.hash);
                state.m_tx_download.m_tx_in_flight.erase(inv.hash);
            }
            tx_process_time.erase(tx_process_time.begin());
        }


        if (!vGetData.empty())
            connman->PushMessage(pto, msgMaker.Make(NetMsgType::GETDATA, vGetData));

        //
        // Message: feefilter
        //
        // We don't want white listed peers to filter txs to us if we have -whitelistforcerelay
        if (pto->nVersion >= FEEFILTER_VERSION && gArgs.GetBoolArg("-feefilter", DEFAULT_FEEFILTER) &&
            !(pto->fWhitelisted && gArgs.GetBoolArg("-whitelistforcerelay", DEFAULT_WHITELISTFORCERELAY))) {
            CAmount currentFilter = mempool.GetMinFee(gArgs.GetArg("-maxmempool", DEFAULT_MAX_MEMPOOL_SIZE) * 1000000).GetFeePerK();
            int64_t timeNow = GetTimeMicros();
            if (timeNow > pto->nextSendTimeFeeFilter) {
                static CFeeRate default_feerate(DEFAULT_MIN_RELAY_TX_FEE);
                static FeeFilterRounder filterRounder(default_feerate);
                CAmount filterToSend = filterRounder.round(currentFilter);
                // We always have a fee filter of at least minRelayTxFee
                filterToSend = std::max(filterToSend, ::minRelayTxFee.GetFeePerK());
                if (filterToSend != pto->lastSentFeeFilter) {
                    connman->PushMessage(pto, msgMaker.Make(NetMsgType::FEEFILTER, filterToSend));
                    pto->lastSentFeeFilter = filterToSend;
                }
                pto->nextSendTimeFeeFilter = PoissonNextSend(timeNow, AVG_FEEFILTER_BROADCAST_INTERVAL);
            }
            // If the fee filter has changed substantially and it's still more than MAX_FEEFILTER_CHANGE_DELAY
            // until scheduled broadcast, then move the broadcast to within MAX_FEEFILTER_CHANGE_DELAY.
            else if (timeNow + MAX_FEEFILTER_CHANGE_DELAY * 1000000 < pto->nextSendTimeFeeFilter &&
                     (currentFilter < 3 * pto->lastSentFeeFilter / 4 || currentFilter > 4 * pto->lastSentFeeFilter / 3)) {
                pto->nextSendTimeFeeFilter = timeNow + GetRandInt(MAX_FEEFILTER_CHANGE_DELAY) * 1000000;
            }
        }
    }
    return true;
}

class CNetProcessingCleanup
{
public:
    CNetProcessingCleanup() {}
    ~CNetProcessingCleanup() {
        // orphan transactions
        mapOrphanTransactions.clear();
        mapOrphanTransactionsByPrev.clear();
    }
} instance_of_cnetprocessingcleanup;<|MERGE_RESOLUTION|>--- conflicted
+++ resolved
@@ -574,16 +574,12 @@
     if (g_last_tip_update == 0) {
         g_last_tip_update = GetTime();
     }
-    return g_last_tip_update < GetTime() - AvgTargetSpacing(consensusParams, chainActive.Height()) * 3 && mapBlocksInFlight.empty();
+    return g_last_tip_update < GetTime() - AvgTargetSpacing(consensusParams, ::ChainActive().Height()) * 3 && mapBlocksInFlight.empty();
 }
 
 static bool CanDirectFetch(const Consensus::Params &consensusParams) EXCLUSIVE_LOCKS_REQUIRED(cs_main)
 {
-<<<<<<< HEAD
-    return chainActive.Tip()->GetBlockTime() > GetAdjustedTime() - AvgTargetSpacing(consensusParams, chainActive.Height()) * 20;
-=======
-    return ::ChainActive().Tip()->GetBlockTime() > GetAdjustedTime() - consensusParams.nPowTargetSpacing * 20;
->>>>>>> bc7e710f
+    return ::ChainActive().Tip()->GetBlockTime() > GetAdjustedTime() - AvgTargetSpacing(consensusParams, ::ChainActive().Height()) * 20;
 }
 
 static bool PeerHasHeader(CNodeState *state, const CBlockIndex *pindex) EXCLUSIVE_LOCKS_REQUIRED(cs_main)
@@ -2329,13 +2325,8 @@
             }
             // If pruning, don't inv blocks unless we have on disk and are likely to still have
             // for some reasonable time window (1 hour) that block relay might require.
-<<<<<<< HEAD
-            const int nPrunedBlocksLikelyToHave = MIN_BLOCKS_TO_KEEP - 3600 / AvgTargetSpacing(chainparams.GetConsensus(), chainActive.Height());
-            if (fPruneMode && (!(pindex->nStatus & BLOCK_HAVE_DATA) || pindex->nHeight <= chainActive.Tip()->nHeight - nPrunedBlocksLikelyToHave))
-=======
-            const int nPrunedBlocksLikelyToHave = MIN_BLOCKS_TO_KEEP - 3600 / chainparams.GetConsensus().nPowTargetSpacing;
+            const int nPrunedBlocksLikelyToHave = MIN_BLOCKS_TO_KEEP - 3600 / AvgTargetSpacing(chainparams.GetConsensus(), ::ChainActive().Height());
             if (fPruneMode && (!(pindex->nStatus & BLOCK_HAVE_DATA) || pindex->nHeight <= ::ChainActive().Tip()->nHeight - nPrunedBlocksLikelyToHave))
->>>>>>> bc7e710f
             {
                 LogPrint(BCLog::NET, " getblocks stopping, pruned or too old block at %d %s\n", pindex->nHeight, pindex->GetBlockHash().ToString());
                 break;
@@ -3928,7 +3919,7 @@
         if (state.vBlocksInFlight.size() > 0) {
             QueuedBlock &queuedBlock = state.vBlocksInFlight.front();
             int nOtherPeersWithValidatedDownloads = nPeersWithValidatedDownloads - (state.nBlocksInFlightValidHeaders > 0);
-            if (nNow > state.nDownloadingSince + AvgTargetSpacing(consensusParams, chainActive.Height()) * (BLOCK_DOWNLOAD_TIMEOUT_BASE + BLOCK_DOWNLOAD_TIMEOUT_PER_PEER * nOtherPeersWithValidatedDownloads)) {
+            if (nNow > state.nDownloadingSince + AvgTargetSpacing(consensusParams, ::ChainActive().Height()) * (BLOCK_DOWNLOAD_TIMEOUT_BASE + BLOCK_DOWNLOAD_TIMEOUT_PER_PEER * nOtherPeersWithValidatedDownloads)) {
                 LogPrintf("Timeout downloading block %s from peer=%d, disconnecting\n", queuedBlock.hash.ToString(), pto->GetId());
                 pto->fDisconnect = true;
                 return true;
