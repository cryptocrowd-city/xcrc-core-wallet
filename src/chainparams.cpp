// Copyright (c) 2010 Satoshi Nakamoto
// Copyright (c) 2009-2018 The Bitcoin Core developers
// Distributed under the MIT software license, see the accompanying
// file COPYING or http://www.opensource.org/licenses/mit-license.php.

#include <chainparams.h>

#include <chainparamsseeds.h>
#include <consensus/merkle.h>
#include <pow.h>
#include <powdata.h>
#include <tinyformat.h>
#include <util/system.h>
#include <util/strencodings.h>
#include <versionbitsinfo.h>

#include <algorithm>
#include <cassert>
#include <iostream>
#include <limits>

#include <boost/algorithm/string/classification.hpp>
#include <boost/algorithm/string/split.hpp>

namespace
{

constexpr const char pszTimestampTestnet[] = "Decentralised Autonomous Worlds";
constexpr const char pszTimestampMainnet[]
    = "HUC #2,351,800: "
      "8730ea650d24cd01692a5adb943e7b8720b0ba8a4c64ffcdf5a95d9b3fb57b7f";

/* Premined amount is 222,222,222 CHI.  This is the maximum possible number of
   coins needed in case everything is sold in the ICO.  If this is not the case
   and we need to reduce the coin supply, excessive coins will be burnt by
   sending to an unspendable OP_RETURN output.  */
constexpr CAmount premineAmount = 222222222 * COIN;

/*
The premine on regtest is sent to a 1-of-2 multisig address.

The two addresses and corresponding privkeys are:
  cRH94YMZVk4MnRwPqRVebkLWerCPJDrXGN:
    b69iyynFSWcU54LqXisbbqZ8uTJ7Dawk3V3yhht6ykxgttqMQFjb
  ceREF8QnXPsJ2iVQ1M4emggoXiXEynm59D:
    b3fgAKVQpMj24gbuh6DiXVwCCjCbo1cWiZC2fXgWEU9nXy6sdxD5

This results in the multisig address: dHNvNaqcD7XPDnoRjAoyfcMpHRi5upJD7p
Redeem script:
  512103c278d06b977e67b8ea45ef24e3c96a9258c47bc4cce3d0b497b690d672497b6e21
  0221ac9dc97fe12a98374344d08b458a9c2c1df9afb29dd6089b94a3b4dc9ad57052ae

The constant below is the HASH160 of the redeem script.  In other words, the
final premine script will be:
  OP_HASH160 hexPremineAddress OP_EQUAL
*/
constexpr const char hexPremineAddressRegtest[]
    = "2b6defe41aa3aa47795b702c893c73e716d485ab";

/*
The premine on testnet and mainnet is sent to a 2-of-4 multisig address.  The
keys are held by the founding members of the Xaya team.

The address is:
  DHy2615XKevE23LVRVZVxGeqxadRGyiFW4

The hash of the redeem script is the constant below.  With it, the final
premine script is:
  OP_HASH160 hexPremineAddress OP_EQUAL
*/
constexpr const char hexPremineAddressMainnet[]
    = "8cb1c236d34c74221fe4163bbba739b52e95f484";

CBlock CreateGenesisBlock(const CScript& genesisInputScript, const CScript& genesisOutputScript, uint32_t nTime, uint32_t nNonce, uint32_t nBits, int32_t nVersion, const CAmount& genesisReward)
{
    CMutableTransaction txNew;
    txNew.nVersion = 1;
    txNew.vin.resize(1);
    txNew.vout.resize(1);
    txNew.vin[0].scriptSig = genesisInputScript;
    txNew.vout[0].nValue = genesisReward;
    txNew.vout[0].scriptPubKey = genesisOutputScript;

    CBlock genesis;
    genesis.nTime    = nTime;
    genesis.nBits    = 0;
    genesis.nNonce   = 0;
    genesis.nVersion = nVersion;
    genesis.vtx.push_back(MakeTransactionRef(std::move(txNew)));
    genesis.hashPrevBlock.SetNull();
    genesis.hashMerkleRoot = BlockMerkleRoot(genesis);

    std::unique_ptr<CPureBlockHeader> fakeHeader(new CPureBlockHeader ());
    fakeHeader->nNonce = nNonce;
    fakeHeader->hashMerkleRoot = genesis.GetHash ();
    genesis.pow.setCoreAlgo (PowAlgo::NEOSCRYPT);
    genesis.pow.setBits (nBits);
    genesis.pow.setFakeHeader (std::move (fakeHeader));

    return genesis;
}

/**
 * Build the genesis block. Note that the output of its generation
 * transaction cannot be spent since it did not originally exist in the
 * database.
 */
CBlock
CreateGenesisBlock (const uint32_t nTime, const uint32_t nNonce,
                    const uint32_t nBits,
                    const std::string& timestamp,
                    const uint160& premineP2sh)
{
  const std::vector<unsigned char> timestampData(timestamp.begin (),
                                                 timestamp.end ());
  const CScript genesisInput = CScript () << timestampData;

  std::vector<unsigned char>
    scriptHash (premineP2sh.begin (), premineP2sh.end ());
  std::reverse (scriptHash.begin (), scriptHash.end ());
  const CScript genesisOutput = CScript ()
    << OP_HASH160 << scriptHash << OP_EQUAL;

  const int32_t nVersion = 1;
  return CreateGenesisBlock (genesisInput, genesisOutput, nTime, nNonce, nBits,
                             nVersion, premineAmount);
}

/**
 * Mines the genesis block (by finding a suitable nonce only).  When done, it
 * prints the found nonce and block hash and exits.
 */
void MineGenesisBlock (CBlock& block, const Consensus::Params& consensus)
{
  std::cout << "Mining genesis block..." << std::endl;

  block.nTime = GetTime ();

  auto& fakeHeader = block.pow.initFakeHeader (block);
  while (!block.pow.checkProofOfWork (fakeHeader, consensus))
    {
      assert (fakeHeader.nNonce < std::numeric_limits<uint32_t>::max ());
      ++fakeHeader.nNonce;
      if (fakeHeader.nNonce % 1000 == 0)
        std::cout << "  nNonce = " << fakeHeader.nNonce << "..." << std::endl;
    }

  std::cout << "Found nonce: " << fakeHeader.nNonce << std::endl;
  std::cout << "nTime: " << block.nTime << std::endl;
  std::cout << "Block hash: " << block.GetHash ().GetHex () << std::endl;
  std::cout << "Merkle root: " << block.hashMerkleRoot.GetHex () << std::endl;
  exit (EXIT_SUCCESS);
}

} // anonymous namespace

/**
 * Main network
 */
class CMainParams : public CChainParams {
public:
    CMainParams() {
        strNetworkID = "main";
<<<<<<< HEAD
        consensus.nSubsidyHalvingInterval = 4200000;
        /* The value of ~3.8 CHI is calculated to yield the desired total
           PoW coin supply.  For the calculation, see here:

           https://github.com/xaya/xaya/issues/70#issuecomment-441292533
        */
        consensus.initialSubsidy = 382934346;
        consensus.BIP16Height = 0;
        consensus.BIP34Height = 1;
        consensus.BIP65Height = 0;
        consensus.BIP66Height = 0;
        consensus.CSVHeight = 1;
        consensus.SegwitHeight = 0;
        consensus.MinBIP9WarningHeight = consensus.SegwitHeight + consensus.nMinerConfirmationWindow;
        consensus.powLimitNeoscrypt = uint256S("00000fffffffffffffffffffffffffffffffffffffffffffffffffffffffffff");
=======
        consensus.nSubsidyHalvingInterval = 210000;
        consensus.BIP16Height = 475000;
        /* Note that these are not the actual activation heights, but blocks
           after them.  They are too deep in the chain to be ever reorged,
           and thus this is also fine.  */
        consensus.BIP34Height = 250000;
        consensus.BIP65Height = 335000;
        consensus.BIP66Height = 250000;
        /* Namecoin activates CSV/Segwit with BIP16.  */
        consensus.CSVHeight = 475000;
        consensus.SegwitHeight = 475000;
        consensus.MinBIP9WarningHeight = 477016; // segwit activation height + miner confirmation window
        consensus.powLimit = uint256S("00000000ffffffffffffffffffffffffffffffffffffffffffffffffffffffff");
        consensus.nPowTargetTimespan = 14 * 24 * 60 * 60; // two weeks
        consensus.nPowTargetSpacing = 10 * 60;
        consensus.fPowAllowMinDifficultyBlocks = false;
>>>>>>> 9b83b7de
        consensus.fPowNoRetargeting = false;
        consensus.nRuleChangeActivationThreshold = 1916; // 95% of 2016
        consensus.nMinerConfirmationWindow = 2016;
        consensus.vDeployments[Consensus::DEPLOYMENT_TESTDUMMY].bit = 28;
        consensus.vDeployments[Consensus::DEPLOYMENT_TESTDUMMY].nStartTime = 1199145601; // January 1, 2008
        consensus.vDeployments[Consensus::DEPLOYMENT_TESTDUMMY].nTimeout = 1230767999; // December 31, 2008

        // The best chain should have at least this much work.
        // The value is the chain work of the Xaya mainnet chain at height
        // 1,234,000, with best block hash:
        // a853c0581c3637726a769b77cadf185e09666742757ef2df00058e876cf25897
        consensus.nMinimumChainWork = uint256S("0x0000000000000000000000000000000000000000005f3932875f0873b98a368a");

        // By default assume that the signatures in ancestors of this block are valid.
        consensus.defaultAssumeValid = uint256S("0xa853c0581c3637726a769b77cadf185e09666742757ef2df00058e876cf25897"); // 1,234,000

        consensus.nAuxpowChainId = 1829;

        consensus.rules.reset(new Consensus::MainNetConsensus());

        /**
         * The message start string is designed to be unlikely to occur in normal data.
         * The characters are rarely used upper ASCII, not valid as UTF-8, and produce
         * a large 32-bit integer with any alignment.
         */
        pchMessageStart[0] = 0xcc;
        pchMessageStart[1] = 0xbe;
        pchMessageStart[2] = 0xb4;
        pchMessageStart[3] = 0xfe;
        nDefaultPort = 8394;
        nPruneAfterHeight = 100000;
        m_assumed_blockchain_size = 2;
        m_assumed_chain_state_size = 1;

        genesis = CreateGenesisBlock (1531470713, 482087, 0x1e0ffff0,
                                      pszTimestampMainnet,
                                      uint160S (hexPremineAddressMainnet));
        consensus.hashGenesisBlock = genesis.GetHash();
        assert(consensus.hashGenesisBlock == uint256S("e5062d76e5f50c42f493826ac9920b63a8def2626fd70a5cec707ec47a4c4651"));
        assert(genesis.hashMerkleRoot == uint256S("0827901b75ab43978c3cf20a78baf040faeb0e2eeff3a2c58ab6521a6d46f8fd"));

        vSeeds.emplace_back("seed.xaya.io");
        vSeeds.emplace_back("seed.xaya.domob.eu");

        base58Prefixes[PUBKEY_ADDRESS] = std::vector<unsigned char>(1,28);
        base58Prefixes[SCRIPT_ADDRESS] = std::vector<unsigned char>(1,30);
        base58Prefixes[SECRET_KEY] =     std::vector<unsigned char>(1,130);
        /* FIXME: Update these below.  */
        base58Prefixes[EXT_PUBLIC_KEY] = {0x04, 0x88, 0xB2, 0x1E};
        base58Prefixes[EXT_SECRET_KEY] = {0x04, 0x88, 0xAD, 0xE4};

        bech32_hrp = "chi";

        vFixedSeeds = std::vector<SeedSpec6>(pnSeed6_main, pnSeed6_main + ARRAYLEN(pnSeed6_main));

        fDefaultConsistencyChecks = false;
        fRequireStandard = true;
        m_is_test_chain = false;

        checkpointData = {
            {
                {      0, uint256S("ce46f5f898b38e9c8c5e9ae4047ef5bccc42ec8eca0142202813a625e6dc2656")},
                { 340000, uint256S("e685ccaa62025c5c5075cfee80e498589bd4788614dcbe397e12bf2b8e887e47")},
                {1234000, uint256S("a853c0581c3637726a769b77cadf185e09666742757ef2df00058e876cf25897")},
            }
        };

        chainTxData = ChainTxData{
            // Data from rpc: getchaintxstats 4096 a853c0581c3637726a769b77cadf185e09666742757ef2df00058e876cf25897
            /* nTime    */ 1570402226,
            /* nTxCount */ 1924375,
            /* dTxRate  */ 0.07199120150565784,
        };
    }

    int DefaultCheckNameDB () const
    {
        return -1;
    }
};

/**
 * Testnet (v3)
 */
class CTestNetParams : public CChainParams {
public:
    CTestNetParams() {
        strNetworkID = "test";
<<<<<<< HEAD
        consensus.nSubsidyHalvingInterval = 4200000;
        consensus.initialSubsidy = 10 * COIN;
        consensus.BIP16Height = 0;
        consensus.BIP34Height = 1;
        consensus.BIP65Height = 0;
        consensus.BIP66Height = 0;
        consensus.CSVHeight = 1;
        consensus.SegwitHeight = 0;
        consensus.MinBIP9WarningHeight = consensus.SegwitHeight + consensus.nMinerConfirmationWindow;
        consensus.powLimitNeoscrypt = uint256S("00000fffffffffffffffffffffffffffffffffffffffffffffffffffffffffff");
=======
        consensus.nSubsidyHalvingInterval = 210000;
        consensus.BIP16Height = 232000;
        /* As before, these are not the actual activation heights but some
           blocks after them.  */
        consensus.BIP34Height = 130000;
        consensus.BIP65Height = 130000;
        consensus.BIP66Height = 130000;
        /* Namecoin activates CSV/Segwit with BIP16.  */
        consensus.CSVHeight = 232000;
        consensus.SegwitHeight = 232000;
        consensus.MinBIP9WarningHeight = 234016; // segwit activation height + miner confirmation window
        consensus.powLimit = uint256S("0000000fffffffffffffffffffffffffffffffffffffffffffffffffffffffff");
        consensus.nPowTargetTimespan = 14 * 24 * 60 * 60; // two weeks
        consensus.nPowTargetSpacing = 10 * 60;
        consensus.fPowAllowMinDifficultyBlocks = true;
        consensus.nMinDifficultySince = 1394838000; // 15 Mar 2014
>>>>>>> 9b83b7de
        consensus.fPowNoRetargeting = false;
        consensus.nRuleChangeActivationThreshold = 1512; // 75% for testchains
        consensus.nMinerConfirmationWindow = 2016;
        consensus.vDeployments[Consensus::DEPLOYMENT_TESTDUMMY].bit = 28;
        consensus.vDeployments[Consensus::DEPLOYMENT_TESTDUMMY].nStartTime = 1199145601; // January 1, 2008
        consensus.vDeployments[Consensus::DEPLOYMENT_TESTDUMMY].nTimeout = 1230767999; // December 31, 2008

        // The value is the chain work of the Xaya testnet chain at height
        // 70,000 with best block hash:
        // e2c154dc8e223cef271b54174c9d66eaf718378b30977c3df115ded629f3edb1
        consensus.nMinimumChainWork = uint256S("0x0000000000000000000000000000000000000000000000000000ad96bc2631b9");

        // By default assume that the signatures in ancestors of this block are valid.
        consensus.defaultAssumeValid = uint256S("0xe2c154dc8e223cef271b54174c9d66eaf718378b30977c3df115ded629f3edb1"); // 70,000

        consensus.nAuxpowChainId = 1829;

        consensus.rules.reset(new Consensus::TestNetConsensus());

        pchMessageStart[0] = 0xcc;
        pchMessageStart[1] = 0xbf;
        pchMessageStart[2] = 0xb5;
        pchMessageStart[3] = 0xfe;
        nDefaultPort = 18394;
        nPruneAfterHeight = 1000;
        m_assumed_blockchain_size = 1;
        m_assumed_chain_state_size = 1;

        genesis = CreateGenesisBlock (1530623291, 343829, 0x1e0ffff0,
                                      pszTimestampTestnet,
                                      uint160S (hexPremineAddressMainnet));
        consensus.hashGenesisBlock = genesis.GetHash();
        assert(consensus.hashGenesisBlock == uint256S("5195fc01d0e23d70d1f929f21ec55f47e1c6ea1e66fae98ee44cbbc994509bba"));
        assert(genesis.hashMerkleRoot == uint256S("59d1a23342282179e810dff9238a97d07bd8602e3a1ba0efb5f519008541f257"));

        vFixedSeeds.clear();
        vSeeds.clear();
        vSeeds.emplace_back("seed.testnet.xaya.io");
        vSeeds.emplace_back("seed.testnet.xaya.domob.eu");

        base58Prefixes[PUBKEY_ADDRESS] = std::vector<unsigned char>(1,88);
        base58Prefixes[SCRIPT_ADDRESS] = std::vector<unsigned char>(1,90);
        base58Prefixes[SECRET_KEY] =     std::vector<unsigned char>(1,230);
        /* FIXME: Update these below.  */
        base58Prefixes[EXT_PUBLIC_KEY] = {0x04, 0x35, 0x87, 0xCF};
        base58Prefixes[EXT_SECRET_KEY] = {0x04, 0x35, 0x83, 0x94};

        bech32_hrp = "chitn";

        vFixedSeeds = std::vector<SeedSpec6>(pnSeed6_test, pnSeed6_test + ARRAYLEN(pnSeed6_test));

        fDefaultConsistencyChecks = false;
        fRequireStandard = false;
        m_is_test_chain = true;


        checkpointData = {
            {
                {     0, uint256S("3bcc29e821e7fbd374c7460306eb893725d69dbee87c4774cdcd618059b6a578")},
                { 11000, uint256S("57670b799b6645c7776e9fdbd6abff510aaed9790625dd28072d0e87a7fafcf4")},
                { 70000, uint256S("e2c154dc8e223cef271b54174c9d66eaf718378b30977c3df115ded629f3edb1")},
            }
        };

        chainTxData = ChainTxData{
            // Data from rpc: getchaintxstats 4096 e2c154dc8e223cef271b54174c9d66eaf718378b30977c3df115ded629f3edb1
            /* nTime    */ 1570129934,
            /* nTxCount */ 72978,
            /* dTxRate  */ 0.003022522434976898,
        };
    }

    int DefaultCheckNameDB () const
    {
        return -1;
    }
};

/**
 * Regression test
 */
class CRegTestParams : public CChainParams {
public:
    explicit CRegTestParams(const ArgsManager& args) {
        strNetworkID = "regtest";
        consensus.nSubsidyHalvingInterval = 150;
        // The subsidy for regtest net is kept same as upstream Bitcoin, so
        // that we don't have to update many of the tests unnecessarily.
        consensus.initialSubsidy = 50 * COIN;
        consensus.BIP16Height = 0;
        consensus.BIP34Height = 500; // BIP34 activated on regtest (Used in functional tests)
        consensus.BIP65Height = 1351; // BIP65 activated on regtest (Used in functional tests)
        consensus.BIP66Height = 1251; // BIP66 activated on regtest (Used in functional tests)
        consensus.CSVHeight = 432; // CSV activated on regtest (Used in rpc activation tests)
        consensus.SegwitHeight = 0; // SEGWIT is always activated on regtest unless overridden
        consensus.MinBIP9WarningHeight = 0;
        consensus.powLimitNeoscrypt = uint256S("7fffffffffffffffffffffffffffffffffffffffffffffffffffffffffffffff");
        consensus.fPowNoRetargeting = true;
        consensus.nRuleChangeActivationThreshold = 108; // 75% for testchains
        consensus.nMinerConfirmationWindow = 144; // Faster than normal for regtest (144 instead of 2016)
        consensus.vDeployments[Consensus::DEPLOYMENT_TESTDUMMY].bit = 28;
        consensus.vDeployments[Consensus::DEPLOYMENT_TESTDUMMY].nStartTime = 0;
        consensus.vDeployments[Consensus::DEPLOYMENT_TESTDUMMY].nTimeout = Consensus::BIP9Deployment::NO_TIMEOUT;

        // The best chain should have at least this much work.
        consensus.nMinimumChainWork = uint256S("0x00");

        // By default assume that the signatures in ancestors of this block are valid.
        consensus.defaultAssumeValid = uint256S("0x00");

        consensus.nAuxpowChainId = 1829;

        consensus.rules.reset(new Consensus::RegTestConsensus());

        pchMessageStart[0] = 0xcc;
        pchMessageStart[1] = 0xbf;
        pchMessageStart[2] = 0xb5;
        pchMessageStart[3] = 0xda;
        nDefaultPort = 18495;
        nPruneAfterHeight = 1000;
        m_assumed_blockchain_size = 0;
        m_assumed_chain_state_size = 0;

        UpdateActivationParametersFromArgs(args);

        genesis = CreateGenesisBlock (1300000000, 0, 0x207fffff,
                                      pszTimestampTestnet,
                                      uint160S (hexPremineAddressRegtest));
        consensus.hashGenesisBlock = genesis.GetHash();
        assert(consensus.hashGenesisBlock == uint256S("6f750b36d22f1dc3d0a6e483af45301022646dfc3b3ba2187865f5a7d6d83ab1"));
        assert(genesis.hashMerkleRoot == uint256S("9f96a4c275320aaf6386652444be5baade11e2f9f40221a98b968ae5c32dd55a"));

        vFixedSeeds.clear(); //!< Regtest mode doesn't have any fixed seeds.
        vSeeds.clear();      //!< Regtest mode doesn't have any DNS seeds.

        fDefaultConsistencyChecks = true;
        fRequireStandard = true;
        m_is_test_chain = true;

        checkpointData = {
            {
                {0, uint256S("18042820e8a9f538e77e93c500768e5be76720383cd17e9b419916d8f356c619")},
            }
        };

        chainTxData = ChainTxData{
            0,
            0,
            0
        };

        base58Prefixes[PUBKEY_ADDRESS] = std::vector<unsigned char>(1,88);
        base58Prefixes[SCRIPT_ADDRESS] = std::vector<unsigned char>(1,90);
        base58Prefixes[SECRET_KEY] =     std::vector<unsigned char>(1,230);
        base58Prefixes[EXT_PUBLIC_KEY] = {0x04, 0x35, 0x87, 0xCF};
        base58Prefixes[EXT_SECRET_KEY] = {0x04, 0x35, 0x83, 0x94};

        bech32_hrp = "chirt";
    }

    int DefaultCheckNameDB () const
    {
        return 0;
    }

    /**
     * Allows modifying the Version Bits regtest parameters.
     */
    void UpdateVersionBitsParameters(Consensus::DeploymentPos d, int64_t nStartTime, int64_t nTimeout)
    {
        consensus.vDeployments[d].nStartTime = nStartTime;
        consensus.vDeployments[d].nTimeout = nTimeout;
    }
    void UpdateActivationParametersFromArgs(const ArgsManager& args);
};

void CRegTestParams::UpdateActivationParametersFromArgs(const ArgsManager& args)
{
    if (gArgs.IsArgSet("-bip16height")) {
        int64_t height = gArgs.GetArg("-bip16height", consensus.BIP16Height);
        if (height < -1 || height >= std::numeric_limits<int>::max()) {
            throw std::runtime_error(strprintf("Activation height %ld for BIP16 is out of valid range. Use -1 to disable BIP16.", height));
        } else if (height == -1) {
            LogPrintf("BIP16 disabled for testing\n");
            height = std::numeric_limits<int>::max();
        }
        consensus.BIP16Height = static_cast<int>(height);
    }
    if (gArgs.IsArgSet("-segwitheight")) {
        int64_t height = gArgs.GetArg("-segwitheight", consensus.SegwitHeight);
        if (height < -1 || height >= std::numeric_limits<int>::max()) {
            throw std::runtime_error(strprintf("Activation height %ld for segwit is out of valid range. Use -1 to disable segwit.", height));
        } else if (height == -1) {
            LogPrintf("Segwit disabled for testing\n");
            height = std::numeric_limits<int>::max();
        }
        consensus.SegwitHeight = static_cast<int>(height);
    }

    if (!args.IsArgSet("-vbparams")) return;

    for (const std::string& strDeployment : args.GetArgs("-vbparams")) {
        std::vector<std::string> vDeploymentParams;
        boost::split(vDeploymentParams, strDeployment, boost::is_any_of(":"));
        if (vDeploymentParams.size() != 3) {
            throw std::runtime_error("Version bits parameters malformed, expecting deployment:start:end");
        }
        int64_t nStartTime, nTimeout;
        if (!ParseInt64(vDeploymentParams[1], &nStartTime)) {
            throw std::runtime_error(strprintf("Invalid nStartTime (%s)", vDeploymentParams[1]));
        }
        if (!ParseInt64(vDeploymentParams[2], &nTimeout)) {
            throw std::runtime_error(strprintf("Invalid nTimeout (%s)", vDeploymentParams[2]));
        }
        bool found = false;
        for (int j=0; j < (int)Consensus::MAX_VERSION_BITS_DEPLOYMENTS; ++j) {
            if (vDeploymentParams[0] == VersionBitsDeploymentInfo[j].name) {
                UpdateVersionBitsParameters(Consensus::DeploymentPos(j), nStartTime, nTimeout);
                found = true;
                LogPrintf("Setting version bits activation parameters for %s to start=%ld, timeout=%ld\n", vDeploymentParams[0], nStartTime, nTimeout);
                break;
            }
        }
        if (!found) {
            throw std::runtime_error(strprintf("Invalid deployment (%s)", vDeploymentParams[0]));
        }
    }
}

static std::unique_ptr<const CChainParams> globalChainParams;

const CChainParams &Params() {
    assert(globalChainParams);
    return *globalChainParams;
}

std::unique_ptr<const CChainParams> CreateChainParams(const std::string& chain)
{
    if (chain == CBaseChainParams::MAIN)
        return std::unique_ptr<CChainParams>(new CMainParams());
    else if (chain == CBaseChainParams::TESTNET)
        return std::unique_ptr<CChainParams>(new CTestNetParams());
    else if (chain == CBaseChainParams::REGTEST)
        return std::unique_ptr<CChainParams>(new CRegTestParams(gArgs));
    throw std::runtime_error(strprintf("%s: Unknown chain %s.", __func__, chain));
}

void SelectParams(const std::string& network)
{
    SelectBaseParams(network);
    globalChainParams = CreateChainParams(network);
}

int64_t
AvgTargetSpacing (const Consensus::Params& params, const unsigned height)
{
  /* The average target spacing for any block (all algorithms combined) is
     computed by dividing some common multiple timespan of all spacings
     by the number of blocks expected (all algorithms together) in that
     time span.

     The numerator is simply the product of all block times, while the
     denominator is a sum of products that just excludes the current
     algorithm (i.e. of all (N-1) tuples selected from the N algorithm
     block times).  */
  int64_t numer = 1;
  int64_t denom = 0;
  for (const PowAlgo algo : {PowAlgo::SHA256D, PowAlgo::NEOSCRYPT})
    {
      const int64_t spacing = params.rules->GetTargetSpacing(algo, height);

      /* Multiply all previous added block counts by this target spacing.  */
      denom *= spacing;

      /* Add the number of blocks for the current algorithm to the denominator.
         This starts off with the product of all already-processed algorithms
         (excluding the current one), and will be multiplied later on by
         the still-to-be-processed ones (in the line above).  */
      denom += numer;

      /* The numerator is the product of all spacings.  */
      numer *= spacing;
    }

  assert (denom > 0);
  assert (numer % denom == 0);
  return numer / denom;
}<|MERGE_RESOLUTION|>--- conflicted
+++ resolved
@@ -161,7 +161,6 @@
 public:
     CMainParams() {
         strNetworkID = "main";
-<<<<<<< HEAD
         consensus.nSubsidyHalvingInterval = 4200000;
         /* The value of ~3.8 CHI is calculated to yield the desired total
            PoW coin supply.  For the calculation, see here:
@@ -175,26 +174,8 @@
         consensus.BIP66Height = 0;
         consensus.CSVHeight = 1;
         consensus.SegwitHeight = 0;
-        consensus.MinBIP9WarningHeight = consensus.SegwitHeight + consensus.nMinerConfirmationWindow;
+        consensus.MinBIP9WarningHeight = 2016; // segwit activation height + miner confirmation window
         consensus.powLimitNeoscrypt = uint256S("00000fffffffffffffffffffffffffffffffffffffffffffffffffffffffffff");
-=======
-        consensus.nSubsidyHalvingInterval = 210000;
-        consensus.BIP16Height = 475000;
-        /* Note that these are not the actual activation heights, but blocks
-           after them.  They are too deep in the chain to be ever reorged,
-           and thus this is also fine.  */
-        consensus.BIP34Height = 250000;
-        consensus.BIP65Height = 335000;
-        consensus.BIP66Height = 250000;
-        /* Namecoin activates CSV/Segwit with BIP16.  */
-        consensus.CSVHeight = 475000;
-        consensus.SegwitHeight = 475000;
-        consensus.MinBIP9WarningHeight = 477016; // segwit activation height + miner confirmation window
-        consensus.powLimit = uint256S("00000000ffffffffffffffffffffffffffffffffffffffffffffffffffffffff");
-        consensus.nPowTargetTimespan = 14 * 24 * 60 * 60; // two weeks
-        consensus.nPowTargetSpacing = 10 * 60;
-        consensus.fPowAllowMinDifficultyBlocks = false;
->>>>>>> 9b83b7de
         consensus.fPowNoRetargeting = false;
         consensus.nRuleChangeActivationThreshold = 1916; // 95% of 2016
         consensus.nMinerConfirmationWindow = 2016;
@@ -283,7 +264,6 @@
 public:
     CTestNetParams() {
         strNetworkID = "test";
-<<<<<<< HEAD
         consensus.nSubsidyHalvingInterval = 4200000;
         consensus.initialSubsidy = 10 * COIN;
         consensus.BIP16Height = 0;
@@ -292,26 +272,8 @@
         consensus.BIP66Height = 0;
         consensus.CSVHeight = 1;
         consensus.SegwitHeight = 0;
-        consensus.MinBIP9WarningHeight = consensus.SegwitHeight + consensus.nMinerConfirmationWindow;
+        consensus.MinBIP9WarningHeight = 2016; // segwit activation height + miner confirmation window
         consensus.powLimitNeoscrypt = uint256S("00000fffffffffffffffffffffffffffffffffffffffffffffffffffffffffff");
-=======
-        consensus.nSubsidyHalvingInterval = 210000;
-        consensus.BIP16Height = 232000;
-        /* As before, these are not the actual activation heights but some
-           blocks after them.  */
-        consensus.BIP34Height = 130000;
-        consensus.BIP65Height = 130000;
-        consensus.BIP66Height = 130000;
-        /* Namecoin activates CSV/Segwit with BIP16.  */
-        consensus.CSVHeight = 232000;
-        consensus.SegwitHeight = 232000;
-        consensus.MinBIP9WarningHeight = 234016; // segwit activation height + miner confirmation window
-        consensus.powLimit = uint256S("0000000fffffffffffffffffffffffffffffffffffffffffffffffffffffffff");
-        consensus.nPowTargetTimespan = 14 * 24 * 60 * 60; // two weeks
-        consensus.nPowTargetSpacing = 10 * 60;
-        consensus.fPowAllowMinDifficultyBlocks = true;
-        consensus.nMinDifficultySince = 1394838000; // 15 Mar 2014
->>>>>>> 9b83b7de
         consensus.fPowNoRetargeting = false;
         consensus.nRuleChangeActivationThreshold = 1512; // 75% for testchains
         consensus.nMinerConfirmationWindow = 2016;
