--- conflicted
+++ resolved
@@ -35,11 +35,7 @@
     txNew.nVersion = 1;
     txNew.vin.resize(1);
     txNew.vout.resize(1);
-<<<<<<< HEAD
     txNew.vin[0].scriptSig = genesisInputScript;
-=======
-    txNew.vin[0].scriptSig = CScript() << 486604799 << CScriptNum(4) << std::vector<unsigned char>((const unsigned char*)pszTimestamp, (const unsigned char*)pszTimestamp + strlen(pszTimestamp));
->>>>>>> c295f594
     txNew.vout[0].nValue = genesisReward;
     txNew.vout[0].scriptPubKey = genesisOutputScript;
 
@@ -62,7 +58,7 @@
 static CBlock CreateGenesisBlock(uint32_t nTime, uint32_t nNonce, uint32_t nBits, int32_t nVersion, const CAmount& genesisReward)
 {
     const char* pszTimestamp = "... choose what comes next.  Lives of your own, or a return to chains. -- V";
-    const CScript genesisInputScript = CScript() << 0x1c007fff << CScriptNum(522) << vector<unsigned char>((const unsigned char*)pszTimestamp, (const unsigned char*)pszTimestamp + strlen(pszTimestamp));
+    const CScript genesisInputScript = CScript() << 0x1c007fff << CScriptNum(522) << std::vector<unsigned char>((const unsigned char*)pszTimestamp, (const unsigned char*)pszTimestamp + strlen(pszTimestamp));
     const CScript genesisOutputScript = CScript() << ParseHex("04b620369050cd899ffbbc4e8ee51e8c4534a855bb463439d63d235d4779685d8b6f4870a238cf365ac94fa13ef9a2a22cd99d0d5ee86dcabcafce36c7acf43ce5") << OP_CHECKSIG;
     return CreateGenesisBlock(genesisInputScript, genesisOutputScript, nTime, nNonce, nBits, nVersion, genesisReward);
 }
@@ -74,7 +70,7 @@
 static CBlock CreateTestnetGenesisBlock(uint32_t nTime, uint32_t nNonce, uint32_t nBits, int32_t nVersion, const CAmount& genesisReward)
 {
     const char* pszTimestamp = "The Times 03/Jan/2009 Chancellor on brink of second bailout for banks";
-    const CScript genesisInputScript = CScript() << 0x1d00ffff << CScriptNum(4) << vector<unsigned char>((const unsigned char*)pszTimestamp, (const unsigned char*)pszTimestamp + strlen(pszTimestamp));
+    const CScript genesisInputScript = CScript() << 0x1d00ffff << CScriptNum(4) << std::vector<unsigned char>((const unsigned char*)pszTimestamp, (const unsigned char*)pszTimestamp + strlen(pszTimestamp));
     const CScript genesisOutputScript = CScript() << ParseHex("04678afdb0fe5548271967f1a67130b7105cd6a828e03909a67962e0ea1f61deb649f6bc3f4cef38c4f35504e51ec112de5c384df7ba0b8d578a4c702b6bf11d5f") << OP_CHECKSIG;
     return CreateGenesisBlock(genesisInputScript, genesisOutputScript, nTime, nNonce, nBits, nVersion, genesisReward);
 }
