// Copyright (c) 2010 Satoshi Nakamoto
// Copyright (c) 2009-2019 The Bitcoin Core developers
// Distributed under the MIT software license, see the accompanying
// file COPYING or http://www.opensource.org/licenses/mit-license.php.

#include <chainparams.h>

#include <chainparamsseeds.h>
#include <consensus/merkle.h>
#include <pow.h>
#include <powdata.h>
#include <tinyformat.h>
#include <util/system.h>
#include <util/strencodings.h>
#include <versionbitsinfo.h>

#include <algorithm>
#include <cassert>
#include <iostream>
#include <limits>

#include <boost/algorithm/string/classification.hpp>
#include <boost/algorithm/string/split.hpp>

namespace
{

constexpr const char pszTimestampTestnet[] = "Decentralised Autonomous Worlds";
constexpr const char pszTimestampMainnet[]
    = "HUC #2,351,800: "
      "8730ea650d24cd01692a5adb943e7b8720b0ba8a4c64ffcdf5a95d9b3fb57b7f";

/* Premined amount is 222,222,222 CHI.  This is the maximum possible number of
   coins needed in case everything is sold in the ICO.  If this is not the case
   and we need to reduce the coin supply, excessive coins will be burnt by
   sending to an unspendable OP_RETURN output.  */
constexpr CAmount premineAmount = 222222222 * COIN;

/*
The premine on regtest is sent to a 1-of-2 multisig address.

The two addresses and corresponding privkeys are:
  cRH94YMZVk4MnRwPqRVebkLWerCPJDrXGN:
    b69iyynFSWcU54LqXisbbqZ8uTJ7Dawk3V3yhht6ykxgttqMQFjb
  ceREF8QnXPsJ2iVQ1M4emggoXiXEynm59D:
    b3fgAKVQpMj24gbuh6DiXVwCCjCbo1cWiZC2fXgWEU9nXy6sdxD5

This results in the multisig address: dHNvNaqcD7XPDnoRjAoyfcMpHRi5upJD7p
Redeem script:
  512103c278d06b977e67b8ea45ef24e3c96a9258c47bc4cce3d0b497b690d672497b6e21
  0221ac9dc97fe12a98374344d08b458a9c2c1df9afb29dd6089b94a3b4dc9ad57052ae

The constant below is the HASH160 of the redeem script.  In other words, the
final premine script will be:
  OP_HASH160 hexPremineAddress OP_EQUAL
*/
constexpr const char hexPremineAddressRegtest[]
    = "2b6defe41aa3aa47795b702c893c73e716d485ab";

/*
The premine on testnet and mainnet is sent to a 2-of-4 multisig address.  The
keys are held by the founding members of the Xaya team.

The address is:
  DHy2615XKevE23LVRVZVxGeqxadRGyiFW4

The hash of the redeem script is the constant below.  With it, the final
premine script is:
  OP_HASH160 hexPremineAddress OP_EQUAL
*/
constexpr const char hexPremineAddressMainnet[]
    = "8cb1c236d34c74221fe4163bbba739b52e95f484";

CBlock CreateGenesisBlock(const CScript& genesisInputScript, const CScript& genesisOutputScript, uint32_t nTime, uint32_t nNonce, uint32_t nBits, int32_t nVersion, const CAmount& genesisReward)
{
    CMutableTransaction txNew;
    txNew.nVersion = 1;
    txNew.vin.resize(1);
    txNew.vout.resize(1);
    txNew.vin[0].scriptSig = genesisInputScript;
    txNew.vout[0].nValue = genesisReward;
    txNew.vout[0].scriptPubKey = genesisOutputScript;

    CBlock genesis;
    genesis.nTime    = nTime;
    genesis.nBits    = 0;
    genesis.nNonce   = 0;
    genesis.nVersion = nVersion;
    genesis.vtx.push_back(MakeTransactionRef(std::move(txNew)));
    genesis.hashPrevBlock.SetNull();
    genesis.hashMerkleRoot = BlockMerkleRoot(genesis);

    std::unique_ptr<CPureBlockHeader> fakeHeader(new CPureBlockHeader ());
    fakeHeader->nNonce = nNonce;
    fakeHeader->hashMerkleRoot = genesis.GetHash ();
    genesis.pow.setCoreAlgo (PowAlgo::NEOSCRYPT);
    genesis.pow.setBits (nBits);
    genesis.pow.setFakeHeader (std::move (fakeHeader));

    return genesis;
}

/**
 * Build the genesis block. Note that the output of its generation
 * transaction cannot be spent since it did not originally exist in the
 * database.
 */
CBlock
CreateGenesisBlock (const uint32_t nTime, const uint32_t nNonce,
                    const uint32_t nBits,
                    const std::string& timestamp,
                    const uint160& premineP2sh)
{
  const std::vector<unsigned char> timestampData(timestamp.begin (),
                                                 timestamp.end ());
  const CScript genesisInput = CScript () << timestampData;

  std::vector<unsigned char>
    scriptHash (premineP2sh.begin (), premineP2sh.end ());
  std::reverse (scriptHash.begin (), scriptHash.end ());
  const CScript genesisOutput = CScript ()
    << OP_HASH160 << scriptHash << OP_EQUAL;

  const int32_t nVersion = 1;
  return CreateGenesisBlock (genesisInput, genesisOutput, nTime, nNonce, nBits,
                             nVersion, premineAmount);
}

/**
 * Mines the genesis block (by finding a suitable nonce only).  When done, it
 * prints the found nonce and block hash and exits.
 */
void MineGenesisBlock (CBlock& block, const Consensus::Params& consensus)
{
  std::cout << "Mining genesis block..." << std::endl;

  block.nTime = GetTime ();

  auto& fakeHeader = block.pow.initFakeHeader (block);
  while (!block.pow.checkProofOfWork (fakeHeader, consensus))
    {
      assert (fakeHeader.nNonce < std::numeric_limits<uint32_t>::max ());
      ++fakeHeader.nNonce;
      if (fakeHeader.nNonce % 1000 == 0)
        std::cout << "  nNonce = " << fakeHeader.nNonce << "..." << std::endl;
    }

  std::cout << "Found nonce: " << fakeHeader.nNonce << std::endl;
  std::cout << "nTime: " << block.nTime << std::endl;
  std::cout << "Block hash: " << block.GetHash ().GetHex () << std::endl;
  std::cout << "Merkle root: " << block.hashMerkleRoot.GetHex () << std::endl;
  exit (EXIT_SUCCESS);
}

} // anonymous namespace

/**
 * Main network
 */
class CMainParams : public CChainParams {
public:
    CMainParams() {
        strNetworkID = CBaseChainParams::MAIN;
        consensus.nSubsidyHalvingInterval = 4200000;
        /* The value of ~3.8 CHI is calculated to yield the desired total
           PoW coin supply.  For the calculation, see here:

           https://github.com/xaya/xaya/issues/70#issuecomment-441292533
        */
        consensus.initialSubsidy = 382934346;
        consensus.BIP16Height = 0;
        consensus.BIP34Height = 1;
        consensus.BIP65Height = 0;
        consensus.BIP66Height = 0;
        consensus.CSVHeight = 1;
        consensus.SegwitHeight = 0;
        consensus.MinBIP9WarningHeight = 2016; // segwit activation height + miner confirmation window
        consensus.powLimitNeoscrypt = uint256S("00000fffffffffffffffffffffffffffffffffffffffffffffffffffffffffff");
        consensus.fPowNoRetargeting = false;
        consensus.nRuleChangeActivationThreshold = 1916; // 95% of 2016
        consensus.nMinerConfirmationWindow = 2016;
        consensus.vDeployments[Consensus::DEPLOYMENT_TESTDUMMY].bit = 28;
        consensus.vDeployments[Consensus::DEPLOYMENT_TESTDUMMY].nStartTime = 1199145601; // January 1, 2008
        consensus.vDeployments[Consensus::DEPLOYMENT_TESTDUMMY].nTimeout = 1230767999; // December 31, 2008

        // The best chain should have at least this much work.
<<<<<<< HEAD
        // The value is the chain work of the Xaya mainnet chain at height
        // 1,234,000, with best block hash:
        // a853c0581c3637726a769b77cadf185e09666742757ef2df00058e876cf25897
        consensus.nMinimumChainWork = uint256S("0x0000000000000000000000000000000000000000005f3932875f0873b98a368a");

        // By default assume that the signatures in ancestors of this block are valid.
        consensus.defaultAssumeValid = uint256S("0xa853c0581c3637726a769b77cadf185e09666742757ef2df00058e876cf25897"); // 1,234,000
=======
        // The value is the chain work of the Namecoin mainnet chain at height
        // 500'000, with best block hash:
        // 42c5147b7204a00ad0e56f167ed52e214da623a5459261db32d6da1687d601d6
        consensus.nMinimumChainWork = uint256S("0x00000000000000000000000000000000000000000b4b785c8572638d01c9a70a");

        // By default assume that the signatures in ancestors of this block are valid.
        consensus.defaultAssumeValid = uint256S("0x42c5147b7204a00ad0e56f167ed52e214da623a5459261db32d6da1687d601d6"); // 500'000
>>>>>>> 57094654

        consensus.nAuxpowChainId = 1829;

        consensus.rules.reset(new Consensus::MainNetConsensus());

        /**
         * The message start string is designed to be unlikely to occur in normal data.
         * The characters are rarely used upper ASCII, not valid as UTF-8, and produce
         * a large 32-bit integer with any alignment.
         */
        pchMessageStart[0] = 0xcc;
        pchMessageStart[1] = 0xbe;
        pchMessageStart[2] = 0xb4;
        pchMessageStart[3] = 0xfe;
        nDefaultPort = 8394;
        nPruneAfterHeight = 100000;
        m_assumed_blockchain_size = 2;
        m_assumed_chain_state_size = 1;

        genesis = CreateGenesisBlock (1531470713, 482087, 0x1e0ffff0,
                                      pszTimestampMainnet,
                                      uint160S (hexPremineAddressMainnet));
        consensus.hashGenesisBlock = genesis.GetHash();
        assert(consensus.hashGenesisBlock == uint256S("e5062d76e5f50c42f493826ac9920b63a8def2626fd70a5cec707ec47a4c4651"));
        assert(genesis.hashMerkleRoot == uint256S("0827901b75ab43978c3cf20a78baf040faeb0e2eeff3a2c58ab6521a6d46f8fd"));

        vSeeds.emplace_back("seed.xaya.io");
        vSeeds.emplace_back("seed.xaya.domob.eu");

        base58Prefixes[PUBKEY_ADDRESS] = std::vector<unsigned char>(1,28);
        base58Prefixes[SCRIPT_ADDRESS] = std::vector<unsigned char>(1,30);
        base58Prefixes[SECRET_KEY] =     std::vector<unsigned char>(1,130);
        /* FIXME: Update these below.  */
        base58Prefixes[EXT_PUBLIC_KEY] = {0x04, 0x88, 0xB2, 0x1E};
        base58Prefixes[EXT_SECRET_KEY] = {0x04, 0x88, 0xAD, 0xE4};

        bech32_hrp = "chi";

        vFixedSeeds = std::vector<SeedSpec6>(pnSeed6_main, pnSeed6_main + ARRAYLEN(pnSeed6_main));

        fDefaultConsistencyChecks = false;
        fRequireStandard = true;
        m_is_test_chain = false;
        m_is_mockable_chain = false;

        checkpointData = {
            {
                {      0, uint256S("ce46f5f898b38e9c8c5e9ae4047ef5bccc42ec8eca0142202813a625e6dc2656")},
                { 340000, uint256S("e685ccaa62025c5c5075cfee80e498589bd4788614dcbe397e12bf2b8e887e47")},
                {1234000, uint256S("a853c0581c3637726a769b77cadf185e09666742757ef2df00058e876cf25897")},
            }
        };

        chainTxData = ChainTxData{
<<<<<<< HEAD
            // Data from rpc: getchaintxstats 4096 a853c0581c3637726a769b77cadf185e09666742757ef2df00058e876cf25897
            /* nTime    */ 1570402226,
            /* nTxCount */ 1924375,
            /* dTxRate  */ 0.07199120150565784,
=======
            // Data from rpc: getchaintxstats 4096 42c5147b7204a00ad0e56f167ed52e214da623a5459261db32d6da1687d601d6
            /* nTime    */ 1585752255,
            /* nTxCount */ 5301347,
            /* dTxRate  */ 0.009135121415934488,
>>>>>>> 57094654
        };
    }

    int DefaultCheckNameDB () const
    {
        return -1;
    }
};

/**
 * Testnet (v3)
 */
class CTestNetParams : public CChainParams {
public:
    CTestNetParams() {
        strNetworkID = CBaseChainParams::TESTNET;
        consensus.nSubsidyHalvingInterval = 4200000;
        consensus.initialSubsidy = 10 * COIN;
        consensus.BIP16Height = 0;
        consensus.BIP34Height = 1;
        consensus.BIP65Height = 0;
        consensus.BIP66Height = 0;
        consensus.CSVHeight = 1;
        consensus.SegwitHeight = 0;
        consensus.MinBIP9WarningHeight = 2016; // segwit activation height + miner confirmation window
        consensus.MinBIP9WarningHeight = consensus.SegwitHeight + consensus.nMinerConfirmationWindow;
        consensus.powLimitNeoscrypt = uint256S("00000fffffffffffffffffffffffffffffffffffffffffffffffffffffffffff");
        consensus.fPowNoRetargeting = false;
        consensus.nRuleChangeActivationThreshold = 1512; // 75% for testchains
        consensus.nMinerConfirmationWindow = 2016;
        consensus.vDeployments[Consensus::DEPLOYMENT_TESTDUMMY].bit = 28;
        consensus.vDeployments[Consensus::DEPLOYMENT_TESTDUMMY].nStartTime = 1199145601; // January 1, 2008
        consensus.vDeployments[Consensus::DEPLOYMENT_TESTDUMMY].nTimeout = 1230767999; // December 31, 2008

<<<<<<< HEAD
        // The value is the chain work of the Xaya testnet chain at height
        // 70,000 with best block hash:
        // e2c154dc8e223cef271b54174c9d66eaf718378b30977c3df115ded629f3edb1
        consensus.nMinimumChainWork = uint256S("0x0000000000000000000000000000000000000000000000000000ad96bc2631b9");

        // By default assume that the signatures in ancestors of this block are valid.
        consensus.defaultAssumeValid = uint256S("0xe2c154dc8e223cef271b54174c9d66eaf718378b30977c3df115ded629f3edb1"); // 70,000
=======
        // The best chain should have at least this much work.
        // The value is the chain work of the Namecoin testnet chain at height
        // 233,000, with best block hash:
        // bc66fc22b8a2988bdc519c4c6aa431bb57201e5102ad8b8272fcde2937b4d2f7
        consensus.nMinimumChainWork = uint256S("0x000000000000000000000000000000000000000000000000ed17e3004a583c4f");

        // By default assume that the signatures in ancestors of this block are valid.
        consensus.defaultAssumeValid = uint256S("0xbc66fc22b8a2988bdc519c4c6aa431bb57201e5102ad8b8272fcde2937b4d2f7"); // 233,100
>>>>>>> 57094654

        consensus.nAuxpowChainId = 1829;

        consensus.rules.reset(new Consensus::TestNetConsensus());

        pchMessageStart[0] = 0xcc;
        pchMessageStart[1] = 0xbf;
        pchMessageStart[2] = 0xb5;
        pchMessageStart[3] = 0xfe;
        nDefaultPort = 18394;
        nPruneAfterHeight = 1000;
        m_assumed_blockchain_size = 1;
        m_assumed_chain_state_size = 1;

        genesis = CreateGenesisBlock (1530623291, 343829, 0x1e0ffff0,
                                      pszTimestampTestnet,
                                      uint160S (hexPremineAddressMainnet));
        consensus.hashGenesisBlock = genesis.GetHash();
        assert(consensus.hashGenesisBlock == uint256S("5195fc01d0e23d70d1f929f21ec55f47e1c6ea1e66fae98ee44cbbc994509bba"));
        assert(genesis.hashMerkleRoot == uint256S("59d1a23342282179e810dff9238a97d07bd8602e3a1ba0efb5f519008541f257"));

        vFixedSeeds.clear();
        vSeeds.clear();
        vSeeds.emplace_back("seed.testnet.xaya.io");
        vSeeds.emplace_back("seed.testnet.xaya.domob.eu");

        base58Prefixes[PUBKEY_ADDRESS] = std::vector<unsigned char>(1,88);
        base58Prefixes[SCRIPT_ADDRESS] = std::vector<unsigned char>(1,90);
        base58Prefixes[SECRET_KEY] =     std::vector<unsigned char>(1,230);
        /* FIXME: Update these below.  */
        base58Prefixes[EXT_PUBLIC_KEY] = {0x04, 0x35, 0x87, 0xCF};
        base58Prefixes[EXT_SECRET_KEY] = {0x04, 0x35, 0x83, 0x94};

        bech32_hrp = "chitn";

        vFixedSeeds = std::vector<SeedSpec6>(pnSeed6_test, pnSeed6_test + ARRAYLEN(pnSeed6_test));

        fDefaultConsistencyChecks = false;
        fRequireStandard = false;
        m_is_test_chain = true;
        m_is_mockable_chain = false;

        checkpointData = {
            {
                {     0, uint256S("3bcc29e821e7fbd374c7460306eb893725d69dbee87c4774cdcd618059b6a578")},
                { 11000, uint256S("57670b799b6645c7776e9fdbd6abff510aaed9790625dd28072d0e87a7fafcf4")},
                { 70000, uint256S("e2c154dc8e223cef271b54174c9d66eaf718378b30977c3df115ded629f3edb1")},
            }
        };

        chainTxData = ChainTxData{
<<<<<<< HEAD
            // Data from rpc: getchaintxstats 4096 e2c154dc8e223cef271b54174c9d66eaf718378b30977c3df115ded629f3edb1
            /* nTime    */ 1570129934,
            /* nTxCount */ 72978,
            /* dTxRate  */ 0.003022522434976898,
=======
            // Data from RPC: getchaintxstats 4096 bc66fc22b8a2988bdc519c4c6aa431bb57201e5102ad8b8272fcde2937b4d2f7
            /* nTime    */ 1573859059,
            /* nTxCount */ 276907,
            /* dTxRate  */ 0.0002269357829851853,
>>>>>>> 57094654
        };
    }

    int DefaultCheckNameDB () const
    {
        return -1;
    }
};

/**
 * Regression test
 */
class CRegTestParams : public CChainParams {
public:
    explicit CRegTestParams(const ArgsManager& args) {
        strNetworkID =  CBaseChainParams::REGTEST;
        consensus.nSubsidyHalvingInterval = 150;
        // The subsidy for regtest net is kept same as upstream Bitcoin, so
        // that we don't have to update many of the tests unnecessarily.
        consensus.initialSubsidy = 50 * COIN;
        consensus.BIP16Height = 0;
        consensus.BIP34Height = 500; // BIP34 activated on regtest (Used in functional tests)
        consensus.BIP65Height = 1351; // BIP65 activated on regtest (Used in functional tests)
        consensus.BIP66Height = 1251; // BIP66 activated on regtest (Used in functional tests)
        consensus.CSVHeight = 432; // CSV activated on regtest (Used in rpc activation tests)
        consensus.SegwitHeight = 0; // SEGWIT is always activated on regtest unless overridden
        consensus.MinBIP9WarningHeight = 0;
        consensus.powLimitNeoscrypt = uint256S("7fffffffffffffffffffffffffffffffffffffffffffffffffffffffffffffff");
        consensus.fPowNoRetargeting = true;
        consensus.nRuleChangeActivationThreshold = 108; // 75% for testchains
        consensus.nMinerConfirmationWindow = 144; // Faster than normal for regtest (144 instead of 2016)
        consensus.vDeployments[Consensus::DEPLOYMENT_TESTDUMMY].bit = 28;
        consensus.vDeployments[Consensus::DEPLOYMENT_TESTDUMMY].nStartTime = 0;
        consensus.vDeployments[Consensus::DEPLOYMENT_TESTDUMMY].nTimeout = Consensus::BIP9Deployment::NO_TIMEOUT;

        // The best chain should have at least this much work.
        consensus.nMinimumChainWork = uint256S("0x00");

        // By default assume that the signatures in ancestors of this block are valid.
        consensus.defaultAssumeValid = uint256S("0x00");

        consensus.nAuxpowChainId = 1829;

        consensus.rules.reset(new Consensus::RegTestConsensus());

        pchMessageStart[0] = 0xcc;
        pchMessageStart[1] = 0xbf;
        pchMessageStart[2] = 0xb5;
        pchMessageStart[3] = 0xda;
        nDefaultPort = 18495;
        nPruneAfterHeight = 1000;
        m_assumed_blockchain_size = 0;
        m_assumed_chain_state_size = 0;

        UpdateActivationParametersFromArgs(args);

        genesis = CreateGenesisBlock (1300000000, 0, 0x207fffff,
                                      pszTimestampTestnet,
                                      uint160S (hexPremineAddressRegtest));
        consensus.hashGenesisBlock = genesis.GetHash();
        assert(consensus.hashGenesisBlock == uint256S("6f750b36d22f1dc3d0a6e483af45301022646dfc3b3ba2187865f5a7d6d83ab1"));
        assert(genesis.hashMerkleRoot == uint256S("9f96a4c275320aaf6386652444be5baade11e2f9f40221a98b968ae5c32dd55a"));

        vFixedSeeds.clear(); //!< Regtest mode doesn't have any fixed seeds.
        vSeeds.clear();      //!< Regtest mode doesn't have any DNS seeds.

        fDefaultConsistencyChecks = true;
        fRequireStandard = true;
        m_is_test_chain = true;
        m_is_mockable_chain = true;

        checkpointData = {
            {
                {0, uint256S("18042820e8a9f538e77e93c500768e5be76720383cd17e9b419916d8f356c619")},
            }
        };

        chainTxData = ChainTxData{
            0,
            0,
            0
        };

        base58Prefixes[PUBKEY_ADDRESS] = std::vector<unsigned char>(1,88);
        base58Prefixes[SCRIPT_ADDRESS] = std::vector<unsigned char>(1,90);
        base58Prefixes[SECRET_KEY] =     std::vector<unsigned char>(1,230);
        base58Prefixes[EXT_PUBLIC_KEY] = {0x04, 0x35, 0x87, 0xCF};
        base58Prefixes[EXT_SECRET_KEY] = {0x04, 0x35, 0x83, 0x94};

        bech32_hrp = "chirt";
    }

    int DefaultCheckNameDB () const
    {
        return 0;
    }

    /**
     * Allows modifying the Version Bits regtest parameters.
     */
    void UpdateVersionBitsParameters(Consensus::DeploymentPos d, int64_t nStartTime, int64_t nTimeout)
    {
        consensus.vDeployments[d].nStartTime = nStartTime;
        consensus.vDeployments[d].nTimeout = nTimeout;
    }
    void UpdateActivationParametersFromArgs(const ArgsManager& args);
};

void CRegTestParams::UpdateActivationParametersFromArgs(const ArgsManager& args)
{
    if (gArgs.IsArgSet("-bip16height")) {
        int64_t height = gArgs.GetArg("-bip16height", consensus.BIP16Height);
        if (height < -1 || height >= std::numeric_limits<int>::max()) {
            throw std::runtime_error(strprintf("Activation height %ld for BIP16 is out of valid range. Use -1 to disable BIP16.", height));
        } else if (height == -1) {
            LogPrintf("BIP16 disabled for testing\n");
            height = std::numeric_limits<int>::max();
        }
        consensus.BIP16Height = static_cast<int>(height);
    }
    if (gArgs.IsArgSet("-segwitheight")) {
        int64_t height = gArgs.GetArg("-segwitheight", consensus.SegwitHeight);
        if (height < -1 || height >= std::numeric_limits<int>::max()) {
            throw std::runtime_error(strprintf("Activation height %ld for segwit is out of valid range. Use -1 to disable segwit.", height));
        } else if (height == -1) {
            LogPrintf("Segwit disabled for testing\n");
            height = std::numeric_limits<int>::max();
        }
        consensus.SegwitHeight = static_cast<int>(height);
    }

    if (!args.IsArgSet("-vbparams")) return;

    for (const std::string& strDeployment : args.GetArgs("-vbparams")) {
        std::vector<std::string> vDeploymentParams;
        boost::split(vDeploymentParams, strDeployment, boost::is_any_of(":"));
        if (vDeploymentParams.size() != 3) {
            throw std::runtime_error("Version bits parameters malformed, expecting deployment:start:end");
        }
        int64_t nStartTime, nTimeout;
        if (!ParseInt64(vDeploymentParams[1], &nStartTime)) {
            throw std::runtime_error(strprintf("Invalid nStartTime (%s)", vDeploymentParams[1]));
        }
        if (!ParseInt64(vDeploymentParams[2], &nTimeout)) {
            throw std::runtime_error(strprintf("Invalid nTimeout (%s)", vDeploymentParams[2]));
        }
        bool found = false;
        for (int j=0; j < (int)Consensus::MAX_VERSION_BITS_DEPLOYMENTS; ++j) {
            if (vDeploymentParams[0] == VersionBitsDeploymentInfo[j].name) {
                UpdateVersionBitsParameters(Consensus::DeploymentPos(j), nStartTime, nTimeout);
                found = true;
                LogPrintf("Setting version bits activation parameters for %s to start=%ld, timeout=%ld\n", vDeploymentParams[0], nStartTime, nTimeout);
                break;
            }
        }
        if (!found) {
            throw std::runtime_error(strprintf("Invalid deployment (%s)", vDeploymentParams[0]));
        }
    }
}

static std::unique_ptr<const CChainParams> globalChainParams;

const CChainParams &Params() {
    assert(globalChainParams);
    return *globalChainParams;
}

std::unique_ptr<const CChainParams> CreateChainParams(const std::string& chain)
{
    if (chain == CBaseChainParams::MAIN)
        return std::unique_ptr<CChainParams>(new CMainParams());
    else if (chain == CBaseChainParams::TESTNET)
        return std::unique_ptr<CChainParams>(new CTestNetParams());
    else if (chain == CBaseChainParams::REGTEST)
        return std::unique_ptr<CChainParams>(new CRegTestParams(gArgs));
    throw std::runtime_error(strprintf("%s: Unknown chain %s.", __func__, chain));
}

void SelectParams(const std::string& network)
{
    SelectBaseParams(network);
    globalChainParams = CreateChainParams(network);
}

int64_t
AvgTargetSpacing (const Consensus::Params& params, const unsigned height)
{
  /* The average target spacing for any block (all algorithms combined) is
     computed by dividing some common multiple timespan of all spacings
     by the number of blocks expected (all algorithms together) in that
     time span.

     The numerator is simply the product of all block times, while the
     denominator is a sum of products that just excludes the current
     algorithm (i.e. of all (N-1) tuples selected from the N algorithm
     block times).  */
  int64_t numer = 1;
  int64_t denom = 0;
  for (const PowAlgo algo : {PowAlgo::SHA256D, PowAlgo::NEOSCRYPT})
    {
      const int64_t spacing = params.rules->GetTargetSpacing(algo, height);

      /* Multiply all previous added block counts by this target spacing.  */
      denom *= spacing;

      /* Add the number of blocks for the current algorithm to the denominator.
         This starts off with the product of all already-processed algorithms
         (excluding the current one), and will be multiplied later on by
         the still-to-be-processed ones (in the line above).  */
      denom += numer;

      /* The numerator is the product of all spacings.  */
      numer *= spacing;
    }

  assert (denom > 0);
  assert (numer % denom == 0);
  return numer / denom;
}<|MERGE_RESOLUTION|>--- conflicted
+++ resolved
@@ -184,23 +184,13 @@
         consensus.vDeployments[Consensus::DEPLOYMENT_TESTDUMMY].nTimeout = 1230767999; // December 31, 2008
 
         // The best chain should have at least this much work.
-<<<<<<< HEAD
         // The value is the chain work of the Xaya mainnet chain at height
-        // 1,234,000, with best block hash:
-        // a853c0581c3637726a769b77cadf185e09666742757ef2df00058e876cf25897
-        consensus.nMinimumChainWork = uint256S("0x0000000000000000000000000000000000000000005f3932875f0873b98a368a");
+        // 1'730'000, with best block hash:
+        // 1d7b45e30aaa261f63f638d26e78ed198bd8e9f5311b8d68458fb26685714098
+        consensus.nMinimumChainWork = uint256S("0x000000000000000000000000000000000000000000c211132e9dd1d3ddaba8c2");
 
         // By default assume that the signatures in ancestors of this block are valid.
-        consensus.defaultAssumeValid = uint256S("0xa853c0581c3637726a769b77cadf185e09666742757ef2df00058e876cf25897"); // 1,234,000
-=======
-        // The value is the chain work of the Namecoin mainnet chain at height
-        // 500'000, with best block hash:
-        // 42c5147b7204a00ad0e56f167ed52e214da623a5459261db32d6da1687d601d6
-        consensus.nMinimumChainWork = uint256S("0x00000000000000000000000000000000000000000b4b785c8572638d01c9a70a");
-
-        // By default assume that the signatures in ancestors of this block are valid.
-        consensus.defaultAssumeValid = uint256S("0x42c5147b7204a00ad0e56f167ed52e214da623a5459261db32d6da1687d601d6"); // 500'000
->>>>>>> 57094654
+        consensus.defaultAssumeValid = uint256S("0x1d7b45e30aaa261f63f638d26e78ed198bd8e9f5311b8d68458fb26685714098"); // 1'730'000
 
         consensus.nAuxpowChainId = 1829;
 
@@ -255,17 +245,10 @@
         };
 
         chainTxData = ChainTxData{
-<<<<<<< HEAD
-            // Data from rpc: getchaintxstats 4096 a853c0581c3637726a769b77cadf185e09666742757ef2df00058e876cf25897
-            /* nTime    */ 1570402226,
-            /* nTxCount */ 1924375,
-            /* dTxRate  */ 0.07199120150565784,
-=======
-            // Data from rpc: getchaintxstats 4096 42c5147b7204a00ad0e56f167ed52e214da623a5459261db32d6da1687d601d6
-            /* nTime    */ 1585752255,
-            /* nTxCount */ 5301347,
-            /* dTxRate  */ 0.009135121415934488,
->>>>>>> 57094654
+            // Data from rpc: getchaintxstats 4096 1d7b45e30aaa261f63f638d26e78ed198bd8e9f5311b8d68458fb26685714098
+            /* nTime    */ 1586055506,
+            /* nTxCount */ 2743196,
+            /* dTxRate  */ 0.03584309840404947,
         };
     }
 
@@ -300,24 +283,13 @@
         consensus.vDeployments[Consensus::DEPLOYMENT_TESTDUMMY].nStartTime = 1199145601; // January 1, 2008
         consensus.vDeployments[Consensus::DEPLOYMENT_TESTDUMMY].nTimeout = 1230767999; // December 31, 2008
 
-<<<<<<< HEAD
         // The value is the chain work of the Xaya testnet chain at height
-        // 70,000 with best block hash:
-        // e2c154dc8e223cef271b54174c9d66eaf718378b30977c3df115ded629f3edb1
-        consensus.nMinimumChainWork = uint256S("0x0000000000000000000000000000000000000000000000000000ad96bc2631b9");
+        // 110'000 with best block hash:
+        // 01547d538737e01d81d207e7d2f4c8f2510c6b82f0ee5dd8cd6c26bed5a03d0f
+        consensus.nMinimumChainWork = uint256S("0x0000000000000000000000000000000000000000000000000000e59eda1191b9");
 
         // By default assume that the signatures in ancestors of this block are valid.
-        consensus.defaultAssumeValid = uint256S("0xe2c154dc8e223cef271b54174c9d66eaf718378b30977c3df115ded629f3edb1"); // 70,000
-=======
-        // The best chain should have at least this much work.
-        // The value is the chain work of the Namecoin testnet chain at height
-        // 233,000, with best block hash:
-        // bc66fc22b8a2988bdc519c4c6aa431bb57201e5102ad8b8272fcde2937b4d2f7
-        consensus.nMinimumChainWork = uint256S("0x000000000000000000000000000000000000000000000000ed17e3004a583c4f");
-
-        // By default assume that the signatures in ancestors of this block are valid.
-        consensus.defaultAssumeValid = uint256S("0xbc66fc22b8a2988bdc519c4c6aa431bb57201e5102ad8b8272fcde2937b4d2f7"); // 233,100
->>>>>>> 57094654
+        consensus.defaultAssumeValid = uint256S("0x01547d538737e01d81d207e7d2f4c8f2510c6b82f0ee5dd8cd6c26bed5a03d0f"); // 110'000
 
         consensus.nAuxpowChainId = 1829;
 
@@ -369,17 +341,10 @@
         };
 
         chainTxData = ChainTxData{
-<<<<<<< HEAD
-            // Data from rpc: getchaintxstats 4096 e2c154dc8e223cef271b54174c9d66eaf718378b30977c3df115ded629f3edb1
-            /* nTime    */ 1570129934,
-            /* nTxCount */ 72978,
-            /* dTxRate  */ 0.003022522434976898,
-=======
-            // Data from RPC: getchaintxstats 4096 bc66fc22b8a2988bdc519c4c6aa431bb57201e5102ad8b8272fcde2937b4d2f7
-            /* nTime    */ 1573859059,
-            /* nTxCount */ 276907,
-            /* dTxRate  */ 0.0002269357829851853,
->>>>>>> 57094654
+            // Data from rpc: getchaintxstats 4096 01547d538737e01d81d207e7d2f4c8f2510c6b82f0ee5dd8cd6c26bed5a03d0f
+            /* nTime    */ 1586091497,
+            /* nTxCount */ 113579,
+            /* dTxRate  */ 0.002815363095612851,
         };
     }
 
