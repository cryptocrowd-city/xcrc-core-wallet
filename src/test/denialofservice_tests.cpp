// Copyright (c) 2011-2019 The Bitcoin Core developers
// Distributed under the MIT software license, see the accompanying
// file COPYING or http://www.opensource.org/licenses/mit-license.php.

// Unit tests for denial-of-service detection/prevention code

#include <banman.h>
#include <chainparams.h>
#include <net.h>
#include <net_processing.h>
#include <script/sign.h>
#include <script/signingprovider.h>
#include <script/standard.h>
#include <serialize.h>
#include <util/memory.h>
#include <util/system.h>
#include <util/time.h>
#include <validation.h>

#include <test/setup_common.h>

#include <stdint.h>

#include <boost/test/unit_test.hpp>

struct CConnmanTest : public CConnman {
    using CConnman::CConnman;
    void AddNode(CNode& node)
    {
        LOCK(cs_vNodes);
        vNodes.push_back(&node);
    }
    void ClearNodes()
    {
        LOCK(cs_vNodes);
        for (CNode* node : vNodes) {
            delete node;
        }
        vNodes.clear();
    }
};

// Tests these internal-to-net_processing.cpp methods:
extern bool AddOrphanTx(const CTransactionRef& tx, NodeId peer);
extern void EraseOrphansFor(NodeId peer);
extern unsigned int LimitOrphanTxSize(unsigned int nMaxOrphans);
extern void Misbehaving(NodeId nodeid, int howmuch, const std::string& message="");

struct COrphanTx {
    CTransactionRef tx;
    NodeId fromPeer;
    int64_t nTimeExpire;
};
extern CCriticalSection g_cs_orphans;
extern std::map<uint256, COrphanTx> mapOrphanTransactions GUARDED_BY(g_cs_orphans);

static CService ip(uint32_t i)
{
    struct in_addr s;
    s.s_addr = i;
    return CService(CNetAddr(s), Params().GetDefaultPort());
}

static NodeId id = 0;

void UpdateLastBlockAnnounceTime(NodeId node, int64_t time_in_seconds);

BOOST_FIXTURE_TEST_SUITE(denialofservice_tests, TestingSetup)

// Test eviction of an outbound peer whose chain never advances
// Mock a node connection, and use mocktime to simulate a peer
// which never sends any headers messages.  PeerLogic should
// decide to evict that outbound peer, after the appropriate timeouts.
// Note that we protect 4 outbound nodes from being subject to
// this logic; this test takes advantage of that protection only
// being applied to nodes which send headers with sufficient
// work.
BOOST_AUTO_TEST_CASE(outbound_slow_chain_eviction)
{
    auto connman = MakeUnique<CConnman>(0x1337, 0x1337);
    auto peerLogic = MakeUnique<PeerLogicValidation>(connman.get(), nullptr, scheduler, false);

    // Mock an outbound peer
    CAddress addr1(ip(0xa0b0c001), NODE_NONE);
    CNode dummyNode1(id++, ServiceFlags(NODE_NETWORK|NODE_WITNESS), 0, INVALID_SOCKET, addr1, 0, 0, CAddress(), "", /*fInboundIn=*/ false);
    dummyNode1.SetSendVersion(PROTOCOL_VERSION);

    peerLogic->InitializeNode(&dummyNode1);
    dummyNode1.nVersion = 1;
    dummyNode1.fSuccessfullyConnected = true;

    // This test requires that we have a chain with non-zero work.
    {
        LOCK(cs_main);
        BOOST_CHECK(::ChainActive().Tip() != nullptr);
        BOOST_CHECK(::ChainActive().Tip()->nChainWork > 0);
    }

    // Test starts here
    {
        LOCK2(cs_main, dummyNode1.cs_sendProcessing);
        BOOST_CHECK(peerLogic->SendMessages(&dummyNode1)); // should result in getheaders
    }
    {
        LOCK2(cs_main, dummyNode1.cs_vSend);
        BOOST_CHECK(dummyNode1.vSendMsg.size() > 0);
        dummyNode1.vSendMsg.clear();
    }

    int64_t nStartTime = GetTime();
    // Wait 21 minutes
    SetMockTime(nStartTime+21*60);
    {
        LOCK2(cs_main, dummyNode1.cs_sendProcessing);
        BOOST_CHECK(peerLogic->SendMessages(&dummyNode1)); // should result in getheaders
    }
    {
        LOCK2(cs_main, dummyNode1.cs_vSend);
        BOOST_CHECK(dummyNode1.vSendMsg.size() > 0);
    }
    // Wait 3 more minutes
    SetMockTime(nStartTime+24*60);
    {
        LOCK2(cs_main, dummyNode1.cs_sendProcessing);
        BOOST_CHECK(peerLogic->SendMessages(&dummyNode1)); // should result in disconnect
    }
    BOOST_CHECK(dummyNode1.fDisconnect == true);
    SetMockTime(0);

    bool dummy;
    peerLogic->FinalizeNode(dummyNode1.GetId(), dummy);
}

static void AddRandomOutboundPeer(std::vector<CNode *> &vNodes, PeerLogicValidation &peerLogic, CConnmanTest* connman)
{
    CAddress addr(ip(g_insecure_rand_ctx.randbits(32)), NODE_NONE);
    vNodes.emplace_back(new CNode(id++, ServiceFlags(NODE_NETWORK|NODE_WITNESS), 0, INVALID_SOCKET, addr, 0, 0, CAddress(), "", /*fInboundIn=*/ false));
    CNode &node = *vNodes.back();
    node.SetSendVersion(PROTOCOL_VERSION);

    peerLogic.InitializeNode(&node);
    node.nVersion = 1;
    node.fSuccessfullyConnected = true;

    connman->AddNode(node);
}

BOOST_AUTO_TEST_CASE(stale_tip_peer_management)
{
    auto connman = MakeUnique<CConnmanTest>(0x1337, 0x1337);
    auto peerLogic = MakeUnique<PeerLogicValidation>(connman.get(), nullptr, scheduler, false);

    const Consensus::Params& consensusParams = Params().GetConsensus();
    constexpr int max_outbound_full_relay = 8;
    CConnman::Options options;
    options.nMaxConnections = 125;
    options.m_max_outbound_full_relay = max_outbound_full_relay;
    options.nMaxFeeler = 1;

    connman->Init(options);
    std::vector<CNode *> vNodes;

    // Mock some outbound peers
    for (int i=0; i<max_outbound_full_relay; ++i) {
        AddRandomOutboundPeer(vNodes, *peerLogic, connman.get());
    }

    peerLogic->CheckForStaleTipAndEvictPeers(&consensusParams);

    // No nodes should be marked for disconnection while we have no extra peers
    for (const CNode *node : vNodes) {
        BOOST_CHECK(node->fDisconnect == false);
    }

    SetMockTime(GetTime() + 3*consensusParams.nPowTargetSpacing + 1);

    // Now tip should definitely be stale, and we should look for an extra
    // outbound peer
    peerLogic->CheckForStaleTipAndEvictPeers(&consensusParams);
    BOOST_CHECK(connman->GetTryNewOutboundPeer());

    // Still no peers should be marked for disconnection
    for (const CNode *node : vNodes) {
        BOOST_CHECK(node->fDisconnect == false);
    }

    // If we add one more peer, something should get marked for eviction
    // on the next check (since we're mocking the time to be in the future, the
    // required time connected check should be satisfied).
    AddRandomOutboundPeer(vNodes, *peerLogic, connman.get());

<<<<<<< HEAD
    peerLogic->CheckForStaleTipAndEvictPeers(&consensusParams);
    for (int i=0; i<nMaxOutbound; ++i) {
=======
    peerLogic->CheckForStaleTipAndEvictPeers(consensusParams);
    for (int i=0; i<max_outbound_full_relay; ++i) {
>>>>>>> 32ffdd86
        BOOST_CHECK(vNodes[i]->fDisconnect == false);
    }
    // Last added node should get marked for eviction
    BOOST_CHECK(vNodes.back()->fDisconnect == true);

    vNodes.back()->fDisconnect = false;

    // Update the last announced block time for the last
    // peer, and check that the next newest node gets evicted.
    UpdateLastBlockAnnounceTime(vNodes.back()->GetId(), GetTime());

<<<<<<< HEAD
    peerLogic->CheckForStaleTipAndEvictPeers(&consensusParams);
    for (int i=0; i<nMaxOutbound-1; ++i) {
=======
    peerLogic->CheckForStaleTipAndEvictPeers(consensusParams);
    for (int i=0; i<max_outbound_full_relay-1; ++i) {
>>>>>>> 32ffdd86
        BOOST_CHECK(vNodes[i]->fDisconnect == false);
    }
    BOOST_CHECK(vNodes[max_outbound_full_relay-1]->fDisconnect == true);
    BOOST_CHECK(vNodes.back()->fDisconnect == false);

    bool dummy;
    for (const CNode *node : vNodes) {
        peerLogic->FinalizeNode(node->GetId(), dummy);
    }

    connman->ClearNodes();
}

BOOST_AUTO_TEST_CASE(DoS_banning)
{
    auto banman = MakeUnique<BanMan>(GetDataDir() / "banlist.dat", nullptr, DEFAULT_MISBEHAVING_BANTIME);
    auto connman = MakeUnique<CConnman>(0x1337, 0x1337);
    auto peerLogic = MakeUnique<PeerLogicValidation>(connman.get(), banman.get(), scheduler, false);

    banman->ClearBanned();
    CAddress addr1(ip(0xa0b0c001), NODE_NONE);
    CNode dummyNode1(id++, NODE_NETWORK, 0, INVALID_SOCKET, addr1, 0, 0, CAddress(), "", true);
    dummyNode1.SetSendVersion(PROTOCOL_VERSION);
    peerLogic->InitializeNode(&dummyNode1);
    dummyNode1.nVersion = 1;
    dummyNode1.fSuccessfullyConnected = true;
    {
        LOCK(cs_main);
        Misbehaving(dummyNode1.GetId(), 100); // Should get banned
    }
    {
        LOCK2(cs_main, dummyNode1.cs_sendProcessing);
        BOOST_CHECK(peerLogic->SendMessages(&dummyNode1));
    }
    BOOST_CHECK(banman->IsBanned(addr1));
    BOOST_CHECK(!banman->IsBanned(ip(0xa0b0c001|0x0000ff00))); // Different IP, not banned

    CAddress addr2(ip(0xa0b0c002), NODE_NONE);
    CNode dummyNode2(id++, NODE_NETWORK, 0, INVALID_SOCKET, addr2, 1, 1, CAddress(), "", true);
    dummyNode2.SetSendVersion(PROTOCOL_VERSION);
    peerLogic->InitializeNode(&dummyNode2);
    dummyNode2.nVersion = 1;
    dummyNode2.fSuccessfullyConnected = true;
    {
        LOCK(cs_main);
        Misbehaving(dummyNode2.GetId(), 50);
    }
    {
        LOCK2(cs_main, dummyNode2.cs_sendProcessing);
        BOOST_CHECK(peerLogic->SendMessages(&dummyNode2));
    }
    BOOST_CHECK(!banman->IsBanned(addr2)); // 2 not banned yet...
    BOOST_CHECK(banman->IsBanned(addr1));  // ... but 1 still should be
    {
        LOCK(cs_main);
        Misbehaving(dummyNode2.GetId(), 50);
    }
    {
        LOCK2(cs_main, dummyNode2.cs_sendProcessing);
        BOOST_CHECK(peerLogic->SendMessages(&dummyNode2));
    }
    BOOST_CHECK(banman->IsBanned(addr2));

    bool dummy;
    peerLogic->FinalizeNode(dummyNode1.GetId(), dummy);
    peerLogic->FinalizeNode(dummyNode2.GetId(), dummy);
}

BOOST_AUTO_TEST_CASE(DoS_banscore)
{
    auto banman = MakeUnique<BanMan>(GetDataDir() / "banlist.dat", nullptr, DEFAULT_MISBEHAVING_BANTIME);
    auto connman = MakeUnique<CConnman>(0x1337, 0x1337);
    auto peerLogic = MakeUnique<PeerLogicValidation>(connman.get(), banman.get(), scheduler, false);

    banman->ClearBanned();
    gArgs.ForceSetArg("-banscore", "111"); // because 11 is my favorite number
    CAddress addr1(ip(0xa0b0c001), NODE_NONE);
    CNode dummyNode1(id++, NODE_NETWORK, 0, INVALID_SOCKET, addr1, 3, 1, CAddress(), "", true);
    dummyNode1.SetSendVersion(PROTOCOL_VERSION);
    peerLogic->InitializeNode(&dummyNode1);
    dummyNode1.nVersion = 1;
    dummyNode1.fSuccessfullyConnected = true;
    {
        LOCK(cs_main);
        Misbehaving(dummyNode1.GetId(), 100);
    }
    {
        LOCK2(cs_main, dummyNode1.cs_sendProcessing);
        BOOST_CHECK(peerLogic->SendMessages(&dummyNode1));
    }
    BOOST_CHECK(!banman->IsBanned(addr1));
    {
        LOCK(cs_main);
        Misbehaving(dummyNode1.GetId(), 10);
    }
    {
        LOCK2(cs_main, dummyNode1.cs_sendProcessing);
        BOOST_CHECK(peerLogic->SendMessages(&dummyNode1));
    }
    BOOST_CHECK(!banman->IsBanned(addr1));
    {
        LOCK(cs_main);
        Misbehaving(dummyNode1.GetId(), 1);
    }
    {
        LOCK2(cs_main, dummyNode1.cs_sendProcessing);
        BOOST_CHECK(peerLogic->SendMessages(&dummyNode1));
    }
    BOOST_CHECK(banman->IsBanned(addr1));
    gArgs.ForceSetArg("-banscore", std::to_string(DEFAULT_BANSCORE_THRESHOLD));

    bool dummy;
    peerLogic->FinalizeNode(dummyNode1.GetId(), dummy);
}

BOOST_AUTO_TEST_CASE(DoS_bantime)
{
    auto banman = MakeUnique<BanMan>(GetDataDir() / "banlist.dat", nullptr, DEFAULT_MISBEHAVING_BANTIME);
    auto connman = MakeUnique<CConnman>(0x1337, 0x1337);
    auto peerLogic = MakeUnique<PeerLogicValidation>(connman.get(), banman.get(), scheduler, false);

    banman->ClearBanned();
    int64_t nStartTime = GetTime();
    SetMockTime(nStartTime); // Overrides future calls to GetTime()

    CAddress addr(ip(0xa0b0c001), NODE_NONE);
    CNode dummyNode(id++, NODE_NETWORK, 0, INVALID_SOCKET, addr, 4, 4, CAddress(), "", true);
    dummyNode.SetSendVersion(PROTOCOL_VERSION);
    peerLogic->InitializeNode(&dummyNode);
    dummyNode.nVersion = 1;
    dummyNode.fSuccessfullyConnected = true;

    {
        LOCK(cs_main);
        Misbehaving(dummyNode.GetId(), 100);
    }
    {
        LOCK2(cs_main, dummyNode.cs_sendProcessing);
        BOOST_CHECK(peerLogic->SendMessages(&dummyNode));
    }
    BOOST_CHECK(banman->IsBanned(addr));

    SetMockTime(nStartTime+60*60);
    BOOST_CHECK(banman->IsBanned(addr));

    SetMockTime(nStartTime+60*60*24+1);
    BOOST_CHECK(!banman->IsBanned(addr));

    bool dummy;
    peerLogic->FinalizeNode(dummyNode.GetId(), dummy);
}

static CTransactionRef RandomOrphan()
{
    std::map<uint256, COrphanTx>::iterator it;
    LOCK2(cs_main, g_cs_orphans);
    it = mapOrphanTransactions.lower_bound(InsecureRand256());
    if (it == mapOrphanTransactions.end())
        it = mapOrphanTransactions.begin();
    return it->second.tx;
}

BOOST_AUTO_TEST_CASE(DoS_mapOrphans)
{
    CKey key;
    key.MakeNewKey(true);
    FillableSigningProvider keystore;
    BOOST_CHECK(keystore.AddKey(key));

    // 50 orphan transactions:
    for (int i = 0; i < 50; i++)
    {
        CMutableTransaction tx;
        tx.vin.resize(1);
        tx.vin[0].prevout.n = 0;
        tx.vin[0].prevout.hash = InsecureRand256();
        tx.vin[0].scriptSig << OP_1;
        tx.vout.resize(1);
        tx.vout[0].nValue = 1*CENT;
        tx.vout[0].scriptPubKey = GetScriptForDestination(PKHash(key.GetPubKey()));

        AddOrphanTx(MakeTransactionRef(tx), i);
    }

    // ... and 50 that depend on other orphans:
    for (int i = 0; i < 50; i++)
    {
        CTransactionRef txPrev = RandomOrphan();

        CMutableTransaction tx;
        tx.vin.resize(1);
        tx.vin[0].prevout.n = 0;
        tx.vin[0].prevout.hash = txPrev->GetHash();
        tx.vout.resize(1);
        tx.vout[0].nValue = 1*CENT;
        tx.vout[0].scriptPubKey = GetScriptForDestination(PKHash(key.GetPubKey()));
        BOOST_CHECK(SignSignature(keystore, *txPrev, tx, 0, SIGHASH_ALL));

        AddOrphanTx(MakeTransactionRef(tx), i);
    }

    // This really-big orphan should be ignored:
    for (int i = 0; i < 10; i++)
    {
        CTransactionRef txPrev = RandomOrphan();

        CMutableTransaction tx;
        tx.vout.resize(1);
        tx.vout[0].nValue = 1*CENT;
        tx.vout[0].scriptPubKey = GetScriptForDestination(PKHash(key.GetPubKey()));
        tx.vin.resize(2777);
        for (unsigned int j = 0; j < tx.vin.size(); j++)
        {
            tx.vin[j].prevout.n = j;
            tx.vin[j].prevout.hash = txPrev->GetHash();
        }
        BOOST_CHECK(SignSignature(keystore, *txPrev, tx, 0, SIGHASH_ALL));
        // Re-use same signature for other inputs
        // (they don't have to be valid for this test)
        for (unsigned int j = 1; j < tx.vin.size(); j++)
            tx.vin[j].scriptSig = tx.vin[0].scriptSig;

        BOOST_CHECK(!AddOrphanTx(MakeTransactionRef(tx), i));
    }

    LOCK2(cs_main, g_cs_orphans);
    // Test EraseOrphansFor:
    for (NodeId i = 0; i < 3; i++)
    {
        size_t sizeBefore = mapOrphanTransactions.size();
        EraseOrphansFor(i);
        BOOST_CHECK(mapOrphanTransactions.size() < sizeBefore);
    }

    // Test LimitOrphanTxSize() function:
    LimitOrphanTxSize(40);
    BOOST_CHECK(mapOrphanTransactions.size() <= 40);
    LimitOrphanTxSize(10);
    BOOST_CHECK(mapOrphanTransactions.size() <= 10);
    LimitOrphanTxSize(0);
    BOOST_CHECK(mapOrphanTransactions.empty());
}

BOOST_AUTO_TEST_SUITE_END()<|MERGE_RESOLUTION|>--- conflicted
+++ resolved
@@ -189,13 +189,8 @@
     // required time connected check should be satisfied).
     AddRandomOutboundPeer(vNodes, *peerLogic, connman.get());
 
-<<<<<<< HEAD
     peerLogic->CheckForStaleTipAndEvictPeers(&consensusParams);
-    for (int i=0; i<nMaxOutbound; ++i) {
-=======
-    peerLogic->CheckForStaleTipAndEvictPeers(consensusParams);
     for (int i=0; i<max_outbound_full_relay; ++i) {
->>>>>>> 32ffdd86
         BOOST_CHECK(vNodes[i]->fDisconnect == false);
     }
     // Last added node should get marked for eviction
@@ -207,13 +202,8 @@
     // peer, and check that the next newest node gets evicted.
     UpdateLastBlockAnnounceTime(vNodes.back()->GetId(), GetTime());
 
-<<<<<<< HEAD
     peerLogic->CheckForStaleTipAndEvictPeers(&consensusParams);
-    for (int i=0; i<nMaxOutbound-1; ++i) {
-=======
-    peerLogic->CheckForStaleTipAndEvictPeers(consensusParams);
     for (int i=0; i<max_outbound_full_relay-1; ++i) {
->>>>>>> 32ffdd86
         BOOST_CHECK(vNodes[i]->fDisconnect == false);
     }
     BOOST_CHECK(vNodes[max_outbound_full_relay-1]->fDisconnect == true);
