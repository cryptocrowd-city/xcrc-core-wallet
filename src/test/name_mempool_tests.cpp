--- conflicted
+++ resolved
@@ -186,38 +186,8 @@
 
 BOOST_FIXTURE_TEST_CASE (name_register, NameMempoolTestSetup)
 {
-<<<<<<< HEAD
   const auto tx1 = Tx (RegisterScript (ADDR, "foo", "x"));
   const auto tx2 = Tx (RegisterScript (ADDR, "foo", "y"));
-=======
-  const auto tx1 = Tx (NewScript (ADDR, "foo", 'a'));
-  const auto tx1p = Tx (NewScript (OTHER_ADDR, "foo", 'a'));
-  const auto tx2 = Tx (NewScript (ADDR, "foo", 'b'));
-
-  const auto e1 = Entry (tx1);
-  const auto e2 = Entry (tx2);
-  BOOST_CHECK (e1.isNameNew () && e2.isNameNew ());
-  BOOST_CHECK (e1.getNameNewHash () == NewHash ("foo", 'a'));
-  BOOST_CHECK (e2.getNameNewHash () == NewHash ("foo", 'b'));
-
-  mempool.addUnchecked (e1);
-  mempool.addUnchecked (e2);
-  BOOST_CHECK (mempool.checkNameOps (tx1));
-  BOOST_CHECK (mempool.checkNameOps (tx2));
-  BOOST_CHECK (!mempool.checkNameOps (tx1p));
-
-  mempool.removeRecursive (tx1, MemPoolRemovalReason::EXPIRY);
-  mempool.removeRecursive (tx2, MemPoolRemovalReason::EXPIRY);
-  BOOST_CHECK (mempool.checkNameOps (tx1));
-  BOOST_CHECK (mempool.checkNameOps (tx2));
-  BOOST_CHECK (!mempool.checkNameOps (tx1p));
-}
-
-BOOST_FIXTURE_TEST_CASE (name_firstupdate, NameMempoolTestSetup)
-{
-  const auto tx1 = Tx (FirstScript (ADDR, "foo", 'a'));
-  const auto tx2 = Tx (FirstScript (ADDR, "foo", 'b'));
->>>>>>> d0b72c9b
 
   const auto e = Entry (tx1);
   BOOST_CHECK (e.isNameRegistration () && !e.isNameUpdate ());
