--- conflicted
+++ resolved
@@ -55,11 +55,7 @@
     CScript pubKey;
     pubKey << i++ << OP_TRUE;
 
-<<<<<<< HEAD
-    auto ptemplate = BlockAssembler(Params()).CreateNewBlock(PowAlgo::NEOSCRYPT, pubKey, false);
-=======
-    auto ptemplate = BlockAssembler(Params()).CreateNewBlock(pubKey);
->>>>>>> 3d6ed6bb
+    auto ptemplate = BlockAssembler(Params()).CreateNewBlock(PowAlgo::NEOSCRYPT, pubKey);
     auto pblock = std::make_shared<CBlock>(ptemplate->block);
     pblock->hashPrevBlock = prev_hash;
     pblock->nTime = ++time;
