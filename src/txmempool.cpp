// Copyright (c) 2009-2010 Satoshi Nakamoto
// Copyright (c) 2009-2014 The Bitcoin Core developers
// Distributed under the MIT software license, see the accompanying
// file COPYING or http://www.opensource.org/licenses/mit-license.php.

#include "txmempool.h"

#include "clientversion.h"
#include "consensus/consensus.h"
#include "consensus/validation.h"
#include "main.h"
#include "policy/fees.h"
#include "script/interpreter.h"
#include "streams.h"
#include "timedata.h"
#include "util.h"
#include "utilmoneystr.h"
#include "utiltime.h"
#include "version.h"

using namespace std;

CTxMemPoolEntry::CTxMemPoolEntry(const CTransaction& _tx, const CAmount& _nFee,
<<<<<<< HEAD
                                 int64_t _nTime, double _dPriority,
                                 unsigned int _nHeight, bool poolHasNoInputsOf):
    tx(_tx), nFee(_nFee), nTime(_nTime), dPriority(_dPriority), nHeight(_nHeight),
    hadNoDependencies(poolHasNoInputsOf),
    nameOp()
=======
                                 int64_t _nTime, double _entryPriority, unsigned int _entryHeight,
                                 bool poolHasNoInputsOf, CAmount _inChainInputValue,
                                 bool _spendsCoinbase, unsigned int _sigOps):
    tx(_tx), nFee(_nFee), nTime(_nTime), entryPriority(_entryPriority), entryHeight(_entryHeight),
    hadNoDependencies(poolHasNoInputsOf), inChainInputValue(_inChainInputValue),
    spendsCoinbase(_spendsCoinbase), sigOpCount(_sigOps)
>>>>>>> bd995025
{
    nTxSize = ::GetSerializeSize(tx, SER_NETWORK, PROTOCOL_VERSION);
    nModSize = tx.CalculateModifiedSize(nTxSize);
    nUsageSize = RecursiveDynamicUsage(tx);

    nCountWithDescendants = 1;
    nSizeWithDescendants = nTxSize;
    nFeesWithDescendants = nFee;
<<<<<<< HEAD

    if (tx.IsNamecoin())
    {
        BOOST_FOREACH(const CTxOut& txout, tx.vout)
        {
            const CNameScript curNameOp(txout.scriptPubKey);
            if (!curNameOp.isNameOp())
                continue;

            assert(!nameOp.isNameOp());
            nameOp = curNameOp;
        }

        assert(nameOp.isNameOp());
    }
=======
    CAmount nValueIn = tx.GetValueOut()+nFee;
    assert(inChainInputValue <= nValueIn);

    feeDelta = 0;
>>>>>>> bd995025
}

CTxMemPoolEntry::CTxMemPoolEntry(const CTxMemPoolEntry& other)
{
    *this = other;
}

double
CTxMemPoolEntry::GetPriority(unsigned int currentHeight) const
{
    double deltaPriority = ((double)(currentHeight-entryHeight)*inChainInputValue)/nModSize;
    double dResult = entryPriority + deltaPriority;
    if (dResult < 0) // This should only happen if it was called with a height below entry height
        dResult = 0;
    return dResult;
}

void CTxMemPoolEntry::UpdateFeeDelta(int64_t newFeeDelta)
{
    feeDelta = newFeeDelta;
}

// Update the given tx for any in-mempool descendants.
// Assumes that setMemPoolChildren is correct for the given tx and all
// descendants.
bool CTxMemPool::UpdateForDescendants(txiter updateIt, int maxDescendantsToVisit, cacheMap &cachedDescendants, const std::set<uint256> &setExclude)
{
    // Track the number of entries (outside setExclude) that we'd need to visit
    // (will bail out if it exceeds maxDescendantsToVisit)
    int nChildrenToVisit = 0;

    setEntries stageEntries, setAllDescendants;
    stageEntries = GetMemPoolChildren(updateIt);

    while (!stageEntries.empty()) {
        const txiter cit = *stageEntries.begin();
        if (cit->IsDirty()) {
            // Don't consider any more children if any descendant is dirty
            return false;
        }
        setAllDescendants.insert(cit);
        stageEntries.erase(cit);
        const setEntries &setChildren = GetMemPoolChildren(cit);
        BOOST_FOREACH(const txiter childEntry, setChildren) {
            cacheMap::iterator cacheIt = cachedDescendants.find(childEntry);
            if (cacheIt != cachedDescendants.end()) {
                // We've already calculated this one, just add the entries for this set
                // but don't traverse again.
                BOOST_FOREACH(const txiter cacheEntry, cacheIt->second) {
                    // update visit count only for new child transactions
                    // (outside of setExclude and stageEntries)
                    if (setAllDescendants.insert(cacheEntry).second &&
                            !setExclude.count(cacheEntry->GetTx().GetHash()) &&
                            !stageEntries.count(cacheEntry)) {
                        nChildrenToVisit++;
                    }
                }
            } else if (!setAllDescendants.count(childEntry)) {
                // Schedule for later processing and update our visit count
                if (stageEntries.insert(childEntry).second && !setExclude.count(childEntry->GetTx().GetHash())) {
                        nChildrenToVisit++;
                }
            }
            if (nChildrenToVisit > maxDescendantsToVisit) {
                return false;
            }
        }
    }
    // setAllDescendants now contains all in-mempool descendants of updateIt.
    // Update and add to cached descendant map
    int64_t modifySize = 0;
    CAmount modifyFee = 0;
    int64_t modifyCount = 0;
    BOOST_FOREACH(txiter cit, setAllDescendants) {
        if (!setExclude.count(cit->GetTx().GetHash())) {
            modifySize += cit->GetTxSize();
            modifyFee += cit->GetFee();
            modifyCount++;
            cachedDescendants[updateIt].insert(cit);
        }
    }
    mapTx.modify(updateIt, update_descendant_state(modifySize, modifyFee, modifyCount));
    return true;
}

// vHashesToUpdate is the set of transaction hashes from a disconnected block
// which has been re-added to the mempool.
// for each entry, look for descendants that are outside hashesToUpdate, and
// add fee/size information for such descendants to the parent.
void CTxMemPool::UpdateTransactionsFromBlock(const std::vector<uint256> &vHashesToUpdate)
{
    LOCK(cs);
    // For each entry in vHashesToUpdate, store the set of in-mempool, but not
    // in-vHashesToUpdate transactions, so that we don't have to recalculate
    // descendants when we come across a previously seen entry.
    cacheMap mapMemPoolDescendantsToUpdate;

    // Use a set for lookups into vHashesToUpdate (these entries are already
    // accounted for in the state of their ancestors)
    std::set<uint256> setAlreadyIncluded(vHashesToUpdate.begin(), vHashesToUpdate.end());

    // Iterate in reverse, so that whenever we are looking at at a transaction
    // we are sure that all in-mempool descendants have already been processed.
    // This maximizes the benefit of the descendant cache and guarantees that
    // setMemPoolChildren will be updated, an assumption made in
    // UpdateForDescendants.
    BOOST_REVERSE_FOREACH(const uint256 &hash, vHashesToUpdate) {
        // we cache the in-mempool children to avoid duplicate updates
        setEntries setChildren;
        // calculate children from mapNextTx
        txiter it = mapTx.find(hash);
        if (it == mapTx.end()) {
            continue;
        }
        std::map<COutPoint, CInPoint>::iterator iter = mapNextTx.lower_bound(COutPoint(hash, 0));
        // First calculate the children, and update setMemPoolChildren to
        // include them, and update their setMemPoolParents to include this tx.
        for (; iter != mapNextTx.end() && iter->first.hash == hash; ++iter) {
            const uint256 &childHash = iter->second.ptx->GetHash();
            txiter childIter = mapTx.find(childHash);
            assert(childIter != mapTx.end());
            // We can skip updating entries we've encountered before or that
            // are in the block (which are already accounted for).
            if (setChildren.insert(childIter).second && !setAlreadyIncluded.count(childHash)) {
                UpdateChild(it, childIter, true);
                UpdateParent(childIter, it, true);
            }
        }
        if (!UpdateForDescendants(it, 100, mapMemPoolDescendantsToUpdate, setAlreadyIncluded)) {
            // Mark as dirty if we can't do the calculation.
            mapTx.modify(it, set_dirty());
        }
    }
}

bool CTxMemPool::CalculateMemPoolAncestors(const CTxMemPoolEntry &entry, setEntries &setAncestors, uint64_t limitAncestorCount, uint64_t limitAncestorSize, uint64_t limitDescendantCount, uint64_t limitDescendantSize, std::string &errString, bool fSearchForParents /* = true */)
{
    setEntries parentHashes;
    const CTransaction &tx = entry.GetTx();

    if (fSearchForParents) {
        // Get parents of this transaction that are in the mempool
        // GetMemPoolParents() is only valid for entries in the mempool, so we
        // iterate mapTx to find parents.
        for (unsigned int i = 0; i < tx.vin.size(); i++) {
            txiter piter = mapTx.find(tx.vin[i].prevout.hash);
            if (piter != mapTx.end()) {
                parentHashes.insert(piter);
                if (parentHashes.size() + 1 > limitAncestorCount) {
                    errString = strprintf("too many unconfirmed parents [limit: %u]", limitAncestorCount);
                    return false;
                }
            }
        }
    } else {
        // If we're not searching for parents, we require this to be an
        // entry in the mempool already.
        txiter it = mapTx.iterator_to(entry);
        parentHashes = GetMemPoolParents(it);
    }

    size_t totalSizeWithAncestors = entry.GetTxSize();

    while (!parentHashes.empty()) {
        txiter stageit = *parentHashes.begin();

        setAncestors.insert(stageit);
        parentHashes.erase(stageit);
        totalSizeWithAncestors += stageit->GetTxSize();

        if (stageit->GetSizeWithDescendants() + entry.GetTxSize() > limitDescendantSize) {
            errString = strprintf("exceeds descendant size limit for tx %s [limit: %u]", stageit->GetTx().GetHash().ToString(), limitDescendantSize);
            return false;
        } else if (stageit->GetCountWithDescendants() + 1 > limitDescendantCount) {
            errString = strprintf("too many descendants for tx %s [limit: %u]", stageit->GetTx().GetHash().ToString(), limitDescendantCount);
            return false;
        } else if (totalSizeWithAncestors > limitAncestorSize) {
            errString = strprintf("exceeds ancestor size limit [limit: %u]", limitAncestorSize);
            return false;
        }

        const setEntries & setMemPoolParents = GetMemPoolParents(stageit);
        BOOST_FOREACH(const txiter &phash, setMemPoolParents) {
            // If this is a new ancestor, add it.
            if (setAncestors.count(phash) == 0) {
                parentHashes.insert(phash);
            }
            if (parentHashes.size() + setAncestors.size() + 1 > limitAncestorCount) {
                errString = strprintf("too many unconfirmed ancestors [limit: %u]", limitAncestorCount);
                return false;
            }
        }
    }

    return true;
}

void CTxMemPool::UpdateAncestorsOf(bool add, txiter it, setEntries &setAncestors)
{
    setEntries parentIters = GetMemPoolParents(it);
    // add or remove this tx as a child of each parent
    BOOST_FOREACH(txiter piter, parentIters) {
        UpdateChild(piter, it, add);
    }
    const int64_t updateCount = (add ? 1 : -1);
    const int64_t updateSize = updateCount * it->GetTxSize();
    const CAmount updateFee = updateCount * it->GetFee();
    BOOST_FOREACH(txiter ancestorIt, setAncestors) {
        mapTx.modify(ancestorIt, update_descendant_state(updateSize, updateFee, updateCount));
    }
}

void CTxMemPool::UpdateChildrenForRemoval(txiter it)
{
    const setEntries &setMemPoolChildren = GetMemPoolChildren(it);
    BOOST_FOREACH(txiter updateIt, setMemPoolChildren) {
        UpdateParent(updateIt, it, false);
    }
}

void CTxMemPool::UpdateForRemoveFromMempool(const setEntries &entriesToRemove)
{
    // For each entry, walk back all ancestors and decrement size associated with this
    // transaction
    const uint64_t nNoLimit = std::numeric_limits<uint64_t>::max();
    BOOST_FOREACH(txiter removeIt, entriesToRemove) {
        setEntries setAncestors;
        const CTxMemPoolEntry &entry = *removeIt;
        std::string dummy;
        // Since this is a tx that is already in the mempool, we can call CMPA
        // with fSearchForParents = false.  If the mempool is in a consistent
        // state, then using true or false should both be correct, though false
        // should be a bit faster.
        // However, if we happen to be in the middle of processing a reorg, then
        // the mempool can be in an inconsistent state.  In this case, the set
        // of ancestors reachable via mapLinks will be the same as the set of 
        // ancestors whose packages include this transaction, because when we
        // add a new transaction to the mempool in addUnchecked(), we assume it
        // has no children, and in the case of a reorg where that assumption is
        // false, the in-mempool children aren't linked to the in-block tx's
        // until UpdateTransactionsFromBlock() is called.
        // So if we're being called during a reorg, ie before
        // UpdateTransactionsFromBlock() has been called, then mapLinks[] will
        // differ from the set of mempool parents we'd calculate by searching,
        // and it's important that we use the mapLinks[] notion of ancestor
        // transactions as the set of things to update for removal.
        CalculateMemPoolAncestors(entry, setAncestors, nNoLimit, nNoLimit, nNoLimit, nNoLimit, dummy, false);
        // Note that UpdateAncestorsOf severs the child links that point to
        // removeIt in the entries for the parents of removeIt.  This is
        // fine since we don't need to use the mempool children of any entries
        // to walk back over our ancestors (but we do need the mempool
        // parents!)
        UpdateAncestorsOf(false, removeIt, setAncestors);
    }
    // After updating all the ancestor sizes, we can now sever the link between each
    // transaction being removed and any mempool children (ie, update setMemPoolParents
    // for each direct child of a transaction being removed).
    BOOST_FOREACH(txiter removeIt, entriesToRemove) {
        UpdateChildrenForRemoval(removeIt);
    }
}

void CTxMemPoolEntry::SetDirty()
{
    nCountWithDescendants = 0;
    nSizeWithDescendants = nTxSize;
    nFeesWithDescendants = nFee;
}

void CTxMemPoolEntry::UpdateState(int64_t modifySize, CAmount modifyFee, int64_t modifyCount)
{
    if (!IsDirty()) {
        nSizeWithDescendants += modifySize;
        assert(int64_t(nSizeWithDescendants) > 0);
        nFeesWithDescendants += modifyFee;
        assert(nFeesWithDescendants >= 0);
        nCountWithDescendants += modifyCount;
        assert(int64_t(nCountWithDescendants) > 0);
    }
}

CTxMemPool::CTxMemPool(const CFeeRate& _minReasonableRelayFee) :
    nTransactionsUpdated(0),
    names(*this), fCheckInputs(true)
{
    _clear(); //lock free clear

    // Sanity checks off by default for performance, because otherwise
    // accepting transactions becomes O(N^2) where N is the number
    // of transactions in the pool
    nCheckFrequency = 0;

    minerPolicyEstimator = new CBlockPolicyEstimator(_minReasonableRelayFee);
    minReasonableRelayFee = _minReasonableRelayFee;
}

CTxMemPool::~CTxMemPool()
{
    delete minerPolicyEstimator;
}

void CTxMemPool::pruneSpent(const uint256 &hashTx, CCoins &coins)
{
    LOCK(cs);

    std::map<COutPoint, CInPoint>::iterator it = mapNextTx.lower_bound(COutPoint(hashTx, 0));

    // iterate over all COutPoints in mapNextTx whose hash equals the provided hashTx
    while (it != mapNextTx.end() && it->first.hash == hashTx) {
        coins.Spend(it->first.n); // and remove those outputs from coins
        it++;
    }
}

unsigned int CTxMemPool::GetTransactionsUpdated() const
{
    LOCK(cs);
    return nTransactionsUpdated;
}

void CTxMemPool::AddTransactionsUpdated(unsigned int n)
{
    LOCK(cs);
    nTransactionsUpdated += n;
}

bool CTxMemPool::addUnchecked(const uint256& hash, const CTxMemPoolEntry &entry, setEntries &setAncestors, bool fCurrentEstimate)
{
    // Add to memory pool without checking anything.
    // Used by main.cpp AcceptToMemoryPool(), which DOES do
    // all the appropriate checks.
    LOCK(cs);
    indexed_transaction_set::iterator newit = mapTx.insert(entry).first;
    mapLinks.insert(make_pair(newit, TxLinks()));

    // Update cachedInnerUsage to include contained transaction's usage.
    // (When we update the entry for in-mempool parents, memory usage will be
    // further updated.)
    cachedInnerUsage += entry.DynamicMemoryUsage();

    const CTransaction& tx = newit->GetTx();
    std::set<uint256> setParentTransactions;
    for (unsigned int i = 0; i < tx.vin.size(); i++) {
        mapNextTx[tx.vin[i].prevout] = CInPoint(&tx, i);
        setParentTransactions.insert(tx.vin[i].prevout.hash);
    }
    // Don't bother worrying about child transactions of this one.
    // Normal case of a new transaction arriving is that there can't be any
    // children, because such children would be orphans.
    // An exception to that is if a transaction enters that used to be in a block.
    // In that case, our disconnect block logic will call UpdateTransactionsFromBlock
    // to clean up the mess we're leaving here.

    // Update ancestors with information about this tx
    BOOST_FOREACH (const uint256 &phash, setParentTransactions) {
        txiter pit = mapTx.find(phash);
        if (pit != mapTx.end()) {
            UpdateParent(newit, pit, true);
        }
    }
    UpdateAncestorsOf(true, newit, setAncestors);

    // Update transaction's score for any feeDelta created by PrioritiseTransaction
    std::map<uint256, std::pair<double, CAmount> >::const_iterator pos = mapDeltas.find(hash);
    if (pos != mapDeltas.end()) {
        const std::pair<double, CAmount> &deltas = pos->second;
        if (deltas.second) {
            mapTx.modify(newit, update_fee_delta(deltas.second));
        }
    }

    nTransactionsUpdated++;
    totalTxSize += entry.GetTxSize();
    minerPolicyEstimator->processTransaction(entry, fCurrentEstimate);
    names.addUnchecked (hash, entry);
    return true;
}

void CTxMemPool::removeUnchecked(txiter it)
{
    names.remove (*it);

    const uint256 hash = it->GetTx().GetHash();
    BOOST_FOREACH(const CTxIn& txin, it->GetTx().vin)
        mapNextTx.erase(txin.prevout);

    totalTxSize -= it->GetTxSize();
    cachedInnerUsage -= it->DynamicMemoryUsage();
    cachedInnerUsage -= memusage::DynamicUsage(mapLinks[it].parents) + memusage::DynamicUsage(mapLinks[it].children);
    mapLinks.erase(it);
    mapTx.erase(it);
    nTransactionsUpdated++;
    minerPolicyEstimator->removeTx(hash);
}

// Calculates descendants of entry that are not already in setDescendants, and adds to
// setDescendants. Assumes entryit is already a tx in the mempool and setMemPoolChildren
// is correct for tx and all descendants.
// Also assumes that if an entry is in setDescendants already, then all
// in-mempool descendants of it are already in setDescendants as well, so that we
// can save time by not iterating over those entries.
void CTxMemPool::CalculateDescendants(txiter entryit, setEntries &setDescendants)
{
    setEntries stage;
    if (setDescendants.count(entryit) == 0) {
        stage.insert(entryit);
    }
    // Traverse down the children of entry, only adding children that are not
    // accounted for in setDescendants already (because those children have either
    // already been walked, or will be walked in this iteration).
    while (!stage.empty()) {
        txiter it = *stage.begin();
        setDescendants.insert(it);
        stage.erase(it);

        const setEntries &setChildren = GetMemPoolChildren(it);
        BOOST_FOREACH(const txiter &childiter, setChildren) {
            if (!setDescendants.count(childiter)) {
                stage.insert(childiter);
            }
        }
    }
}

void CTxMemPool::remove(const CTransaction &origTx, std::list<CTransaction>& removed, bool fRecursive)
{
    // Remove transaction from memory pool
    {
        LOCK(cs);
        setEntries txToRemove;
        txiter origit = mapTx.find(origTx.GetHash());
        if (origit != mapTx.end()) {
            txToRemove.insert(origit);
        } else if (fRecursive) {
            // If recursively removing but origTx isn't in the mempool
            // be sure to remove any children that are in the pool. This can
            // happen during chain re-orgs if origTx isn't re-accepted into
            // the mempool for any reason.
            for (unsigned int i = 0; i < origTx.vout.size(); i++) {
                std::map<COutPoint, CInPoint>::iterator it = mapNextTx.find(COutPoint(origTx.GetHash(), i));
                if (it == mapNextTx.end())
                    continue;
                txiter nextit = mapTx.find(it->second.ptx->GetHash());
                assert(nextit != mapTx.end());
                txToRemove.insert(nextit);
            }
        }
        setEntries setAllRemoves;
        if (fRecursive) {
            BOOST_FOREACH(txiter it, txToRemove) {
                CalculateDescendants(it, setAllRemoves);
            }
        } else {
            setAllRemoves.swap(txToRemove);
        }
        BOOST_FOREACH(txiter it, setAllRemoves) {
            removed.push_back(it->GetTx());
        }
        RemoveStaged(setAllRemoves);
    }
}

void CTxMemPool::removeForReorg(const CCoinsViewCache *pcoins, unsigned int nMemPoolHeight, int flags)
{
    // Remove transactions spending a coinbase which are now immature and no-longer-final transactions
    LOCK(cs);
    list<CTransaction> transactionsToRemove;
    for (indexed_transaction_set::const_iterator it = mapTx.begin(); it != mapTx.end(); it++) {
        const CTransaction& tx = it->GetTx();
        if (!CheckFinalTx(tx, flags)) {
            transactionsToRemove.push_back(tx);
        } else if (it->GetSpendsCoinbase()) {
            BOOST_FOREACH(const CTxIn& txin, tx.vin) {
                indexed_transaction_set::const_iterator it2 = mapTx.find(txin.prevout.hash);
                if (it2 != mapTx.end())
                    continue;
                const CCoins *coins = pcoins->AccessCoins(txin.prevout.hash);
		if (nCheckFrequency != 0) assert(coins);
                if (!coins || (coins->IsCoinBase() && ((signed long)nMemPoolHeight) - coins->nHeight < COINBASE_MATURITY)) {
                    transactionsToRemove.push_back(tx);
                    break;
                }
            }
        }
    }
    BOOST_FOREACH(const CTransaction& tx, transactionsToRemove) {
        list<CTransaction> removed;
        remove(tx, removed, true);
    }
}

void CTxMemPool::removeConflicts(const CTransaction &tx, std::list<CTransaction>& removed)
{
    // Remove transactions which depend on inputs of tx, recursively
    list<CTransaction> result;
    LOCK(cs);
    BOOST_FOREACH(const CTxIn &txin, tx.vin) {
        std::map<COutPoint, CInPoint>::iterator it = mapNextTx.find(txin.prevout);
        if (it != mapNextTx.end()) {
            const CTransaction &txConflict = *it->second.ptx;
            if (txConflict != tx)
            {
                remove(txConflict, removed, true);
                ClearPrioritisation(txConflict.GetHash());
            }
        }
    }

    /* Remove conflicting name registrations.  */
    names.removeConflicts (tx, removed);
}

/**
 * Called when a block is connected. Removes from mempool and updates the miner fee estimator.
 */
void CTxMemPool::removeForBlock(const std::vector<CTransaction>& vtx, unsigned int nBlockHeight,
                                std::list<CTransaction>& conflicts, bool fCurrentEstimate)
{
    LOCK(cs);
    std::vector<CTxMemPoolEntry> entries;
    BOOST_FOREACH(const CTransaction& tx, vtx)
    {
        uint256 hash = tx.GetHash();

        indexed_transaction_set::iterator i = mapTx.find(hash);
        if (i != mapTx.end())
            entries.push_back(*i);
    }
    BOOST_FOREACH(const CTransaction& tx, vtx)
    {
        std::list<CTransaction> dummy;
        remove(tx, dummy, false);
        removeConflicts(tx, conflicts);
        ClearPrioritisation(tx.GetHash());
    }
    // After the txs in the new block have been removed from the mempool, update policy estimates
    minerPolicyEstimator->processBlock(nBlockHeight, entries, fCurrentEstimate);
    lastRollingFeeUpdate = GetTime();
    blockSinceLastRollingFeeBump = true;
}

void CTxMemPool::_clear()
{
    mapLinks.clear();
    mapTx.clear();
    mapNextTx.clear();
    names.clear();
    totalTxSize = 0;
    cachedInnerUsage = 0;
    lastRollingFeeUpdate = GetTime();
    blockSinceLastRollingFeeBump = false;
    rollingMinimumFeeRate = 0;
    ++nTransactionsUpdated;
}

void CTxMemPool::clear()
{
    LOCK(cs);
    _clear();
}

void CTxMemPool::check(const CCoinsViewCache *pcoins) const
{
    if (nCheckFrequency == 0)
        return;

    if (insecure_rand() >= nCheckFrequency)
        return;

    LogPrint("mempool", "Checking mempool with %u transactions and %u inputs\n", (unsigned int)mapTx.size(), (unsigned int)mapNextTx.size());

    uint64_t checkTotal = 0;
    uint64_t innerUsage = 0;

    CCoinsViewCache mempoolDuplicate(const_cast<CCoinsViewCache*>(pcoins));

    LOCK(cs);
    list<const CTxMemPoolEntry*> waitingOnDependants;
    for (indexed_transaction_set::const_iterator it = mapTx.begin(); it != mapTx.end(); it++) {
        unsigned int i = 0;
        checkTotal += it->GetTxSize();
        innerUsage += it->DynamicMemoryUsage();
        const CTransaction& tx = it->GetTx();
        txlinksMap::const_iterator linksiter = mapLinks.find(it);
        assert(linksiter != mapLinks.end());
        const TxLinks &links = linksiter->second;
        innerUsage += memusage::DynamicUsage(links.parents) + memusage::DynamicUsage(links.children);
        bool fDependsWait = false;
        setEntries setParentCheck;
        BOOST_FOREACH(const CTxIn &txin, tx.vin) {
            // Check that every mempool transaction's inputs refer to available coins, or other mempool tx's.
            indexed_transaction_set::const_iterator it2 = mapTx.find(txin.prevout.hash);
            if (it2 != mapTx.end()) {
                const CTransaction& tx2 = it2->GetTx();
                assert(tx2.vout.size() > txin.prevout.n && !tx2.vout[txin.prevout.n].IsNull());
                fDependsWait = true;
                setParentCheck.insert(it2);
            } else {
                const CCoins* coins = pcoins->AccessCoins(txin.prevout.hash);
                assert(coins && coins->IsAvailable(txin.prevout.n));
            }
            // Check whether its inputs are marked in mapNextTx.
            std::map<COutPoint, CInPoint>::const_iterator it3 = mapNextTx.find(txin.prevout);
            assert(it3 != mapNextTx.end());
            assert(it3->second.ptx == &tx);
            assert(it3->second.n == i);
            i++;
        }
        assert(setParentCheck == GetMemPoolParents(it));
        // Check children against mapNextTx
        CTxMemPool::setEntries setChildrenCheck;
        std::map<COutPoint, CInPoint>::const_iterator iter = mapNextTx.lower_bound(COutPoint(it->GetTx().GetHash(), 0));
        int64_t childSizes = 0;
        CAmount childFees = 0;
        for (; iter != mapNextTx.end() && iter->first.hash == it->GetTx().GetHash(); ++iter) {
            txiter childit = mapTx.find(iter->second.ptx->GetHash());
            assert(childit != mapTx.end()); // mapNextTx points to in-mempool transactions
            if (setChildrenCheck.insert(childit).second) {
                childSizes += childit->GetTxSize();
                childFees += childit->GetFee();
            }
        }
        assert(setChildrenCheck == GetMemPoolChildren(it));
        // Also check to make sure size/fees is greater than sum with immediate children.
        // just a sanity check, not definitive that this calc is correct...
        // also check that the size is less than the size of the entire mempool.
        if (!it->IsDirty()) {
            assert(it->GetSizeWithDescendants() >= childSizes + it->GetTxSize());
            assert(it->GetFeesWithDescendants() >= childFees + it->GetFee());
        } else {
            assert(it->GetSizeWithDescendants() == it->GetTxSize());
            assert(it->GetFeesWithDescendants() == it->GetFee());
        }
        assert(it->GetFeesWithDescendants() >= 0);

        if (fDependsWait)
            waitingOnDependants.push_back(&(*it));
        else {
            CValidationState state;
            assert(!fCheckInputs || CheckInputs(tx, state, mempoolDuplicate, false, SCRIPT_VERIFY_NAMES_MEMPOOL, false, NULL));
            UpdateCoins(tx, state, mempoolDuplicate, 1000000);
        }
    }
    unsigned int stepsSinceLastRemove = 0;
    while (!waitingOnDependants.empty()) {
        const CTxMemPoolEntry* entry = waitingOnDependants.front();
        waitingOnDependants.pop_front();
        CValidationState state;
        if (!mempoolDuplicate.HaveInputs(entry->GetTx())) {
            waitingOnDependants.push_back(entry);
            stepsSinceLastRemove++;
            assert(stepsSinceLastRemove < waitingOnDependants.size());
        } else {
            assert(!fCheckInputs || CheckInputs(entry->GetTx(), state, mempoolDuplicate, false, SCRIPT_VERIFY_NAMES_MEMPOOL, false, NULL));
            UpdateCoins(entry->GetTx(), state, mempoolDuplicate, 1000000);
            stepsSinceLastRemove = 0;
        }
    }
    for (std::map<COutPoint, CInPoint>::const_iterator it = mapNextTx.begin(); it != mapNextTx.end(); it++) {
        uint256 hash = it->second.ptx->GetHash();
        indexed_transaction_set::const_iterator it2 = mapTx.find(hash);
        const CTransaction& tx = it2->GetTx();
        assert(it2 != mapTx.end());
        assert(&tx == it->second.ptx);
        assert(tx.vin.size() > it->second.n);
        assert(it->first == it->second.ptx->vin[it->second.n].prevout);
    }

    assert(totalTxSize == checkTotal);
    assert(innerUsage == cachedInnerUsage);

    names.check (*pcoins);
}

void CTxMemPool::queryHashes(vector<uint256>& vtxid)
{
    vtxid.clear();

    LOCK(cs);
    vtxid.reserve(mapTx.size());
    for (indexed_transaction_set::iterator mi = mapTx.begin(); mi != mapTx.end(); ++mi)
        vtxid.push_back(mi->GetTx().GetHash());
}

bool CTxMemPool::lookup(uint256 hash, CTransaction& result) const
{
    LOCK(cs);
    indexed_transaction_set::const_iterator i = mapTx.find(hash);
    if (i == mapTx.end()) return false;
    result = i->GetTx();
    return true;
}

CFeeRate CTxMemPool::estimateFee(int nBlocks) const
{
    LOCK(cs);
    return minerPolicyEstimator->estimateFee(nBlocks);
}
CFeeRate CTxMemPool::estimateSmartFee(int nBlocks, int *answerFoundAtBlocks) const
{
    LOCK(cs);
    return minerPolicyEstimator->estimateSmartFee(nBlocks, answerFoundAtBlocks, *this);
}
double CTxMemPool::estimatePriority(int nBlocks) const
{
    LOCK(cs);
    return minerPolicyEstimator->estimatePriority(nBlocks);
}
double CTxMemPool::estimateSmartPriority(int nBlocks, int *answerFoundAtBlocks) const
{
    LOCK(cs);
    return minerPolicyEstimator->estimateSmartPriority(nBlocks, answerFoundAtBlocks, *this);
}

bool
CTxMemPool::WriteFeeEstimates(CAutoFile& fileout) const
{
    try {
        LOCK(cs);
        fileout << 109900; // version required to read: 0.10.99 or later
        fileout << CLIENT_VERSION; // version that wrote the file
        minerPolicyEstimator->Write(fileout);
    }
    catch (const std::exception&) {
        LogPrintf("CTxMemPool::WriteFeeEstimates(): unable to write policy estimator data (non-fatal)\n");
        return false;
    }
    return true;
}

bool
CTxMemPool::ReadFeeEstimates(CAutoFile& filein)
{
    try {
        int nVersionRequired, nVersionThatWrote;
        filein >> nVersionRequired >> nVersionThatWrote;
        if (nVersionRequired > CLIENT_VERSION)
            return error("CTxMemPool::ReadFeeEstimates(): up-version (%d) fee estimate file", nVersionRequired);

        LOCK(cs);
        minerPolicyEstimator->Read(filein);
    }
    catch (const std::exception&) {
        LogPrintf("CTxMemPool::ReadFeeEstimates(): unable to read policy estimator data (non-fatal)\n");
        return false;
    }
    return true;
}

void CTxMemPool::PrioritiseTransaction(const uint256 hash, const string strHash, double dPriorityDelta, const CAmount& nFeeDelta)
{
    {
        LOCK(cs);
        std::pair<double, CAmount> &deltas = mapDeltas[hash];
        deltas.first += dPriorityDelta;
        deltas.second += nFeeDelta;
        txiter it = mapTx.find(hash);
        if (it != mapTx.end()) {
            mapTx.modify(it, update_fee_delta(deltas.second));
        }
    }
    LogPrintf("PrioritiseTransaction: %s priority += %f, fee += %d\n", strHash, dPriorityDelta, FormatMoney(nFeeDelta));
}

void CTxMemPool::ApplyDeltas(const uint256 hash, double &dPriorityDelta, CAmount &nFeeDelta) const
{
    LOCK(cs);
    std::map<uint256, std::pair<double, CAmount> >::const_iterator pos = mapDeltas.find(hash);
    if (pos == mapDeltas.end())
        return;
    const std::pair<double, CAmount> &deltas = pos->second;
    dPriorityDelta += deltas.first;
    nFeeDelta += deltas.second;
}

void CTxMemPool::ClearPrioritisation(const uint256 hash)
{
    LOCK(cs);
    mapDeltas.erase(hash);
}

bool CTxMemPool::HasNoInputsOf(const CTransaction &tx) const
{
    for (unsigned int i = 0; i < tx.vin.size(); i++)
        if (exists(tx.vin[i].prevout.hash))
            return false;
    return true;
}

CCoinsViewMemPool::CCoinsViewMemPool(CCoinsView *baseIn, CTxMemPool &mempoolIn) : CCoinsViewBacked(baseIn), mempool(mempoolIn) { }

bool CCoinsViewMemPool::GetCoins(const uint256 &txid, CCoins &coins) const {
    // If an entry in the mempool exists, always return that one, as it's guaranteed to never
    // conflict with the underlying cache, and it cannot have pruned entries (as it contains full)
    // transactions. First checking the underlying cache risks returning a pruned entry instead.
    CTransaction tx;
    if (mempool.lookup(txid, tx)) {
        coins = CCoins(tx, MEMPOOL_HEIGHT);
        return true;
    }
    return (base->GetCoins(txid, coins) && !coins.IsPruned());
}

bool CCoinsViewMemPool::HaveCoins(const uint256 &txid) const {
    return mempool.exists(txid) || base->HaveCoins(txid);
}

size_t CTxMemPool::DynamicMemoryUsage() const {
    LOCK(cs);
    // Estimate the overhead of mapTx to be 12 pointers + an allocation, as no exact formula for boost::multi_index_contained is implemented.
    return memusage::MallocUsage(sizeof(CTxMemPoolEntry) + 12 * sizeof(void*)) * mapTx.size() + memusage::DynamicUsage(mapNextTx) + memusage::DynamicUsage(mapDeltas) + memusage::DynamicUsage(mapLinks) + cachedInnerUsage;
}

void CTxMemPool::RemoveStaged(setEntries &stage) {
    AssertLockHeld(cs);
    UpdateForRemoveFromMempool(stage);
    BOOST_FOREACH(const txiter& it, stage) {
        removeUnchecked(it);
    }
}

int CTxMemPool::Expire(int64_t time) {
    LOCK(cs);
    indexed_transaction_set::nth_index<2>::type::iterator it = mapTx.get<2>().begin();
    setEntries toremove;
    while (it != mapTx.get<2>().end() && it->GetTime() < time) {
        toremove.insert(mapTx.project<0>(it));
        it++;
    }
    setEntries stage;
    BOOST_FOREACH(txiter removeit, toremove) {
        CalculateDescendants(removeit, stage);
    }
    RemoveStaged(stage);
    return stage.size();
}

bool CTxMemPool::addUnchecked(const uint256&hash, const CTxMemPoolEntry &entry, bool fCurrentEstimate)
{
    LOCK(cs);
    setEntries setAncestors;
    uint64_t nNoLimit = std::numeric_limits<uint64_t>::max();
    std::string dummy;
    CalculateMemPoolAncestors(entry, setAncestors, nNoLimit, nNoLimit, nNoLimit, nNoLimit, dummy);
    return addUnchecked(hash, entry, setAncestors, fCurrentEstimate);
}

void CTxMemPool::UpdateChild(txiter entry, txiter child, bool add)
{
    setEntries s;
    if (add && mapLinks[entry].children.insert(child).second) {
        cachedInnerUsage += memusage::IncrementalDynamicUsage(s);
    } else if (!add && mapLinks[entry].children.erase(child)) {
        cachedInnerUsage -= memusage::IncrementalDynamicUsage(s);
    }
}

void CTxMemPool::UpdateParent(txiter entry, txiter parent, bool add)
{
    setEntries s;
    if (add && mapLinks[entry].parents.insert(parent).second) {
        cachedInnerUsage += memusage::IncrementalDynamicUsage(s);
    } else if (!add && mapLinks[entry].parents.erase(parent)) {
        cachedInnerUsage -= memusage::IncrementalDynamicUsage(s);
    }
}

const CTxMemPool::setEntries & CTxMemPool::GetMemPoolParents(txiter entry) const
{
    assert (entry != mapTx.end());
    txlinksMap::const_iterator it = mapLinks.find(entry);
    assert(it != mapLinks.end());
    return it->second.parents;
}

const CTxMemPool::setEntries & CTxMemPool::GetMemPoolChildren(txiter entry) const
{
    assert (entry != mapTx.end());
    txlinksMap::const_iterator it = mapLinks.find(entry);
    assert(it != mapLinks.end());
    return it->second.children;
}

CFeeRate CTxMemPool::GetMinFee(size_t sizelimit) const {
    LOCK(cs);
    if (!blockSinceLastRollingFeeBump || rollingMinimumFeeRate == 0)
        return CFeeRate(rollingMinimumFeeRate);

    int64_t time = GetTime();
    if (time > lastRollingFeeUpdate + 10) {
        double halflife = ROLLING_FEE_HALFLIFE;
        if (DynamicMemoryUsage() < sizelimit / 4)
            halflife /= 4;
        else if (DynamicMemoryUsage() < sizelimit / 2)
            halflife /= 2;

        rollingMinimumFeeRate = rollingMinimumFeeRate / pow(2.0, (time - lastRollingFeeUpdate) / halflife);
        lastRollingFeeUpdate = time;

        if (rollingMinimumFeeRate < minReasonableRelayFee.GetFeePerK() / 2) {
            rollingMinimumFeeRate = 0;
            return CFeeRate(0);
        }
    }
    return std::max(CFeeRate(rollingMinimumFeeRate), minReasonableRelayFee);
}

void CTxMemPool::trackPackageRemoved(const CFeeRate& rate) {
    AssertLockHeld(cs);
    if (rate.GetFeePerK() > rollingMinimumFeeRate) {
        rollingMinimumFeeRate = rate.GetFeePerK();
        blockSinceLastRollingFeeBump = false;
    }
}

void CTxMemPool::TrimToSize(size_t sizelimit, std::vector<uint256>* pvNoSpendsRemaining) {
    LOCK(cs);

    unsigned nTxnRemoved = 0;
    CFeeRate maxFeeRateRemoved(0);
    while (DynamicMemoryUsage() > sizelimit) {
        indexed_transaction_set::nth_index<1>::type::iterator it = mapTx.get<1>().begin();

        // We set the new mempool min fee to the feerate of the removed set, plus the
        // "minimum reasonable fee rate" (ie some value under which we consider txn
        // to have 0 fee). This way, we don't allow txn to enter mempool with feerate
        // equal to txn which were removed with no block in between.
        CFeeRate removed(it->GetFeesWithDescendants(), it->GetSizeWithDescendants());
        removed += minReasonableRelayFee;
        trackPackageRemoved(removed);
        maxFeeRateRemoved = std::max(maxFeeRateRemoved, removed);

        setEntries stage;
        CalculateDescendants(mapTx.project<0>(it), stage);
        nTxnRemoved += stage.size();

        std::vector<CTransaction> txn;
        if (pvNoSpendsRemaining) {
            txn.reserve(stage.size());
            BOOST_FOREACH(txiter it, stage)
                txn.push_back(it->GetTx());
        }
        RemoveStaged(stage);
        if (pvNoSpendsRemaining) {
            BOOST_FOREACH(const CTransaction& tx, txn) {
                BOOST_FOREACH(const CTxIn& txin, tx.vin) {
                    if (exists(txin.prevout.hash))
                        continue;
                    std::map<COutPoint, CInPoint>::iterator it = mapNextTx.lower_bound(COutPoint(txin.prevout.hash, 0));
                    if (it == mapNextTx.end() || it->first.hash != txin.prevout.hash)
                        pvNoSpendsRemaining->push_back(txin.prevout.hash);
                }
            }
        }
    }

    if (maxFeeRateRemoved > CFeeRate(0))
        LogPrint("mempool", "Removed %u txn, rolling minimum fee bumped to %s\n", nTxnRemoved, maxFeeRateRemoved.ToString());
}<|MERGE_RESOLUTION|>--- conflicted
+++ resolved
@@ -21,20 +21,13 @@
 using namespace std;
 
 CTxMemPoolEntry::CTxMemPoolEntry(const CTransaction& _tx, const CAmount& _nFee,
-<<<<<<< HEAD
-                                 int64_t _nTime, double _dPriority,
-                                 unsigned int _nHeight, bool poolHasNoInputsOf):
-    tx(_tx), nFee(_nFee), nTime(_nTime), dPriority(_dPriority), nHeight(_nHeight),
-    hadNoDependencies(poolHasNoInputsOf),
-    nameOp()
-=======
                                  int64_t _nTime, double _entryPriority, unsigned int _entryHeight,
                                  bool poolHasNoInputsOf, CAmount _inChainInputValue,
                                  bool _spendsCoinbase, unsigned int _sigOps):
     tx(_tx), nFee(_nFee), nTime(_nTime), entryPriority(_entryPriority), entryHeight(_entryHeight),
     hadNoDependencies(poolHasNoInputsOf), inChainInputValue(_inChainInputValue),
-    spendsCoinbase(_spendsCoinbase), sigOpCount(_sigOps)
->>>>>>> bd995025
+    spendsCoinbase(_spendsCoinbase), sigOpCount(_sigOps),
+    nameOp()
 {
     nTxSize = ::GetSerializeSize(tx, SER_NETWORK, PROTOCOL_VERSION);
     nModSize = tx.CalculateModifiedSize(nTxSize);
@@ -43,7 +36,10 @@
     nCountWithDescendants = 1;
     nSizeWithDescendants = nTxSize;
     nFeesWithDescendants = nFee;
-<<<<<<< HEAD
+    CAmount nValueIn = tx.GetValueOut()+nFee;
+    assert(inChainInputValue <= nValueIn);
+
+    feeDelta = 0;
 
     if (tx.IsNamecoin())
     {
@@ -59,12 +55,6 @@
 
         assert(nameOp.isNameOp());
     }
-=======
-    CAmount nValueIn = tx.GetValueOut()+nFee;
-    assert(inChainInputValue <= nValueIn);
-
-    feeDelta = 0;
->>>>>>> bd995025
 }
 
 CTxMemPoolEntry::CTxMemPoolEntry(const CTxMemPoolEntry& other)
@@ -556,7 +546,7 @@
     }
 }
 
-void CTxMemPool::removeConflicts(const CTransaction &tx, std::list<CTransaction>& removed)
+void CTxMemPool::removeConflicts(const CTransaction &tx, std::list<CTransaction>& removed, std::list<CTransaction>& removedNames)
 {
     // Remove transactions which depend on inputs of tx, recursively
     list<CTransaction> result;
@@ -574,14 +564,16 @@
     }
 
     /* Remove conflicting name registrations.  */
-    names.removeConflicts (tx, removed);
+    names.removeConflicts (tx, removedNames);
 }
 
 /**
  * Called when a block is connected. Removes from mempool and updates the miner fee estimator.
  */
 void CTxMemPool::removeForBlock(const std::vector<CTransaction>& vtx, unsigned int nBlockHeight,
-                                std::list<CTransaction>& conflicts, bool fCurrentEstimate)
+                                std::list<CTransaction>& conflicts,
+                                std::list<CTransaction>& nameConflicts,
+                                bool fCurrentEstimate)
 {
     LOCK(cs);
     std::vector<CTxMemPoolEntry> entries;
@@ -597,7 +589,7 @@
     {
         std::list<CTransaction> dummy;
         remove(tx, dummy, false);
-        removeConflicts(tx, conflicts);
+        removeConflicts(tx, conflicts, nameConflicts);
         ClearPrioritisation(tx.GetHash());
     }
     // After the txs in the new block have been removed from the mempool, update policy estimates
