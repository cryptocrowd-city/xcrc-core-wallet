--- conflicted
+++ resolved
@@ -362,13 +362,10 @@
   crypto/hmac_sha256.h \
   crypto/hmac_sha512.cpp \
   crypto/hmac_sha512.h \
-<<<<<<< HEAD
   crypto/neoscrypt.h \
   crypto/neoscrypt.c \
-=======
   crypto/poly1305.h \
   crypto/poly1305.cpp \
->>>>>>> ebee3fc7
   crypto/ripemd160.cpp \
   crypto/ripemd160.h \
   crypto/sha1.cpp \
@@ -528,13 +525,9 @@
 xayad_SOURCES += bitcoind-res.rc
 endif
 
-<<<<<<< HEAD
-xayad_LDADD = \
-=======
 # Libraries below may be listed more than once to resolve circular dependencies (see
 # https://eli.thegreenplace.net/2013/07/09/library-order-in-static-linking#circular-dependency)
-namecoind_LDADD = \
->>>>>>> ebee3fc7
+xayad_LDADD = \
   $(LIBBITCOIN_SERVER) \
   $(LIBBITCOIN_WALLET) \
   $(LIBBITCOIN_SERVER) \
