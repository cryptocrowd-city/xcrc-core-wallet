DIST_SUBDIRS = secp256k1
AM_LDFLAGS = $(PTHREAD_CFLAGS) $(LIBTOOL_LDFLAGS)


if EMBEDDED_LEVELDB
LEVELDB_CPPFLAGS += -I$(srcdir)/leveldb/include
LEVELDB_CPPFLAGS += -I$(srcdir)/leveldb/helpers/memenv
LIBLEVELDB += $(builddir)/leveldb/libleveldb.a
LIBMEMENV  += $(builddir)/leveldb/libmemenv.a

# NOTE: This dependency is not strictly necessary, but without it make may try to build both in parallel, which breaks the LevelDB build system in a race
$(LIBLEVELDB): $(LIBMEMENV)

$(LIBLEVELDB) $(LIBMEMENV):
	@echo "Building LevelDB ..." && $(MAKE) -C $(@D) $(@F) CXX="$(CXX)" \
	  CC="$(CC)" PLATFORM=$(TARGET_OS) AR="$(AR)" $(LEVELDB_TARGET_FLAGS) \
          OPT="$(CXXFLAGS) $(CPPFLAGS)"
endif

BITCOIN_CONFIG_INCLUDES=-I$(builddir)/config
BITCOIN_INCLUDES=-I$(builddir) -I$(builddir)/obj $(BOOST_CPPFLAGS) $(LEVELDB_CPPFLAGS) $(CRYPTO_CFLAGS) $(SSL_CFLAGS)

BITCOIN_INCLUDES += -I$(srcdir)/secp256k1/include

LIBBITCOIN_SERVER=libbitcoin_server.a
LIBBITCOIN_WALLET=libbitcoin_wallet.a
LIBBITCOIN_COMMON=libbitcoin_common.a
LIBBITCOIN_CLI=libbitcoin_cli.a
LIBBITCOIN_UTIL=libbitcoin_util.a
LIBBITCOIN_CRYPTO=crypto/libbitcoin_crypto.a
LIBBITCOIN_UNIVALUE=univalue/libbitcoin_univalue.a
LIBBITCOINQT=qt/libbitcoinqt.a
LIBSECP256K1=secp256k1/libsecp256k1.la

$(LIBSECP256K1): $(wildcard secp256k1/src/*) $(wildcard secp256k1/include/*)
	$(AM_V_at)$(MAKE) $(AM_MAKEFLAGS) -C $(@D) $(@F)

# Make is not made aware of per-object dependencies to avoid limiting building parallelization
# But to build the less dependent modules first, we manually select their order here:
EXTRA_LIBRARIES = \
  crypto/libbitcoin_crypto.a \
  libbitcoin_util.a \
  libbitcoin_common.a \
  univalue/libbitcoin_univalue.a \
  libbitcoin_server.a \
  libbitcoin_cli.a
if ENABLE_WALLET
BITCOIN_INCLUDES += $(BDB_CPPFLAGS)
EXTRA_LIBRARIES += libbitcoin_wallet.a
endif

if BUILD_BITCOIN_LIBS
lib_LTLIBRARIES = libbitcoinconsensus.la
LIBBITCOIN_CONSENSUS=libbitcoinconsensus.la
else
LIBBITCOIN_CONSENSUS=
endif

bin_PROGRAMS =
TESTS =

if BUILD_BITCOIND
  bin_PROGRAMS += bitcoind
endif

if BUILD_BITCOIN_UTILS
  bin_PROGRAMS += bitcoin-cli bitcoin-tx
endif

.PHONY: FORCE
# bitcoin core #
BITCOIN_CORE_H = \
  addrman.h \
  alert.h \
  auxpow.h \
  amount.h \
  arith_uint256.h \
  base58.h \
  bloom.h \
  chain.h \
  chainparams.h \
  chainparamsbase.h \
  chainparamsseeds.h \
  checkpoints.h \
  checkqueue.h \
  clientversion.h \
  coincontrol.h \
  coins.h \
  compat.h \
  compat/byteswap.h \
  compat/endian.h \
  compat/sanity.h \
  compressor.h \
  consensus/consensus.h \
  consensus/params.h \
  core_io.h \
  eccryptoverify.h \
  ecwrapper.h \
  hash.h \
  init.h \
  key.h \
  keystore.h \
  leveldbwrapper.h \
  limitedmap.h \
  main.h \
  memusage.h \
  merkleblock.h \
  miner.h \
  mruset.h \
  net.h \
  netbase.h \
  noui.h \
  policy/fees.h \
  pow.h \
  primitives/block.h \
  primitives/pureheader.h \
  primitives/transaction.h \
  protocol.h \
  pubkey.h \
  random.h \
  rpcclient.h \
  rpcprotocol.h \
  rpcserver.h \
  scheduler.h \
  script/interpreter.h \
  script/script.h \
  script/script_error.h \
  script/sigcache.h \
  script/sign.h \
  script/standard.h \
  serialize.h \
  streams.h \
  support/allocators/secure.h \
  support/allocators/zeroafterfree.h \
  support/cleanse.h \
  support/pagelocker.h \
  sync.h \
  threadsafety.h \
  timedata.h \
  tinyformat.h \
  txdb.h \
  txmempool.h \
  ui_interface.h \
  uint256.h \
  undo.h \
  util.h \
  utilmoneystr.h \
  utilstrencodings.h \
  utiltime.h \
  validationinterface.h \
  version.h \
  wallet/crypter.h \
  wallet/db.h \
  wallet/wallet.h \
  wallet/wallet_ismine.h \
  wallet/walletdb.h

JSON_H = \
  json/json_spirit.h \
  json/json_spirit_error_position.h \
  json/json_spirit_reader.h \
  json/json_spirit_reader_template.h \
  json/json_spirit_stream_reader.h \
  json/json_spirit_utils.h \
  json/json_spirit_value.h \
  json/json_spirit_writer.h \
  json/json_spirit_writer_template.h

obj/build.h: FORCE
	@$(MKDIR_P) $(builddir)/obj
	@$(top_srcdir)/share/genbuild.sh $(abs_top_builddir)/src/obj/build.h \
	  $(abs_top_srcdir)
libbitcoin_util_a-clientversion.$(OBJEXT): obj/build.h

# server: shared between bitcoind and bitcoin-qt
libbitcoin_server_a_CPPFLAGS = $(BITCOIN_INCLUDES) $(MINIUPNPC_CPPFLAGS)
libbitcoin_server_a_SOURCES = \
  addrman.cpp \
  alert.cpp \
  bloom.cpp \
  chain.cpp \
  checkpoints.cpp \
  init.cpp \
  leveldbwrapper.cpp \
  main.cpp \
  merkleblock.cpp \
  miner.cpp \
  net.cpp \
  noui.cpp \
  policy/fees.cpp \
  pow.cpp \
  rest.cpp \
  rpcblockchain.cpp \
  rpcmining.cpp \
  rpcmisc.cpp \
  rpcnet.cpp \
  rpcrawtransaction.cpp \
  rpcserver.cpp \
  script/sigcache.cpp \
  timedata.cpp \
  txdb.cpp \
  txmempool.cpp \
  validationinterface.cpp \
  $(JSON_H) \
  $(BITCOIN_CORE_H)

# wallet: shared between bitcoind and bitcoin-qt, but only linked
# when wallet enabled
libbitcoin_wallet_a_CPPFLAGS = $(BITCOIN_INCLUDES)
libbitcoin_wallet_a_SOURCES = \
  wallet/crypter.cpp \
  wallet/db.cpp \
  wallet/rpcdump.cpp \
  wallet/rpcwallet.cpp \
  wallet/wallet.cpp \
  wallet/wallet_ismine.cpp \
  wallet/walletdb.cpp \
  $(BITCOIN_CORE_H)

# crypto primitives library
crypto_libbitcoin_crypto_a_CPPFLAGS = $(BITCOIN_CONFIG_INCLUDES)
crypto_libbitcoin_crypto_a_SOURCES = \
  crypto/common.h \
  crypto/hmac_sha256.cpp \
  crypto/hmac_sha256.h \
  crypto/hmac_sha512.cpp \
  crypto/hmac_sha512.h \
  crypto/ripemd160.cpp \
  crypto/ripemd160.h \
  crypto/sha1.cpp \
  crypto/sha1.h \
  crypto/sha256.cpp \
  crypto/sha256.h \
  crypto/sha512.cpp \
  crypto/sha512.h

# univalue JSON library
univalue_libbitcoin_univalue_a_SOURCES = \
  univalue/univalue.cpp \
  univalue/univalue.h \
  univalue/univalue_escapes.h \
  univalue/univalue_read.cpp \
  univalue/univalue_write.cpp

# common: shared between bitcoind, and bitcoin-qt and non-server tools
libbitcoin_common_a_CPPFLAGS = $(BITCOIN_INCLUDES)
libbitcoin_common_a_SOURCES = \
  amount.cpp \
<<<<<<< HEAD
  auxpow.cpp \
=======
  arith_uint256.cpp \
>>>>>>> 2a822987
  base58.cpp \
  chainparams.cpp \
  coins.cpp \
  compressor.cpp \
<<<<<<< HEAD
  primitives/block.cpp \
  primitives/pureheader.cpp \
  primitives/transaction.cpp \
=======
>>>>>>> 2a822987
  core_read.cpp \
  core_write.cpp \
  eccryptoverify.cpp \
  ecwrapper.cpp \
  hash.cpp \
  key.cpp \
  keystore.cpp \
  netbase.cpp \
  primitives/block.cpp \
  primitives/transaction.cpp \
  protocol.cpp \
  pubkey.cpp \
  scheduler.cpp \
  script/interpreter.cpp \
  script/script.cpp \
  script/script_error.cpp \
  script/sign.cpp \
  script/standard.cpp \
  $(BITCOIN_CORE_H)

# util: shared between all executables.
# This library *must* be included to make sure that the glibc
# backward-compatibility objects and their sanity checks are linked.
libbitcoin_util_a_CPPFLAGS = $(BITCOIN_INCLUDES)
libbitcoin_util_a_SOURCES = \
  support/pagelocker.cpp \
  chainparamsbase.cpp \
  clientversion.cpp \
  compat/glibc_sanity.cpp \
  compat/glibcxx_sanity.cpp \
  compat/strnlen.cpp \
  random.cpp \
  rpcprotocol.cpp \
  support/cleanse.cpp \
  sync.cpp \
  uint256.cpp \
  util.cpp \
  utilmoneystr.cpp \
  utilstrencodings.cpp \
  utiltime.cpp \
  $(BITCOIN_CORE_H)

if GLIBC_BACK_COMPAT
libbitcoin_util_a_SOURCES += compat/glibc_compat.cpp
endif

# cli: shared between bitcoin-cli and bitcoin-qt
libbitcoin_cli_a_CPPFLAGS = $(BITCOIN_INCLUDES)
libbitcoin_cli_a_SOURCES = \
  rpcclient.cpp \
  $(BITCOIN_CORE_H)

nodist_libbitcoin_util_a_SOURCES = $(srcdir)/obj/build.h
#

# bitcoind binary #
bitcoind_SOURCES = bitcoind.cpp
bitcoind_CPPFLAGS = $(BITCOIN_INCLUDES)
bitcoind_LDFLAGS = $(RELDFLAGS) $(AM_LDFLAGS) $(LIBTOOL_APP_LDFLAGS)

if TARGET_WINDOWS
bitcoind_SOURCES += bitcoind-res.rc
endif

bitcoind_LDADD = \
  $(LIBBITCOIN_SERVER) \
  $(LIBBITCOIN_COMMON) \
  $(LIBBITCOIN_UNIVALUE) \
  $(LIBBITCOIN_UTIL) \
  $(LIBBITCOIN_CRYPTO) \
  $(LIBLEVELDB) \
  $(LIBMEMENV) \
  $(LIBSECP256K1)

if ENABLE_WALLET
bitcoind_LDADD += libbitcoin_wallet.a
endif

bitcoind_LDADD += $(BOOST_LIBS) $(BDB_LIBS) $(SSL_LIBS) $(CRYPTO_LIBS) $(MINIUPNPC_LIBS)
#

# bitcoin-cli binary #
bitcoin_cli_SOURCES = bitcoin-cli.cpp
bitcoin_cli_CPPFLAGS = $(BITCOIN_INCLUDES)
bitcoin_cli_LDFLAGS = $(RELDFLAGS) $(AM_LDFLAGS) $(LIBTOOL_APP_LDFLAGS)

if TARGET_WINDOWS
bitcoin_cli_SOURCES += bitcoin-cli-res.rc
endif

bitcoin_cli_LDADD = \
  $(LIBBITCOIN_CLI) \
  $(LIBBITCOIN_UTIL) \
  $(LIBSECP256K1)

bitcoin_cli_LDADD += $(BOOST_LIBS) $(SSL_LIBS) $(CRYPTO_LIBS)
#

# bitcoin-tx binary #
bitcoin_tx_SOURCES = bitcoin-tx.cpp
bitcoin_tx_CPPFLAGS = $(BITCOIN_INCLUDES)
bitcoin_tx_LDFLAGS = $(RELDFLAGS) $(AM_LDFLAGS) $(LIBTOOL_APP_LDFLAGS)

bitcoin_tx_LDADD = \
  $(LIBBITCOIN_UNIVALUE) \
  $(LIBBITCOIN_COMMON) \
  $(LIBBITCOIN_UTIL) \
  $(LIBBITCOIN_CRYPTO) \
  $(LIBSECP256K1)

bitcoin_tx_LDADD += $(BOOST_LIBS) $(CRYPTO_LIBS)
#

# bitcoinconsensus library #
if BUILD_BITCOIN_LIBS
include_HEADERS = script/bitcoinconsensus.h
libbitcoinconsensus_la_SOURCES = \
  crypto/hmac_sha512.cpp \
  crypto/ripemd160.cpp \
  crypto/sha1.cpp \
  crypto/sha256.cpp \
  crypto/sha512.cpp \
  eccryptoverify.cpp \
  ecwrapper.cpp \
  hash.cpp \
  primitives/transaction.cpp \
  pubkey.cpp \
  script/bitcoinconsensus.cpp \
  script/interpreter.cpp \
  script/script.cpp \
  uint256.cpp \
  utilstrencodings.cpp

if GLIBC_BACK_COMPAT
  libbitcoinconsensus_la_SOURCES += compat/glibc_compat.cpp
endif

libbitcoinconsensus_la_LDFLAGS = -no-undefined $(RELDFLAGS)
libbitcoinconsensus_la_LIBADD = $(CRYPTO_LIBS)
libbitcoinconsensus_la_CPPFLAGS = $(CRYPTO_CFLAGS) -I$(builddir)/obj -DBUILD_BITCOIN_INTERNAL

endif
#

CLEANFILES = leveldb/libleveldb.a leveldb/libmemenv.a *.gcda *.gcno

DISTCLEANFILES = obj/build.h

EXTRA_DIST = leveldb

clean-local:
	-$(MAKE) -C leveldb clean
	-$(MAKE) -C secp256k1 clean
	rm -f leveldb/*/*.gcno leveldb/helpers/memenv/*.gcno
	-rm -f config.h

.rc.o:
	@test -f $(WINDRES)
	$(AM_V_GEN) $(WINDRES) -DWINDRES_PREPROC -i $< -o $@

.mm.o:
	$(AM_V_CXX) $(OBJCXX) $(DEFS) $(DEFAULT_INCLUDES) $(INCLUDES) $(AM_CPPFLAGS) \
	  $(CPPFLAGS) $(AM_CXXFLAGS) $(QT_INCLUDES) $(CXXFLAGS)  -c -o $@ $<

%.pb.cc %.pb.h: %.proto
	@test -f $(PROTOC)
	$(AM_V_GEN) $(PROTOC) --cpp_out=$(@D) --proto_path=$(abspath $(<D) $<)

if ENABLE_TESTS
include Makefile.test.include
endif

if ENABLE_QT
include Makefile.qt.include
endif

if ENABLE_QT_TESTS
include Makefile.qttest.include
endif<|MERGE_RESOLUTION|>--- conflicted
+++ resolved
@@ -246,21 +246,12 @@
 libbitcoin_common_a_CPPFLAGS = $(BITCOIN_INCLUDES)
 libbitcoin_common_a_SOURCES = \
   amount.cpp \
-<<<<<<< HEAD
+  arith_uint256.cpp \
   auxpow.cpp \
-=======
-  arith_uint256.cpp \
->>>>>>> 2a822987
   base58.cpp \
   chainparams.cpp \
   coins.cpp \
   compressor.cpp \
-<<<<<<< HEAD
-  primitives/block.cpp \
-  primitives/pureheader.cpp \
-  primitives/transaction.cpp \
-=======
->>>>>>> 2a822987
   core_read.cpp \
   core_write.cpp \
   eccryptoverify.cpp \
@@ -270,6 +261,7 @@
   keystore.cpp \
   netbase.cpp \
   primitives/block.cpp \
+  primitives/pureheader.cpp \
   primitives/transaction.cpp \
   protocol.cpp \
   pubkey.cpp \
