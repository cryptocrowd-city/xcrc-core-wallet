# Copyright (c) 2013-2016 The Bitcoin Core developers
# Distributed under the MIT software license, see the accompanying
# file COPYING or http://www.opensource.org/licenses/mit-license.php.

DIST_SUBDIRS = secp256k1 univalue

AM_LDFLAGS = $(PTHREAD_CFLAGS) $(LIBTOOL_LDFLAGS) $(HARDENED_LDFLAGS) $(GPROF_LDFLAGS) $(SANITIZER_LDFLAGS)
AM_CXXFLAGS = $(DEBUG_CXXFLAGS) $(HARDENED_CXXFLAGS) $(WARN_CXXFLAGS) $(NOWARN_CXXFLAGS) $(ERROR_CXXFLAGS) $(GPROF_CXXFLAGS) $(SANITIZER_CXXFLAGS)
AM_CPPFLAGS = $(DEBUG_CPPFLAGS) $(HARDENED_CPPFLAGS)
AM_LIBTOOLFLAGS = --preserve-dup-deps
EXTRA_LIBRARIES =

if EMBEDDED_UNIVALUE
LIBUNIVALUE = univalue/libunivalue.la

$(LIBUNIVALUE): $(wildcard univalue/lib/*) $(wildcard univalue/include/*)
	$(AM_V_at)$(MAKE) $(AM_MAKEFLAGS) -C $(@D) $(@F)
else
LIBUNIVALUE = $(UNIVALUE_LIBS)
endif

BITCOIN_INCLUDES=-I$(builddir) $(BDB_CPPFLAGS) $(BOOST_CPPFLAGS) $(LEVELDB_CPPFLAGS)

BITCOIN_INCLUDES += -I$(srcdir)/secp256k1/include
BITCOIN_INCLUDES += $(UNIVALUE_CFLAGS)

LIBBITCOIN_SERVER=libbitcoin_server.a
LIBBITCOIN_COMMON=libbitcoin_common.a
LIBBITCOIN_CONSENSUS=libbitcoin_consensus.a
LIBBITCOIN_CLI=libbitcoin_cli.a
LIBBITCOIN_UTIL=libbitcoin_util.a
LIBBITCOIN_CRYPTO_BASE=crypto/libbitcoin_crypto_base.a
LIBBITCOINQT=qt/libbitcoinqt.a
LIBSECP256K1=secp256k1/libsecp256k1.la

if ENABLE_ZMQ
LIBBITCOIN_ZMQ=libbitcoin_zmq.a
endif
if BUILD_BITCOIN_LIBS
LIBBITCOINCONSENSUS=libnamecoinconsensus.la
endif
if ENABLE_WALLET
LIBBITCOIN_WALLET=libbitcoin_wallet.a
LIBBITCOIN_WALLET_TOOL=libbitcoin_wallet_tool.a
endif

LIBBITCOIN_CRYPTO= $(LIBBITCOIN_CRYPTO_BASE)
if ENABLE_SSE41
LIBBITCOIN_CRYPTO_SSE41 = crypto/libbitcoin_crypto_sse41.a
LIBBITCOIN_CRYPTO += $(LIBBITCOIN_CRYPTO_SSE41)
endif
if ENABLE_AVX2
LIBBITCOIN_CRYPTO_AVX2 = crypto/libbitcoin_crypto_avx2.a
LIBBITCOIN_CRYPTO += $(LIBBITCOIN_CRYPTO_AVX2)
endif
if ENABLE_SHANI
LIBBITCOIN_CRYPTO_SHANI = crypto/libbitcoin_crypto_shani.a
LIBBITCOIN_CRYPTO += $(LIBBITCOIN_CRYPTO_SHANI)
endif

$(LIBSECP256K1): $(wildcard secp256k1/src/*.h) $(wildcard secp256k1/src/*.c) $(wildcard secp256k1/include/*)
	$(AM_V_at)$(MAKE) $(AM_MAKEFLAGS) -C $(@D) $(@F)

# Make is not made aware of per-object dependencies to avoid limiting building parallelization
# But to build the less dependent modules first, we manually select their order here:
EXTRA_LIBRARIES += \
  $(LIBBITCOIN_CRYPTO) \
  $(LIBBITCOIN_UTIL) \
  $(LIBBITCOIN_COMMON) \
  $(LIBBITCOIN_CONSENSUS) \
  $(LIBBITCOIN_SERVER) \
  $(LIBBITCOIN_CLI) \
  $(LIBBITCOIN_WALLET) \
  $(LIBBITCOIN_WALLET_TOOL) \
  $(LIBBITCOIN_ZMQ)

noinst_LTLIBRARIES = $(LIBBITCOINCONSENSUS)

bin_PROGRAMS =
noinst_PROGRAMS = xaya-hash
TESTS =
BENCHMARKS =

if BUILD_BITCOIND
  bin_PROGRAMS += xayad
endif

if BUILD_BITCOIN_CLI
  bin_PROGRAMS += xaya-cli
endif
if BUILD_BITCOIN_TX
  bin_PROGRAMS += xaya-tx
endif
if ENABLE_WALLET
if BUILD_BITCOIN_WALLET
  bin_PROGRAMS += xaya-wallet
endif
endif

.PHONY: FORCE check-symbols check-security
# bitcoin core #
BITCOIN_CORE_H = \
  addrdb.h \
  addrman.h \
  attributes.h \
  auxpow.h \
  banman.h \
  base58.h \
  bech32.h \
  bloom.h \
  blockencodings.h \
  blockfilter.h \
  chain.h \
  chainparams.h \
  chainparamsbase.h \
  chainparamsseeds.h \
  checkqueue.h \
  clientversion.h \
  coins.h \
  compat.h \
  compat/assumptions.h \
  compat/byteswap.h \
  compat/cpuid.h \
  compat/endian.h \
  compat/sanity.h \
  compressor.h \
  consensus/consensus.h \
  consensus/tx_check.h \
  consensus/tx_verify.h \
  core_io.h \
  core_memusage.h \
  cuckoocache.h \
  flatfile.h \
  fs.h \
  httprpc.h \
  httpserver.h \
  index/base.h \
  index/blockfilterindex.h \
  index/txindex.h \
  indirectmap.h \
  init.h \
  interfaces/chain.h \
  interfaces/handler.h \
  interfaces/node.h \
  interfaces/wallet.h \
  key.h \
  key_io.h \
  dbwrapper.h \
  limitedmap.h \
  logging.h \
  logging/timer.h \
  memusage.h \
  merkleblock.h \
  miner.h \
  names/common.h \
  names/encoding.h \
  names/main.h \
  names/mempool.h \
  net.h \
  net_permissions.h \
  net_processing.h \
  net_types.h \
  netaddress.h \
  netbase.h \
  netmessagemaker.h \
  node/coin.h \
  node/coinstats.h \
  node/context.h \
  node/psbt.h \
  node/transaction.h \
  node/utxo_snapshot.h \
  noui.h \
  optional.h \
  outputtype.h \
  policy/feerate.h \
  policy/fees.h \
  policy/policy.h \
  policy/rbf.h \
  policy/settings.h \
  pow.h \
  powdata.h \
  protocol.h \
  psbt.h \
  random.h \
  randomenv.h \
  reverse_iterator.h \
  reverselock.h \
  rpc/auxpow_miner.h \
  rpc/blockchain.h \
  rpc/client.h \
  rpc/game.h \
  rpc/names.h \
  rpc/protocol.h \
  rpc/rawtransaction.h \
  rpc/rawtransaction_util.h \
  rpc/register.h \
  rpc/request.h \
  rpc/server.h \
  rpc/util.h \
  scheduler.h \
  script/descriptor.h \
  script/keyorigin.h \
  script/sigcache.h \
  script/sign.h \
  script/signingprovider.h \
  script/standard.h \
  shutdown.h \
  streams.h \
  support/allocators/secure.h \
  support/allocators/zeroafterfree.h \
  support/cleanse.h \
  support/events.h \
  support/lockedpool.h \
  sync.h \
  threadsafety.h \
  threadinterrupt.h \
  timedata.h \
  torcontrol.h \
  txdb.h \
  txmempool.h \
  ui_interface.h \
  undo.h \
  util/bip32.h \
  util/bytevectorhash.h \
  util/check.h \
  util/error.h \
  util/fees.h \
  util/spanparsing.h \
  util/system.h \
  util/macros.h \
  util/memory.h \
  util/moneystr.h \
  util/rbf.h \
  util/settings.h \
  util/string.h \
  util/threadnames.h \
  util/time.h \
  util/translation.h \
  util/url.h \
  util/validation.h \
  util/vector.h \
  validation.h \
  validationinterface.h \
  versionbits.h \
  versionbitsinfo.h \
  walletinitinterface.h \
  wallet/coincontrol.h \
  wallet/crypter.h \
  wallet/db.h \
  wallet/feebumper.h \
  wallet/fees.h \
  wallet/ismine.h \
  wallet/load.h \
  wallet/psbtwallet.h \
  wallet/rpcwallet.h \
  wallet/scriptpubkeyman.h \
  wallet/wallet.h \
  wallet/walletdb.h \
  wallet/wallettool.h \
  wallet/walletutil.h \
  wallet/coinselection.h \
  warnings.h \
  zmq/zmqabstractnotifier.h \
  zmq/zmqconfig.h\
  zmq/zmqgames.h \
  zmq/zmqnotificationinterface.h \
  zmq/zmqpublishnotifier.h \
  zmq/zmqrpc.h


obj/build.h: FORCE
	@$(MKDIR_P) $(builddir)/obj
	@$(top_srcdir)/share/genbuild.sh "$(abs_top_builddir)/src/obj/build.h" \
	  "$(abs_top_srcdir)"
libbitcoin_util_a-clientversion.$(OBJEXT): obj/build.h

# server: shared between bitcoind and bitcoin-qt
# Contains code accessing mempool and chain state that is meant to be separated
# from wallet and gui code (see node/README.md). Shared code should go in
# libbitcoin_common or libbitcoin_util libraries, instead.
libbitcoin_server_a_CPPFLAGS = $(AM_CPPFLAGS) $(BITCOIN_INCLUDES) $(MINIUPNPC_CPPFLAGS) $(EVENT_CFLAGS) $(EVENT_PTHREADS_CFLAGS)
libbitcoin_server_a_CXXFLAGS = $(AM_CXXFLAGS) $(PIE_FLAGS)
libbitcoin_server_a_SOURCES = \
  addrdb.cpp \
  addrman.cpp \
  banman.cpp \
  blockencodings.cpp \
  blockfilter.cpp \
  chain.cpp \
  consensus/tx_verify.cpp \
  flatfile.cpp \
  httprpc.cpp \
  httpserver.cpp \
  index/base.cpp \
  index/blockfilterindex.cpp \
  index/txindex.cpp \
  interfaces/chain.cpp \
  interfaces/node.cpp \
  init.cpp \
  dbwrapper.cpp \
  miner.cpp \
  names/main.cpp \
  names/mempool.cpp \
  net.cpp \
  net_processing.cpp \
  node/coin.cpp \
  node/coinstats.cpp \
  node/context.cpp \
  node/psbt.cpp \
  node/transaction.cpp \
  noui.cpp \
  policy/fees.cpp \
  policy/rbf.cpp \
  policy/settings.cpp \
  pow.cpp \
  rest.cpp \
  rpc/auxpow_miner.cpp \
  rpc/blockchain.cpp \
  rpc/game.cpp \
  rpc/mining.cpp \
  rpc/misc.cpp \
  rpc/names.cpp \
  rpc/net.cpp \
  rpc/rawtransaction.cpp \
  rpc/server.cpp \
  script/sigcache.cpp \
  shutdown.cpp \
  timedata.cpp \
  torcontrol.cpp \
  txdb.cpp \
  txmempool.cpp \
  ui_interface.cpp \
  validation.cpp \
  validationinterface.cpp \
  versionbits.cpp \
  $(BITCOIN_CORE_H)

if ENABLE_WALLET
libbitcoin_server_a_SOURCES += wallet/init.cpp
endif
if !ENABLE_WALLET
libbitcoin_server_a_SOURCES += dummywallet.cpp
endif

if ENABLE_ZMQ
libbitcoin_zmq_a_CPPFLAGS = $(AM_CPPFLAGS) $(BITCOIN_INCLUDES) $(ZMQ_CFLAGS)
libbitcoin_zmq_a_CXXFLAGS = $(AM_CXXFLAGS) $(PIE_FLAGS)
libbitcoin_zmq_a_SOURCES = \
  zmq/zmqabstractnotifier.cpp \
  zmq/zmqgames.cpp \
  zmq/zmqnotificationinterface.cpp \
  zmq/zmqpublishnotifier.cpp \
  zmq/zmqrpc.cpp
endif


# wallet: shared between bitcoind and bitcoin-qt, but only linked
# when wallet enabled
libbitcoin_wallet_a_CPPFLAGS = $(AM_CPPFLAGS) $(BITCOIN_INCLUDES)
libbitcoin_wallet_a_CXXFLAGS = $(AM_CXXFLAGS) $(PIE_FLAGS)
libbitcoin_wallet_a_SOURCES = \
  interfaces/wallet.cpp \
  wallet/coincontrol.cpp \
  wallet/crypter.cpp \
  wallet/db.cpp \
  wallet/feebumper.cpp \
  wallet/fees.cpp \
  wallet/load.cpp \
  wallet/psbtwallet.cpp \
  wallet/rpcdump.cpp \
  wallet/rpcnames.cpp \
  wallet/rpcwallet.cpp \
  wallet/scriptpubkeyman.cpp \
  wallet/wallet.cpp \
  wallet/walletdb.cpp \
  wallet/walletutil.cpp \
  wallet/coinselection.cpp \
  $(BITCOIN_CORE_H)

libbitcoin_wallet_tool_a_CPPFLAGS = $(AM_CPPFLAGS) $(BITCOIN_INCLUDES)
libbitcoin_wallet_tool_a_CXXFLAGS = $(AM_CXXFLAGS) $(PIE_FLAGS)
libbitcoin_wallet_tool_a_SOURCES = \
  wallet/wallettool.cpp \
  $(BITCOIN_CORE_H)

# crypto primitives library
crypto_libbitcoin_crypto_base_a_CPPFLAGS = $(AM_CPPFLAGS)
crypto_libbitcoin_crypto_base_a_CXXFLAGS = $(AM_CXXFLAGS) $(PIE_FLAGS)
crypto_libbitcoin_crypto_base_a_CFLAGS = $(AM_CFLAGS) $(PIE_FLAGS)
crypto_libbitcoin_crypto_base_a_SOURCES = \
  crypto/aes.cpp \
  crypto/aes.h \
  crypto/chacha_poly_aead.h \
  crypto/chacha_poly_aead.cpp \
  crypto/chacha20.h \
  crypto/chacha20.cpp \
  crypto/common.h \
  crypto/hkdf_sha256_32.cpp \
  crypto/hkdf_sha256_32.h \
  crypto/hmac_sha256.cpp \
  crypto/hmac_sha256.h \
  crypto/hmac_sha512.cpp \
  crypto/hmac_sha512.h \
  crypto/neoscrypt.h \
  crypto/neoscrypt.c \
  crypto/poly1305.h \
  crypto/poly1305.cpp \
  crypto/ripemd160.cpp \
  crypto/ripemd160.h \
  crypto/sha1.cpp \
  crypto/sha1.h \
  crypto/sha256.cpp \
  crypto/sha256.h \
  crypto/sha512.cpp \
  crypto/sha512.h \
  crypto/siphash.cpp \
  crypto/siphash.h

if USE_ASM
crypto_libbitcoin_crypto_base_a_SOURCES += \
  crypto/sha256_sse4.cpp \
  crypto/neoscrypt_asm.S
endif

crypto_libbitcoin_crypto_sse41_a_CXXFLAGS = $(AM_CXXFLAGS) $(PIE_FLAGS)
crypto_libbitcoin_crypto_sse41_a_CPPFLAGS = $(AM_CPPFLAGS)
crypto_libbitcoin_crypto_sse41_a_CXXFLAGS += $(SSE41_CXXFLAGS)
crypto_libbitcoin_crypto_sse41_a_CPPFLAGS += -DENABLE_SSE41
crypto_libbitcoin_crypto_sse41_a_SOURCES = crypto/sha256_sse41.cpp

crypto_libbitcoin_crypto_avx2_a_CXXFLAGS = $(AM_CXXFLAGS) $(PIE_FLAGS)
crypto_libbitcoin_crypto_avx2_a_CPPFLAGS = $(AM_CPPFLAGS)
crypto_libbitcoin_crypto_avx2_a_CXXFLAGS += $(AVX2_CXXFLAGS)
crypto_libbitcoin_crypto_avx2_a_CPPFLAGS += -DENABLE_AVX2
crypto_libbitcoin_crypto_avx2_a_SOURCES = crypto/sha256_avx2.cpp

crypto_libbitcoin_crypto_shani_a_CXXFLAGS = $(AM_CXXFLAGS) $(PIE_FLAGS)
crypto_libbitcoin_crypto_shani_a_CPPFLAGS = $(AM_CPPFLAGS)
crypto_libbitcoin_crypto_shani_a_CXXFLAGS += $(SHANI_CXXFLAGS)
crypto_libbitcoin_crypto_shani_a_CPPFLAGS += -DENABLE_SHANI
crypto_libbitcoin_crypto_shani_a_SOURCES = crypto/sha256_shani.cpp

# consensus: shared between all executables that validate any consensus rules.
libbitcoin_consensus_a_CPPFLAGS = $(AM_CPPFLAGS) $(BITCOIN_INCLUDES)
libbitcoin_consensus_a_CXXFLAGS = $(AM_CXXFLAGS) $(PIE_FLAGS)
libbitcoin_consensus_a_SOURCES = \
  amount.h \
  arith_uint256.cpp \
  arith_uint256.h \
  consensus/merkle.cpp \
  consensus/merkle.h \
  consensus/params.h \
  consensus/tx_check.cpp \
  consensus/validation.h \
  hash.cpp \
  hash.h \
  prevector.h \
  primitives/block.cpp \
  primitives/block.h \
  primitives/pureheader.cpp \
  primitives/pureheader.h \
  primitives/transaction.cpp \
  primitives/transaction.h \
  pubkey.cpp \
  pubkey.h \
  script/namecoinconsensus.cpp \
  script/interpreter.cpp \
  script/interpreter.h \
  script/names.cpp \
  script/names.h \
  script/script.cpp \
  script/script.h \
  script/script_error.cpp \
  script/script_error.h \
  serialize.h \
  span.h \
  tinyformat.h \
  uint256.cpp \
  uint256.h \
  util/strencodings.cpp \
  util/strencodings.h \
  version.h

# common: shared between bitcoind, and bitcoin-qt and non-server tools
libbitcoin_common_a_CPPFLAGS = $(AM_CPPFLAGS) $(BITCOIN_INCLUDES)
libbitcoin_common_a_CXXFLAGS = $(AM_CXXFLAGS) $(PIE_FLAGS)
libbitcoin_common_a_SOURCES = \
  auxpow.cpp \
  base58.cpp \
  bech32.cpp \
  bloom.cpp \
  chainparams.cpp \
  coins.cpp \
  compressor.cpp \
  core_read.cpp \
  core_write.cpp \
  key.cpp \
  key_io.cpp \
  merkleblock.cpp \
  names/common.cpp \
  names/encoding.cpp \
  netaddress.cpp \
  netbase.cpp \
  net_permissions.cpp \
  outputtype.cpp \
  policy/feerate.cpp \
  policy/policy.cpp \
  powdata.cpp \
  protocol.cpp \
  psbt.cpp \
  rpc/rawtransaction_util.cpp \
  rpc/util.cpp \
  scheduler.cpp \
  script/descriptor.cpp \
  script/sign.cpp \
  script/signingprovider.cpp \
  script/standard.cpp \
  versionbitsinfo.cpp \
  warnings.cpp \
  $(BITCOIN_CORE_H)

# util: shared between all executables.
# This library *must* be included to make sure that the glibc
# backward-compatibility objects and their sanity checks are linked.
libbitcoin_util_a_CPPFLAGS = $(AM_CPPFLAGS) $(BITCOIN_INCLUDES)
libbitcoin_util_a_CXXFLAGS = $(AM_CXXFLAGS) $(PIE_FLAGS)
libbitcoin_util_a_SOURCES = \
  support/lockedpool.cpp \
  chainparamsbase.cpp \
  clientversion.cpp \
  compat/glibc_sanity_fdelt.cpp \
  compat/glibc_sanity.cpp \
  compat/glibcxx_sanity.cpp \
  compat/strnlen.cpp \
  fs.cpp \
  interfaces/handler.cpp \
  logging.cpp \
  random.cpp \
  randomenv.cpp \
  rpc/request.cpp \
  support/cleanse.cpp \
  sync.cpp \
  threadinterrupt.cpp \
  util/bip32.cpp \
  util/bytevectorhash.cpp \
  util/error.cpp \
  util/fees.cpp \
  util/system.cpp \
  util/moneystr.cpp \
  util/rbf.cpp \
  util/settings.cpp \
  util/threadnames.cpp \
  util/spanparsing.cpp \
  util/strencodings.cpp \
  util/string.cpp \
  util/time.cpp \
  util/url.cpp \
  util/validation.cpp \
  $(BITCOIN_CORE_H)

if GLIBC_BACK_COMPAT
libbitcoin_util_a_SOURCES += compat/glibc_compat.cpp
AM_LDFLAGS += $(COMPAT_LDFLAGS)
endif

# cli: shared between bitcoin-cli and bitcoin-qt
libbitcoin_cli_a_CPPFLAGS = $(AM_CPPFLAGS) $(BITCOIN_INCLUDES)
libbitcoin_cli_a_CXXFLAGS = $(AM_CXXFLAGS) $(PIE_FLAGS)
libbitcoin_cli_a_SOURCES = \
  compat/stdin.h \
  compat/stdin.cpp \
  rpc/client.cpp \
  $(BITCOIN_CORE_H)

nodist_libbitcoin_util_a_SOURCES = $(srcdir)/obj/build.h
#

# bitcoind binary #
xayad_SOURCES = bitcoind.cpp
xayad_CPPFLAGS = $(AM_CPPFLAGS) $(BITCOIN_INCLUDES)
xayad_CXXFLAGS = $(AM_CXXFLAGS) $(PIE_FLAGS)
xayad_LDFLAGS = $(RELDFLAGS) $(AM_LDFLAGS) $(LIBTOOL_APP_LDFLAGS)

if TARGET_WINDOWS
xayad_SOURCES += bitcoind-res.rc
endif

<<<<<<< HEAD
# Libraries below may be listed more than once to resolve circular dependencies (see
# https://eli.thegreenplace.net/2013/07/09/library-order-in-static-linking#circular-dependency)
xayad_LDADD = \
=======
namecoind_LDADD = \
>>>>>>> f093f26f
  $(LIBBITCOIN_SERVER) \
  $(LIBBITCOIN_WALLET) \
  $(LIBBITCOIN_COMMON) \
  $(LIBUNIVALUE) \
  $(LIBBITCOIN_UTIL) \
  $(LIBBITCOIN_ZMQ) \
  $(LIBBITCOIN_CONSENSUS) \
  $(LIBBITCOIN_CRYPTO) \
  $(LIBLEVELDB) \
  $(LIBLEVELDB_SSE42) \
  $(LIBMEMENV) \
  $(LIBSECP256K1)

xayad_LDADD += $(BOOST_LIBS) $(BDB_LIBS) $(MINIUPNPC_LIBS) $(EVENT_PTHREADS_LIBS) $(EVENT_LIBS) $(ZMQ_LIBS)

# bitcoin-cli binary #
xaya_cli_SOURCES = bitcoin-cli.cpp
xaya_cli_CPPFLAGS = $(AM_CPPFLAGS) $(BITCOIN_INCLUDES) $(EVENT_CFLAGS)
xaya_cli_CXXFLAGS = $(AM_CXXFLAGS) $(PIE_FLAGS)
xaya_cli_LDFLAGS = $(RELDFLAGS) $(AM_LDFLAGS) $(LIBTOOL_APP_LDFLAGS)

if TARGET_WINDOWS
xaya_cli_SOURCES += bitcoin-cli-res.rc
endif

xaya_cli_LDADD = \
  $(LIBBITCOIN_CLI) \
  $(LIBUNIVALUE) \
  $(LIBBITCOIN_UTIL) \
  $(LIBBITCOIN_CRYPTO)

xaya_cli_LDADD += $(BOOST_LIBS) $(EVENT_LIBS)
#

# bitcoin-tx binary #
xaya_tx_SOURCES = bitcoin-tx.cpp
xaya_tx_CPPFLAGS = $(AM_CPPFLAGS) $(BITCOIN_INCLUDES)
xaya_tx_CXXFLAGS = $(AM_CXXFLAGS) $(PIE_FLAGS)
xaya_tx_LDFLAGS = $(RELDFLAGS) $(AM_LDFLAGS) $(LIBTOOL_APP_LDFLAGS)

if TARGET_WINDOWS
xaya_tx_SOURCES += bitcoin-tx-res.rc
endif

xaya_tx_LDADD = \
  $(LIBUNIVALUE) \
  $(LIBBITCOIN_COMMON) \
  $(LIBBITCOIN_UTIL) \
  $(LIBBITCOIN_CONSENSUS) \
  $(LIBBITCOIN_CRYPTO) \
  $(LIBSECP256K1)

xaya_tx_LDADD += $(BOOST_LIBS)
#

# xaya-hash binary #
xaya_hash_SOURCES = xaya-hash.cpp
xaya_hash_CPPFLAGS = $(AM_CPPFLAGS) $(BITCOIN_INCLUDES)
xaya_hash_CXXFLAGS = $(AM_CXXFLAGS) $(PIE_FLAGS)
xaya_hash_LDFLAGS = $(RELDFLAGS) $(AM_LDFLAGS) $(LIBTOOL_APP_LDFLAGS)

xaya_hash_LDADD = \
  $(LIBBITCOIN_COMMON) \
  $(LIBBITCOIN_UTIL) \
  $(LIBBITCOIN_CONSENSUS) \
  $(LIBBITCOIN_CRYPTO) \
  $(LIBUNIVALUE) \
  $(LIBSECP256K1)
xaya_hash_LDADD += $(BOOST_LIBS)
#

# bitcoin-wallet binary #
xaya_wallet_SOURCES = bitcoin-wallet.cpp
xaya_wallet_CPPFLAGS = $(AM_CPPFLAGS) $(BITCOIN_INCLUDES)
xaya_wallet_CXXFLAGS = $(AM_CXXFLAGS) $(PIE_FLAGS)
xaya_wallet_LDFLAGS = $(RELDFLAGS) $(AM_LDFLAGS) $(LIBTOOL_APP_LDFLAGS)

if TARGET_WINDOWS
xaya_wallet_SOURCES += bitcoin-wallet-res.rc
endif

# FIXME: Remove SERVER once we have cleaned up getauxblock!
xaya_wallet_LDADD = \
  $(LIBBITCOIN_SERVER) \
  $(LIBBITCOIN_WALLET_TOOL) \
  $(LIBBITCOIN_WALLET) \
  $(LIBBITCOIN_SERVER) \
  $(LIBBITCOIN_COMMON) \
  $(LIBBITCOIN_CONSENSUS) \
  $(LIBBITCOIN_UTIL) \
  $(LIBBITCOIN_CRYPTO) \
  $(LIBBITCOIN_ZMQ) \
  $(LIBUNIVALUE) \
  $(LIBLEVELDB) \
  $(LIBLEVELDB_SSE42) \
  $(LIBMEMENV) \
  $(LIBSECP256K1) \
  $(LIBUNIVALUE)

xaya_wallet_LDADD += $(BOOST_LIBS) $(BDB_LIBS) $(EVENT_PTHREADS_LIBS) $(EVENT_LIBS) $(MINIUPNPC_LIBS) $(ZMQ_LIBS)
#

# bitcoinconsensus library #
if BUILD_BITCOIN_LIBS
include_HEADERS = script/namecoinconsensus.h
libnamecoinconsensus_la_SOURCES = support/cleanse.cpp $(crypto_libbitcoin_crypto_base_a_SOURCES) $(libnamecoin_consensus_a_SOURCES)

if GLIBC_BACK_COMPAT
  libnamecoinconsensus_la_SOURCES += compat/glibc_compat.cpp
endif

libnamecoinconsensus_la_LDFLAGS = $(AM_LDFLAGS) -no-undefined $(RELDFLAGS)
libnamecoinconsensus_la_LIBADD = $(LIBSECP256K1)
libnamecoinconsensus_la_CPPFLAGS = $(AM_CPPFLAGS) -I$(builddir)/obj -I$(srcdir)/secp256k1/include -DBUILD_BITCOIN_INTERNAL
libnamecoinconsensus_la_CXXFLAGS = $(AM_CXXFLAGS) $(PIE_FLAGS)

endif
#

CTAES_DIST =  crypto/ctaes/bench.c
CTAES_DIST += crypto/ctaes/ctaes.c
CTAES_DIST += crypto/ctaes/ctaes.h
CTAES_DIST += crypto/ctaes/README.md
CTAES_DIST += crypto/ctaes/test.c

CLEANFILES = $(EXTRA_LIBRARIES)

CLEANFILES += *.gcda *.gcno
CLEANFILES += compat/*.gcda compat/*.gcno
CLEANFILES += consensus/*.gcda consensus/*.gcno
CLEANFILES += crypto/*.gcda crypto/*.gcno
CLEANFILES += policy/*.gcda policy/*.gcno
CLEANFILES += primitives/*.gcda primitives/*.gcno
CLEANFILES += script/*.gcda script/*.gcno
CLEANFILES += support/*.gcda support/*.gcno
CLEANFILES += univalue/*.gcda univalue/*.gcno
CLEANFILES += wallet/*.gcda wallet/*.gcno
CLEANFILES += wallet/test/*.gcda wallet/test/*.gcno
CLEANFILES += zmq/*.gcda zmq/*.gcno
CLEANFILES += obj/build.h

EXTRA_DIST = $(CTAES_DIST)


config/bitcoin-config.h: config/stamp-h1
	@$(MAKE) -C $(top_builddir) $(subdir)/$(@)
config/stamp-h1: $(top_srcdir)/$(subdir)/config/bitcoin-config.h.in $(top_builddir)/config.status
	$(AM_V_at)$(MAKE) -C $(top_builddir) $(subdir)/$(@)
$(top_srcdir)/$(subdir)/config/bitcoin-config.h.in:  $(am__configure_deps)
	$(AM_V_at)$(MAKE) -C $(top_srcdir) $(subdir)/config/bitcoin-config.h.in

clean-local:
	-$(MAKE) -C secp256k1 clean
	-$(MAKE) -C univalue clean
	-rm -f leveldb/*/*.gcda leveldb/*/*.gcno leveldb/helpers/memenv/*.gcda leveldb/helpers/memenv/*.gcno
	-rm -f config.h
	-rm -rf test/__pycache__

.rc.o:
	@test -f $(WINDRES)
	## FIXME: How to get the appropriate modulename_CPPFLAGS in here?
	$(AM_V_GEN) $(WINDRES) $(DEFS) $(DEFAULT_INCLUDES) $(INCLUDES) $(CPPFLAGS) -DWINDRES_PREPROC -i $< -o $@

check-symbols: $(bin_PROGRAMS)
if GLIBC_BACK_COMPAT
	@echo "Checking glibc back compat..."
	$(AM_V_at) READELF=$(READELF) CPPFILT=$(CPPFILT) $(PYTHON) $(top_srcdir)/contrib/devtools/symbol-check.py $(bin_PROGRAMS)
endif

check-security: $(bin_PROGRAMS)
if HARDEN
	@echo "Checking binary security..."
	$(AM_V_at) READELF=$(READELF) OBJDUMP=$(OBJDUMP) OTOOL=$(OTOOL) $(PYTHON) $(top_srcdir)/contrib/devtools/security-check.py $(bin_PROGRAMS)
endif

if EMBEDDED_LEVELDB
include Makefile.leveldb.include
endif

include Makefile.test_util.include

if ENABLE_TESTS
include Makefile.test.include
endif

if ENABLE_BENCH
include Makefile.bench.include
endif

if ENABLE_QT
include Makefile.qt.include
endif

if ENABLE_QT_TESTS
include Makefile.qttest.include
endif<|MERGE_RESOLUTION|>--- conflicted
+++ resolved
@@ -585,13 +585,7 @@
 xayad_SOURCES += bitcoind-res.rc
 endif
 
-<<<<<<< HEAD
-# Libraries below may be listed more than once to resolve circular dependencies (see
-# https://eli.thegreenplace.net/2013/07/09/library-order-in-static-linking#circular-dependency)
 xayad_LDADD = \
-=======
-namecoind_LDADD = \
->>>>>>> f093f26f
   $(LIBBITCOIN_SERVER) \
   $(LIBBITCOIN_WALLET) \
   $(LIBBITCOIN_COMMON) \
