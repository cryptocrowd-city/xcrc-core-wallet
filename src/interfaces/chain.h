--- conflicted
+++ resolved
@@ -222,13 +222,8 @@
         virtual ~Notifications() {}
         virtual void TransactionAddedToMempool(const CTransactionRef& tx) {}
         virtual void TransactionRemovedFromMempool(const CTransactionRef& ptx) {}
-<<<<<<< HEAD
-        virtual void BlockConnected(const CBlock& block, const std::vector<CTransactionRef>& tx_conflicted, const std::vector<CTransactionRef>& vNameConflicts) {}
-        virtual void BlockDisconnected(const CBlock& block, const std::vector<CTransactionRef>& vNameConflicts) {}
-=======
-        virtual void BlockConnected(const CBlock& block, const std::vector<CTransactionRef>& tx_conflicted, int height) {}
-        virtual void BlockDisconnected(const CBlock& block, int height) {}
->>>>>>> 7233eca7
+        virtual void BlockConnected(const CBlock& block, const std::vector<CTransactionRef>& tx_conflicted, const std::vector<CTransactionRef>& vNameConflicts, int height) {}
+        virtual void BlockDisconnected(const CBlock& block, const std::vector<CTransactionRef>& vNameConflicts, int height) {}
         virtual void UpdatedBlockTip() {}
         virtual void ChainStateFlushed(const CBlockLocator& locator) {}
     };
