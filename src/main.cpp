--- conflicted
+++ resolved
@@ -5661,17 +5661,8 @@
             // headers message). In both cases it's safe to update
             // pindexBestHeaderSent to be our tip.
             nodestate->pindexBestHeaderSent = pindex ? pindex : chainActive.Tip();
-            connman.PushMessage(pfrom, NetMsgType::HEADERS, vHeaders);
-        }
-<<<<<<< HEAD
-=======
-        // pindex can be NULL either if we sent chainActive.Tip() OR
-        // if our peer has chainActive.Tip() (and thus we are sending an empty
-        // headers message). In both cases it's safe to update
-        // pindexBestHeaderSent to be our tip.
-        nodestate->pindexBestHeaderSent = pindex ? pindex : chainActive.Tip();
-        connman.PushMessage(pfrom, msgMaker.Make(NetMsgType::HEADERS, vHeaders));
->>>>>>> 76fec09d
+            connman.PushMessage(pfrom, msgMaker.Make(NetMsgType::HEADERS, vHeaders));
+        }
     }
 
 
