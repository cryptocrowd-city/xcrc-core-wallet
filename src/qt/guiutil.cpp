--- conflicted
+++ resolved
@@ -56,17 +56,12 @@
 #include <QUrlQuery>
 #include <QMouseEvent>
 
-<<<<<<< HEAD
-#if QT_VERSION >= 0x50200
-#include <QFontDatabase>
-=======
 #if defined(Q_OS_MAC)
 #pragma GCC diagnostic push
 #pragma GCC diagnostic ignored "-Wdeprecated-declarations"
 
 #include <objc/objc-runtime.h>
 #include <CoreServices/CoreServices.h>
->>>>>>> 436458d8
 #endif
 
 #define URI_SCHEME "namecoin"
