--- conflicted
+++ resolved
@@ -149,7 +149,8 @@
     /* In Xaya, the minimum / default wallet version already supports HD,
        unlike upstream Bitcoin/Namecoin.  Thus we have to set an HD seed
        as well, otherwise the wallet won't generate keys.  */
-    wallet->SetHDSeed(wallet->GenerateNewSeed());
+    auto* spk_man = wallet->GetLegacyScriptPubKeyMan();
+    spk_man->SetHDSeed(spk_man->GenerateNewSeed());
 
     {
         auto locked_chain = wallet->chain().lock();
@@ -168,13 +169,8 @@
     std::unique_ptr<const PlatformStyle> platformStyle(PlatformStyle::instantiate("other"));
     SendCoinsDialog sendCoinsDialog(platformStyle.get());
     TransactionView transactionView(platformStyle.get());
-<<<<<<< HEAD
-    auto node = interfaces::MakeNode();
-    OptionsModel optionsModel(*node);
-    ClientModel clientModel(*node, &optionsModel);
-=======
     OptionsModel optionsModel(node);
->>>>>>> 2dd3ee6b
+    ClientModel clientModel(node, &optionsModel);
     AddWallet(wallet);
     WalletModel walletModel(interfaces::MakeWallet(wallet), node, platformStyle.get(), &optionsModel);
     RemoveWallet(wallet);
