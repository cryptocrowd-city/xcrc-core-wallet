--- conflicted
+++ resolved
@@ -388,11 +388,7 @@
 
 void BitcoinApplication::handleRunawayException(const QString &message)
 {
-<<<<<<< HEAD
-    QMessageBox::critical(0, "Runaway exception", BitcoinGUI::tr("A fatal error occurred. Namecoin can no longer continue safely and will quit.") + QString("\n\n") + message);
-=======
-    QMessageBox::critical(nullptr, "Runaway exception", BitcoinGUI::tr("A fatal error occurred. Bitcoin can no longer continue safely and will quit.") + QString("\n\n") + message);
->>>>>>> 269104aa
+    QMessageBox::critical(nullptr, "Runaway exception", BitcoinGUI::tr("A fatal error occurred. Namecoin can no longer continue safely and will quit.") + QString("\n\n") + message);
     ::exit(EXIT_FAILURE);
 }
 
