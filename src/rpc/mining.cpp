// Copyright (c) 2010 Satoshi Nakamoto
// Copyright (c) 2009-2016 The Bitcoin Core developers
// Distributed under the MIT software license, see the accompanying
// file COPYING or http://www.opensource.org/licenses/mit-license.php.

#include "base58.h"
#include "amount.h"
#include "chain.h"
#include "chainparams.h"
#include "consensus/consensus.h"
#include "consensus/params.h"
#include "consensus/validation.h"
#include "core_io.h"
#include "init.h"
#include "validation.h"
#include "miner.h"
#include "net.h"
#include "policy/fees.h"
#include "pow.h"
#include "rpc/blockchain.h"
#include "rpc/server.h"
#include "txmempool.h"
#include "util.h"
#include "utilstrencodings.h"
#include "validationinterface.h"

#include <memory>
#include <stdint.h>
#include <memory>
#include <utility>

#include <boost/assign/list_of.hpp>

#include <univalue.h>

/**
 * Return average network hashes per second based on the last 'lookup' blocks,
 * or from the last difficulty change if 'lookup' is nonpositive.
 * If 'height' is nonnegative, compute the estimate at the time when a given block was found.
 */
UniValue GetNetworkHashPS(int lookup, int height) {
    CBlockIndex *pb = chainActive.Tip();

    if (height >= 0 && height < chainActive.Height())
        pb = chainActive[height];

    if (pb == NULL || !pb->nHeight)
        return 0;

    // If lookup is -1, then use blocks since last difficulty change.
    if (lookup <= 0)
        lookup = pb->nHeight % Params().GetConsensus().DifficultyAdjustmentInterval() + 1;

    // If lookup is larger than chain, then set it to chain length.
    if (lookup > pb->nHeight)
        lookup = pb->nHeight;

    CBlockIndex *pb0 = pb;
    int64_t minTime = pb0->GetBlockTime();
    int64_t maxTime = minTime;
    for (int i = 0; i < lookup; i++) {
        pb0 = pb0->pprev;
        int64_t time = pb0->GetBlockTime();
        minTime = std::min(time, minTime);
        maxTime = std::max(time, maxTime);
    }

    // In case there's a situation where minTime == maxTime, we don't want a divide by zero exception.
    if (minTime == maxTime)
        return 0;

    arith_uint256 workDiff = pb->nChainWork - pb0->nChainWork;
    int64_t timeDiff = maxTime - minTime;

    return workDiff.getdouble() / timeDiff;
}

UniValue getnetworkhashps(const JSONRPCRequest& request)
{
    if (request.fHelp || request.params.size() > 2)
        throw std::runtime_error(
            "getnetworkhashps ( nblocks height )\n"
            "\nReturns the estimated network hashes per second based on the last n blocks.\n"
            "Pass in [blocks] to override # of blocks, -1 specifies since last difficulty change.\n"
            "Pass in [height] to estimate the network speed at the time when a certain block was found.\n"
            "\nArguments:\n"
            "1. nblocks     (numeric, optional, default=120) The number of blocks, or -1 for blocks since last difficulty change.\n"
            "2. height      (numeric, optional, default=-1) To estimate at the time of the given height.\n"
            "\nResult:\n"
            "x             (numeric) Hashes per second estimated\n"
            "\nExamples:\n"
            + HelpExampleCli("getnetworkhashps", "")
            + HelpExampleRpc("getnetworkhashps", "")
       );

    LOCK(cs_main);
    return GetNetworkHashPS(request.params.size() > 0 ? request.params[0].get_int() : 120, request.params.size() > 1 ? request.params[1].get_int() : -1);
}

UniValue generateBlocks(std::shared_ptr<CReserveScript> coinbaseScript, int nGenerate, uint64_t nMaxTries, bool keepScript)
{
    static const int nInnerLoopCount = 0x10000;
    int nHeightStart = 0;
    int nHeightEnd = 0;
    int nHeight = 0;

    {   // Don't keep cs_main locked
        LOCK(cs_main);
        nHeightStart = chainActive.Height();
        nHeight = nHeightStart;
        nHeightEnd = nHeightStart+nGenerate;
    }
    unsigned int nExtraNonce = 0;
    UniValue blockHashes(UniValue::VARR);
    while (nHeight < nHeightEnd)
    {
        std::unique_ptr<CBlockTemplate> pblocktemplate(BlockAssembler(Params()).CreateNewBlock(coinbaseScript->reserveScript));
        if (!pblocktemplate.get())
            throw JSONRPCError(RPC_INTERNAL_ERROR, "Couldn't create new block");
        CBlock *pblock = &pblocktemplate->block;
        {
            LOCK(cs_main);
            IncrementExtraNonce(pblock, chainActive.Tip(), nExtraNonce);
        }
        CAuxPow::initAuxPow(*pblock);
        CPureBlockHeader& miningHeader = pblock->auxpow->parentBlock;
        while (nMaxTries > 0 && miningHeader.nNonce < nInnerLoopCount && !CheckProofOfWork(miningHeader.GetHash(), pblock->nBits, Params().GetConsensus())) {
            ++miningHeader.nNonce;
            --nMaxTries;
        }
        if (nMaxTries == 0) {
            break;
        }
        if (miningHeader.nNonce == nInnerLoopCount) {
            continue;
        }
        std::shared_ptr<const CBlock> shared_pblock = std::make_shared<const CBlock>(*pblock);
        if (!ProcessNewBlock(Params(), shared_pblock, true, NULL))
            throw JSONRPCError(RPC_INTERNAL_ERROR, "ProcessNewBlock, block not accepted");
        ++nHeight;
        blockHashes.push_back(pblock->GetHash().GetHex());

        //mark script as important because it was used at least for one coinbase output if the script came from the wallet
        if (keepScript)
        {
            coinbaseScript->KeepScript();
        }
    }
    return blockHashes;
}

UniValue generate(const JSONRPCRequest& request)
{
    if (request.fHelp || request.params.size() < 1 || request.params.size() > 2)
        throw std::runtime_error(
            "generate nblocks ( maxtries )\n"
            "\nMine up to nblocks blocks immediately (before the RPC call returns)\n"
            "\nArguments:\n"
            "1. nblocks      (numeric, required) How many blocks are generated immediately.\n"
            "2. maxtries     (numeric, optional) How many iterations to try (default = 1000000).\n"
            "\nResult:\n"
            "[ blockhashes ]     (array) hashes of blocks generated\n"
            "\nExamples:\n"
            "\nGenerate 11 blocks\n"
            + HelpExampleCli("generate", "11")
        );

    int nGenerate = request.params[0].get_int();
    uint64_t nMaxTries = 1000000;
    if (request.params.size() > 1) {
        nMaxTries = request.params[1].get_int();
    }

    std::shared_ptr<CReserveScript> coinbaseScript;
    GetMainSignals().ScriptForMining(coinbaseScript);

    // If the keypool is exhausted, no script is returned at all.  Catch this.
    if (!coinbaseScript)
        throw JSONRPCError(RPC_WALLET_KEYPOOL_RAN_OUT, "Error: Keypool ran out, please call keypoolrefill first");

    //throw an error if no script was provided
    if (coinbaseScript->reserveScript.empty())
        throw JSONRPCError(RPC_INTERNAL_ERROR, "No coinbase script available (mining requires a wallet)");

    return generateBlocks(coinbaseScript, nGenerate, nMaxTries, true);
}

UniValue generatetoaddress(const JSONRPCRequest& request)
{
    if (request.fHelp || request.params.size() < 2 || request.params.size() > 3)
        throw std::runtime_error(
            "generatetoaddress nblocks address (maxtries)\n"
            "\nMine blocks immediately to a specified address (before the RPC call returns)\n"
            "\nArguments:\n"
            "1. nblocks      (numeric, required) How many blocks are generated immediately.\n"
            "2. address      (string, required) The address to send the newly generated bitcoin to.\n"
            "3. maxtries     (numeric, optional) How many iterations to try (default = 1000000).\n"
            "\nResult:\n"
            "[ blockhashes ]     (array) hashes of blocks generated\n"
            "\nExamples:\n"
            "\nGenerate 11 blocks to myaddress\n"
            + HelpExampleCli("generatetoaddress", "11 \"myaddress\"")
        );

    int nGenerate = request.params[0].get_int();
    uint64_t nMaxTries = 1000000;
    if (request.params.size() > 2) {
        nMaxTries = request.params[2].get_int();
    }

    CBitcoinAddress address(request.params[1].get_str());
    if (!address.IsValid())
        throw JSONRPCError(RPC_INVALID_ADDRESS_OR_KEY, "Error: Invalid address");

    std::shared_ptr<CReserveScript> coinbaseScript = std::make_shared<CReserveScript>();
    coinbaseScript->reserveScript = GetScriptForDestination(address.Get());

    return generateBlocks(coinbaseScript, nGenerate, nMaxTries, false);
}

UniValue getmininginfo(const JSONRPCRequest& request)
{
    if (request.fHelp || request.params.size() != 0)
        throw std::runtime_error(
            "getmininginfo\n"
            "\nReturns a json object containing mining-related information."
            "\nResult:\n"
            "{\n"
            "  \"blocks\": nnn,             (numeric) The current block\n"
            "  \"currentblocksize\": nnn,   (numeric) The last block size\n"
            "  \"currentblockweight\": nnn, (numeric) The last block weight\n"
            "  \"currentblocktx\": nnn,     (numeric) The last block transaction\n"
            "  \"difficulty\": xxx.xxxxx    (numeric) The current difficulty\n"
            "  \"errors\": \"...\"            (string) Current errors\n"
            "  \"networkhashps\": nnn,      (numeric) The network hashes per second\n"
            "  \"pooledtx\": n              (numeric) The size of the mempool\n"
            "  \"chain\": \"xxxx\",           (string) current network name as defined in BIP70 (main, test, regtest)\n"
            "}\n"
            "\nExamples:\n"
            + HelpExampleCli("getmininginfo", "")
            + HelpExampleRpc("getmininginfo", "")
        );


    LOCK(cs_main);

    UniValue obj(UniValue::VOBJ);
    obj.push_back(Pair("blocks",           (int)chainActive.Height()));
    obj.push_back(Pair("currentblocksize", (uint64_t)nLastBlockSize));
    obj.push_back(Pair("currentblockweight", (uint64_t)nLastBlockWeight));
    obj.push_back(Pair("currentblocktx",   (uint64_t)nLastBlockTx));
    obj.push_back(Pair("difficulty",       (double)GetDifficulty()));
    obj.push_back(Pair("errors",           GetWarnings("statusbar")));
    obj.push_back(Pair("networkhashps",    getnetworkhashps(request)));
    obj.push_back(Pair("pooledtx",         (uint64_t)mempool.size()));
    obj.push_back(Pair("chain",            Params().NetworkIDString()));
    return obj;
}


// NOTE: Unlike wallet RPC (which use BTC values), mining RPCs follow GBT (BIP 22) in using satoshi amounts
UniValue prioritisetransaction(const JSONRPCRequest& request)
{
    if (request.fHelp || request.params.size() != 2)
        throw std::runtime_error(
            "prioritisetransaction <txid> <fee delta>\n"
            "Accepts the transaction into mined blocks at a higher (or lower) priority\n"
            "\nArguments:\n"
            "1. \"txid\"       (string, required) The transaction id.\n"
            "2. fee_delta      (numeric, required) The fee value (in satoshis) to add (or subtract, if negative).\n"
            "                  The fee is not actually paid, only the algorithm for selecting transactions into a block\n"
            "                  considers the transaction as it would have paid a higher (or lower) fee.\n"
            "\nResult:\n"
            "true              (boolean) Returns true\n"
            "\nExamples:\n"
            + HelpExampleCli("prioritisetransaction", "\"txid\" 10000")
            + HelpExampleRpc("prioritisetransaction", "\"txid\", 10000")
        );

    LOCK(cs_main);

    uint256 hash = ParseHashStr(request.params[0].get_str(), "txid");
    CAmount nAmount = request.params[1].get_int64();

    mempool.PrioritiseTransaction(hash, nAmount);
    return true;
}


// NOTE: Assumes a conclusive result; if result is inconclusive, it must be handled by caller
static UniValue BIP22ValidationResult(const CValidationState& state)
{
    if (state.IsValid())
        return NullUniValue;

    std::string strRejectReason = state.GetRejectReason();
    if (state.IsError())
        throw JSONRPCError(RPC_VERIFY_ERROR, strRejectReason);
    if (state.IsInvalid())
    {
        if (strRejectReason.empty())
            return "rejected";
        return strRejectReason;
    }
    // Should be impossible
    return "valid?";
}

std::string gbt_vb_name(const Consensus::DeploymentPos pos) {
    const struct BIP9DeploymentInfo& vbinfo = VersionBitsDeploymentInfo[pos];
    std::string s = vbinfo.name;
    if (!vbinfo.gbt_force) {
        s.insert(s.begin(), '!');
    }
    return s;
}

UniValue getblocktemplate(const JSONRPCRequest& request)
{
    if (request.fHelp || request.params.size() > 1)
        throw std::runtime_error(
            "getblocktemplate ( TemplateRequest )\n"
            "\nIf the request parameters include a 'mode' key, that is used to explicitly select between the default 'template' request or a 'proposal'.\n"
            "It returns data needed to construct a block to work on.\n"
            "For full specification, see BIPs 22, 23, 9, and 145:\n"
            "    https://github.com/bitcoin/bips/blob/master/bip-0022.mediawiki\n"
            "    https://github.com/bitcoin/bips/blob/master/bip-0023.mediawiki\n"
            "    https://github.com/bitcoin/bips/blob/master/bip-0009.mediawiki#getblocktemplate_changes\n"
            "    https://github.com/bitcoin/bips/blob/master/bip-0145.mediawiki\n"

            "\nArguments:\n"
            "1. template_request         (json object, optional) A json object in the following spec\n"
            "     {\n"
            "       \"mode\":\"template\"    (string, optional) This must be set to \"template\", \"proposal\" (see BIP 23), or omitted\n"
            "       \"capabilities\":[     (array, optional) A list of strings\n"
            "           \"support\"          (string) client side supported feature, 'longpoll', 'coinbasetxn', 'coinbasevalue', 'proposal', 'serverlist', 'workid'\n"
            "           ,...\n"
            "       ],\n"
            "       \"rules\":[            (array, optional) A list of strings\n"
            "           \"support\"          (string) client side supported softfork deployment\n"
            "           ,...\n"
            "       ]\n"
            "     }\n"
            "\n"

            "\nResult:\n"
            "{\n"
            "  \"version\" : n,                    (numeric) The preferred block version\n"
            "  \"rules\" : [ \"rulename\", ... ],    (array of strings) specific block rules that are to be enforced\n"
            "  \"vbavailable\" : {                 (json object) set of pending, supported versionbit (BIP 9) softfork deployments\n"
            "      \"rulename\" : bitnumber          (numeric) identifies the bit number as indicating acceptance and readiness for the named softfork rule\n"
            "      ,...\n"
            "  },\n"
            "  \"vbrequired\" : n,                 (numeric) bit mask of versionbits the server requires set in submissions\n"
            "  \"previousblockhash\" : \"xxxx\",     (string) The hash of current highest block\n"
            "  \"transactions\" : [                (array) contents of non-coinbase transactions that should be included in the next block\n"
            "      {\n"
            "         \"data\" : \"xxxx\",             (string) transaction data encoded in hexadecimal (byte-for-byte)\n"
            "         \"txid\" : \"xxxx\",             (string) transaction id encoded in little-endian hexadecimal\n"
            "         \"hash\" : \"xxxx\",             (string) hash encoded in little-endian hexadecimal (including witness data)\n"
            "         \"depends\" : [                (array) array of numbers \n"
            "             n                          (numeric) transactions before this one (by 1-based index in 'transactions' list) that must be present in the final block if this one is\n"
            "             ,...\n"
            "         ],\n"
            "         \"fee\": n,                    (numeric) difference in value between transaction inputs and outputs (in Satoshis); for coinbase transactions, this is a negative Number of the total collected block fees (ie, not including the block subsidy); if key is not present, fee is unknown and clients MUST NOT assume there isn't one\n"
            "         \"sigops\" : n,                (numeric) total SigOps cost, as counted for purposes of block limits; if key is not present, sigop cost is unknown and clients MUST NOT assume it is zero\n"
            "         \"weight\" : n,                (numeric) total transaction weight, as counted for purposes of block limits\n"
            "         \"required\" : true|false      (boolean) if provided and true, this transaction must be in the final block\n"
            "      }\n"
            "      ,...\n"
            "  ],\n"
            "  \"coinbaseaux\" : {                 (json object) data that should be included in the coinbase's scriptSig content\n"
            "      \"flags\" : \"xx\"                  (string) key name is to be ignored, and value included in scriptSig\n"
            "  },\n"
            "  \"coinbasevalue\" : n,              (numeric) maximum allowable input to coinbase transaction, including the generation award and transaction fees (in Satoshis)\n"
            "  \"coinbasetxn\" : { ... },          (json object) information for coinbase transaction\n"
            "  \"target\" : \"xxxx\",                (string) The hash target\n"
            "  \"mintime\" : xxx,                  (numeric) The minimum timestamp appropriate for next block time in seconds since epoch (Jan 1 1970 GMT)\n"
            "  \"mutable\" : [                     (array of string) list of ways the block template may be changed \n"
            "     \"value\"                          (string) A way the block template may be changed, e.g. 'time', 'transactions', 'prevblock'\n"
            "     ,...\n"
            "  ],\n"
            "  \"noncerange\" : \"00000000ffffffff\",(string) A range of valid nonces\n"
            "  \"sigoplimit\" : n,                 (numeric) limit of sigops in blocks\n"
            "  \"sizelimit\" : n,                  (numeric) limit of block size\n"
            "  \"weightlimit\" : n,                (numeric) limit of block weight\n"
            "  \"curtime\" : ttt,                  (numeric) current timestamp in seconds since epoch (Jan 1 1970 GMT)\n"
            "  \"bits\" : \"xxxxxxxx\",              (string) compressed target of next block\n"
            "  \"height\" : n                      (numeric) The height of the next block\n"
            "}\n"

            "\nExamples:\n"
            + HelpExampleCli("getblocktemplate", "")
            + HelpExampleRpc("getblocktemplate", "")
         );

    LOCK(cs_main);

    std::string strMode = "template";
    UniValue lpval = NullUniValue;
    std::set<std::string> setClientRules;
    int64_t nMaxVersionPreVB = -1;
    if (request.params.size() > 0)
    {
        const UniValue& oparam = request.params[0].get_obj();
        const UniValue& modeval = find_value(oparam, "mode");
        if (modeval.isStr())
            strMode = modeval.get_str();
        else if (modeval.isNull())
        {
            /* Do nothing */
        }
        else
            throw JSONRPCError(RPC_INVALID_PARAMETER, "Invalid mode");
        lpval = find_value(oparam, "longpollid");

        if (strMode == "proposal")
        {
            const UniValue& dataval = find_value(oparam, "data");
            if (!dataval.isStr())
                throw JSONRPCError(RPC_TYPE_ERROR, "Missing data String key for proposal");

            CBlock block;
            if (!DecodeHexBlk(block, dataval.get_str()))
                throw JSONRPCError(RPC_DESERIALIZATION_ERROR, "Block decode failed");

            uint256 hash = block.GetHash();
            BlockMap::iterator mi = mapBlockIndex.find(hash);
            if (mi != mapBlockIndex.end()) {
                CBlockIndex *pindex = mi->second;
                if (pindex->IsValid(BLOCK_VALID_SCRIPTS))
                    return "duplicate";
                if (pindex->nStatus & BLOCK_FAILED_MASK)
                    return "duplicate-invalid";
                return "duplicate-inconclusive";
            }

            CBlockIndex* const pindexPrev = chainActive.Tip();
            // TestBlockValidity only supports blocks built on the current Tip
            if (block.hashPrevBlock != pindexPrev->GetBlockHash())
                return "inconclusive-not-best-prevblk";
            CValidationState state;
            TestBlockValidity(state, Params(), block, pindexPrev, false, true);
            return BIP22ValidationResult(state);
        }

        const UniValue& aClientRules = find_value(oparam, "rules");
        if (aClientRules.isArray()) {
            for (unsigned int i = 0; i < aClientRules.size(); ++i) {
                const UniValue& v = aClientRules[i];
                setClientRules.insert(v.get_str());
            }
        } else {
            // NOTE: It is important that this NOT be read if versionbits is supported
            const UniValue& uvMaxVersion = find_value(oparam, "maxversion");
            if (uvMaxVersion.isNum()) {
                nMaxVersionPreVB = uvMaxVersion.get_int64();
            }
        }
    }

    if (strMode != "template")
        throw JSONRPCError(RPC_INVALID_PARAMETER, "Invalid mode");

    if(!g_connman)
        throw JSONRPCError(RPC_CLIENT_P2P_DISABLED, "Error: Peer-to-peer functionality missing or disabled");

    if (g_connman->GetNodeCount(CConnman::CONNECTIONS_ALL) == 0)
        throw JSONRPCError(RPC_CLIENT_NOT_CONNECTED, "Bitcoin is not connected!");

    if (IsInitialBlockDownload())
        throw JSONRPCError(RPC_CLIENT_IN_INITIAL_DOWNLOAD, "Bitcoin is downloading blocks...");

    static unsigned int nTransactionsUpdatedLast;

    if (!lpval.isNull())
    {
        // Wait to respond until either the best block changes, OR a minute has passed and there are more transactions
        uint256 hashWatchedChain;
        boost::system_time checktxtime;
        unsigned int nTransactionsUpdatedLastLP;

        if (lpval.isStr())
        {
            // Format: <hashBestChain><nTransactionsUpdatedLast>
            std::string lpstr = lpval.get_str();

            hashWatchedChain.SetHex(lpstr.substr(0, 64));
            nTransactionsUpdatedLastLP = atoi64(lpstr.substr(64));
        }
        else
        {
            // NOTE: Spec does not specify behaviour for non-string longpollid, but this makes testing easier
            hashWatchedChain = chainActive.Tip()->GetBlockHash();
            nTransactionsUpdatedLastLP = nTransactionsUpdatedLast;
        }

        // Release the wallet and main lock while waiting
        LEAVE_CRITICAL_SECTION(cs_main);
        {
            checktxtime = boost::get_system_time() + boost::posix_time::minutes(1);

            boost::unique_lock<boost::mutex> lock(csBestBlock);
            while (chainActive.Tip()->GetBlockHash() == hashWatchedChain && IsRPCRunning())
            {
                if (!cvBlockChange.timed_wait(lock, checktxtime))
                {
                    // Timeout: Check transactions for update
                    if (mempool.GetTransactionsUpdated() != nTransactionsUpdatedLastLP)
                        break;
                    checktxtime += boost::posix_time::seconds(10);
                }
            }
        }
        ENTER_CRITICAL_SECTION(cs_main);

        if (!IsRPCRunning())
            throw JSONRPCError(RPC_CLIENT_NOT_CONNECTED, "Shutting down");
        // TODO: Maybe recheck connections/IBD and (if something wrong) send an expires-immediately template to stop miners?
    }

    const struct BIP9DeploymentInfo& segwit_info = VersionBitsDeploymentInfo[Consensus::DEPLOYMENT_SEGWIT];
    // If the caller is indicating segwit support, then allow CreateNewBlock()
    // to select witness transactions, after segwit activates (otherwise
    // don't).
    bool fSupportsSegwit = setClientRules.find(segwit_info.name) != setClientRules.end();

    // Update block
    static CBlockIndex* pindexPrev;
    static int64_t nStart;
    static std::unique_ptr<CBlockTemplate> pblocktemplate;
    // Cache whether the last invocation was with segwit support, to avoid returning
    // a segwit-block to a non-segwit caller.
    static bool fLastTemplateSupportsSegwit = true;
    if (pindexPrev != chainActive.Tip() ||
        (mempool.GetTransactionsUpdated() != nTransactionsUpdatedLast && GetTime() - nStart > 5) ||
        fLastTemplateSupportsSegwit != fSupportsSegwit)
    {
        // Clear pindexPrev so future calls make a new block, despite any failures from here on
        pindexPrev = nullptr;

        // Store the pindexBest used before CreateNewBlock, to avoid races
        nTransactionsUpdatedLast = mempool.GetTransactionsUpdated();
        CBlockIndex* pindexPrevNew = chainActive.Tip();
        nStart = GetTime();
        fLastTemplateSupportsSegwit = fSupportsSegwit;

        // Create new block
        CScript scriptDummy = CScript() << OP_TRUE;
        pblocktemplate = BlockAssembler(Params()).CreateNewBlock(scriptDummy, fSupportsSegwit);
        if (!pblocktemplate)
            throw JSONRPCError(RPC_OUT_OF_MEMORY, "Out of memory");

        // Need to update only after we know CreateNewBlock succeeded
        pindexPrev = pindexPrevNew;
    }
    CBlock* pblock = &pblocktemplate->block; // pointer for convenience
    const Consensus::Params& consensusParams = Params().GetConsensus();

    // Update nTime
    UpdateTime(pblock, consensusParams, pindexPrev);
    pblock->nNonce = 0;

    // NOTE: If at some point we support pre-segwit miners post-segwit-activation, this needs to take segwit support into consideration
    const bool fPreSegWit = (THRESHOLD_ACTIVE != VersionBitsState(pindexPrev, consensusParams, Consensus::DEPLOYMENT_SEGWIT, versionbitscache));

    UniValue aCaps(UniValue::VARR); aCaps.push_back("proposal");

    UniValue transactions(UniValue::VARR);
    std::map<uint256, int64_t> setTxIndex;
    int i = 0;
    for (const auto& it : pblock->vtx) {
        const CTransaction& tx = *it;
        uint256 txHash = tx.GetHash();
        setTxIndex[txHash] = i++;

        if (tx.IsCoinBase())
            continue;

        UniValue entry(UniValue::VOBJ);

        entry.push_back(Pair("data", EncodeHexTx(tx)));
        entry.push_back(Pair("txid", txHash.GetHex()));
        entry.push_back(Pair("hash", tx.GetWitnessHash().GetHex()));

        UniValue deps(UniValue::VARR);
        BOOST_FOREACH (const CTxIn &in, tx.vin)
        {
            if (setTxIndex.count(in.prevout.hash))
                deps.push_back(setTxIndex[in.prevout.hash]);
        }
        entry.push_back(Pair("depends", deps));

        int index_in_template = i - 1;
        entry.push_back(Pair("fee", pblocktemplate->vTxFees[index_in_template]));
        int64_t nTxSigOps = pblocktemplate->vTxSigOpsCost[index_in_template];
        if (fPreSegWit) {
            assert(nTxSigOps % WITNESS_SCALE_FACTOR == 0);
            nTxSigOps /= WITNESS_SCALE_FACTOR;
        }
        entry.push_back(Pair("sigops", nTxSigOps));
        entry.push_back(Pair("weight", GetTransactionWeight(tx)));

        transactions.push_back(entry);
    }

    UniValue aux(UniValue::VOBJ);
    aux.push_back(Pair("flags", HexStr(COINBASE_FLAGS.begin(), COINBASE_FLAGS.end())));

    arith_uint256 hashTarget = arith_uint256().SetCompact(pblock->nBits);

    UniValue aMutable(UniValue::VARR);
    aMutable.push_back("time");
    aMutable.push_back("transactions");
    aMutable.push_back("prevblock");

    UniValue result(UniValue::VOBJ);
    result.push_back(Pair("capabilities", aCaps));

    UniValue aRules(UniValue::VARR);
    UniValue vbavailable(UniValue::VOBJ);
    for (int j = 0; j < (int)Consensus::MAX_VERSION_BITS_DEPLOYMENTS; ++j) {
        Consensus::DeploymentPos pos = Consensus::DeploymentPos(j);
        ThresholdState state = VersionBitsState(pindexPrev, consensusParams, pos, versionbitscache);
        switch (state) {
            case THRESHOLD_DEFINED:
            case THRESHOLD_FAILED:
                // Not exposed to GBT at all
                break;
            case THRESHOLD_LOCKED_IN:
                // Ensure bit is set in block version
                pblock->nVersion |= VersionBitsMask(consensusParams, pos);
                // FALL THROUGH to get vbavailable set...
            case THRESHOLD_STARTED:
            {
                const struct BIP9DeploymentInfo& vbinfo = VersionBitsDeploymentInfo[pos];
                vbavailable.push_back(Pair(gbt_vb_name(pos), consensusParams.vDeployments[pos].bit));
                if (setClientRules.find(vbinfo.name) == setClientRules.end()) {
                    if (!vbinfo.gbt_force) {
                        // If the client doesn't support this, don't indicate it in the [default] version
                        pblock->nVersion &= ~VersionBitsMask(consensusParams, pos);
                    }
                }
                break;
            }
            case THRESHOLD_ACTIVE:
            {
                // Add to rules only
                const struct BIP9DeploymentInfo& vbinfo = VersionBitsDeploymentInfo[pos];
                aRules.push_back(gbt_vb_name(pos));
                if (setClientRules.find(vbinfo.name) == setClientRules.end()) {
                    // Not supported by the client; make sure it's safe to proceed
                    if (!vbinfo.gbt_force) {
                        // If we do anything other than throw an exception here, be sure version/force isn't sent to old clients
                        throw JSONRPCError(RPC_INVALID_PARAMETER, strprintf("Support for '%s' rule requires explicit client support", vbinfo.name));
                    }
                }
                break;
            }
        }
    }
    result.push_back(Pair("version", pblock->nVersion));
    result.push_back(Pair("rules", aRules));
    result.push_back(Pair("vbavailable", vbavailable));
    result.push_back(Pair("vbrequired", int(0)));

    if (nMaxVersionPreVB >= 2) {
        // If VB is supported by the client, nMaxVersionPreVB is -1, so we won't get here
        // Because BIP 34 changed how the generation transaction is serialized, we can only use version/force back to v2 blocks
        // This is safe to do [otherwise-]unconditionally only because we are throwing an exception above if a non-force deployment gets activated
        // Note that this can probably also be removed entirely after the first BIP9 non-force deployment (ie, probably segwit) gets activated
        aMutable.push_back("version/force");
    }

    result.push_back(Pair("previousblockhash", pblock->hashPrevBlock.GetHex()));
    result.push_back(Pair("transactions", transactions));
    result.push_back(Pair("coinbaseaux", aux));
    result.push_back(Pair("coinbasevalue", (int64_t)pblock->vtx[0]->vout[0].nValue));
    result.push_back(Pair("longpollid", chainActive.Tip()->GetBlockHash().GetHex() + i64tostr(nTransactionsUpdatedLast)));
    result.push_back(Pair("target", hashTarget.GetHex()));
    result.push_back(Pair("mintime", (int64_t)pindexPrev->GetMedianTimePast()+1));
    result.push_back(Pair("mutable", aMutable));
    result.push_back(Pair("noncerange", "00000000ffffffff"));
    int64_t nSigOpLimit = MAX_BLOCK_SIGOPS_COST;
    if (fPreSegWit) {
        assert(nSigOpLimit % WITNESS_SCALE_FACTOR == 0);
        nSigOpLimit /= WITNESS_SCALE_FACTOR;
    }
    result.push_back(Pair("sigoplimit", nSigOpLimit));
    if (fPreSegWit) {
        result.push_back(Pair("sizelimit", (int64_t)MAX_BLOCK_BASE_SIZE));
    } else {
        result.push_back(Pair("sizelimit", (int64_t)MAX_BLOCK_SERIALIZED_SIZE));
        result.push_back(Pair("weightlimit", (int64_t)MAX_BLOCK_WEIGHT));
    }
    result.push_back(Pair("curtime", pblock->GetBlockTime()));
    result.push_back(Pair("bits", strprintf("%08x", pblock->nBits)));
    result.push_back(Pair("height", (int64_t)(pindexPrev->nHeight+1)));

    if (!pblocktemplate->vchCoinbaseCommitment.empty() && fSupportsSegwit) {
        result.push_back(Pair("default_witness_commitment", HexStr(pblocktemplate->vchCoinbaseCommitment.begin(), pblocktemplate->vchCoinbaseCommitment.end())));
    }

    return result;
}

class submitblock_StateCatcher : public CValidationInterface
{
public:
    uint256 hash;
    bool found;
    CValidationState state;

    submitblock_StateCatcher(const uint256 &hashIn) : hash(hashIn), found(false), state() {}

protected:
    void BlockChecked(const CBlock& block, const CValidationState& stateIn) override {
        if (block.GetHash() != hash)
            return;
        found = true;
        state = stateIn;
    }
};

UniValue submitblock(const JSONRPCRequest& request)
{
    if (request.fHelp || request.params.size() < 1 || request.params.size() > 2) {
        throw std::runtime_error(
            "submitblock \"hexdata\" ( \"jsonparametersobject\" )\n"
            "\nAttempts to submit new block to network.\n"
            "The 'jsonparametersobject' parameter is currently ignored.\n"
            "See https://en.bitcoin.it/wiki/BIP_0022 for full specification.\n"

            "\nArguments\n"
            "1. \"hexdata\"        (string, required) the hex-encoded block data to submit\n"
            "2. \"parameters\"     (string, optional) object of optional parameters\n"
            "    {\n"
            "      \"workid\" : \"id\"    (string, optional) if the server provided a workid, it MUST be included with submissions\n"
            "    }\n"
            "\nResult:\n"
            "\nExamples:\n"
            + HelpExampleCli("submitblock", "\"mydata\"")
            + HelpExampleRpc("submitblock", "\"mydata\"")
        );
    }

    std::shared_ptr<CBlock> blockptr = std::make_shared<CBlock>();
    CBlock& block = *blockptr;
    if (!DecodeHexBlk(block, request.params[0].get_str())) {
        throw JSONRPCError(RPC_DESERIALIZATION_ERROR, "Block decode failed");
    }

    if (block.vtx.empty() || !block.vtx[0]->IsCoinBase()) {
        throw JSONRPCError(RPC_DESERIALIZATION_ERROR, "Block does not start with a coinbase");
    }

    uint256 hash = block.GetHash();
    bool fBlockPresent = false;
    {
        LOCK(cs_main);
        BlockMap::iterator mi = mapBlockIndex.find(hash);
        if (mi != mapBlockIndex.end()) {
            CBlockIndex *pindex = mi->second;
            if (pindex->IsValid(BLOCK_VALID_SCRIPTS)) {
                return "duplicate";
            }
            if (pindex->nStatus & BLOCK_FAILED_MASK) {
                return "duplicate-invalid";
            }
            // Otherwise, we might only have the header - process the block before returning
            fBlockPresent = true;
        }
    }

    {
        LOCK(cs_main);
        BlockMap::iterator mi = mapBlockIndex.find(block.hashPrevBlock);
        if (mi != mapBlockIndex.end()) {
            UpdateUncommittedBlockStructures(block, mi->second, Params().GetConsensus());
        }
    }

    submitblock_StateCatcher sc(block.GetHash());
    RegisterValidationInterface(&sc);
    bool fAccepted = ProcessNewBlock(Params(), blockptr, true, NULL);
    UnregisterValidationInterface(&sc);
    if (fBlockPresent) {
        if (fAccepted && !sc.found) {
            return "duplicate-inconclusive";
        }
        return "duplicate";
    }
    if (!sc.found) {
        return "inconclusive";
    }
    return BIP22ValidationResult(sc.state);
}

UniValue estimatefee(const JSONRPCRequest& request)
{
    if (request.fHelp || request.params.size() != 1)
        throw std::runtime_error(
            "estimatefee nblocks\n"
            "\nDEPRECATED. Please use estimatesmartfee for more intelligent estimates."
            "\nEstimates the approximate fee per kilobyte needed for a transaction to begin\n"
            "confirmation within nblocks blocks. Uses virtual transaction size of transaction\n"
            "as defined in BIP 141 (witness data is discounted).\n"
            "\nArguments:\n"
            "1. nblocks     (numeric, required)\n"
            "\nResult:\n"
            "n              (numeric) estimated fee-per-kilobyte\n"
            "\n"
            "A negative value is returned if not enough transactions and blocks\n"
            "have been observed to make an estimate.\n"
            "-1 is always returned for nblocks == 1 as it is impossible to calculate\n"
            "a fee that is high enough to get reliably included in the next block.\n"
            "\nExample:\n"
            + HelpExampleCli("estimatefee", "6")
            );

    RPCTypeCheck(request.params, boost::assign::list_of(UniValue::VNUM));

    int nBlocks = request.params[0].get_int();
    if (nBlocks < 1)
        nBlocks = 1;

    CFeeRate feeRate = ::feeEstimator.estimateFee(nBlocks);
    if (feeRate == CFeeRate(0))
        return -1.0;

    return ValueFromAmount(feeRate.GetFeePerK());
}

UniValue estimatesmartfee(const JSONRPCRequest& request)
{
    if (request.fHelp || request.params.size() < 1 || request.params.size() > 2)
        throw std::runtime_error(
            "estimatesmartfee nblocks (conservative)\n"
            "\nEstimates the approximate fee per kilobyte needed for a transaction to begin\n"
            "confirmation within nblocks blocks if possible and return the number of blocks\n"
            "for which the estimate is valid. Uses virtual transaction size as defined\n"
            "in BIP 141 (witness data is discounted).\n"
            "\nArguments:\n"
            "1. nblocks       (numeric)\n"
            "2. conservative  (bool, optional, default=true) Whether to return a more conservative estimate which\n"
            "                 also satisfies a longer history. A conservative estimate potentially returns a higher\n"
            "                 feerate and is more likely to be sufficient for the desired target, but is not as\n"
            "                 responsive to short term drops in the prevailing fee market\n"
            "\nResult:\n"
            "{\n"
            "  \"feerate\" : x.x,     (numeric) estimate fee-per-kilobyte (in BTC)\n"
            "  \"blocks\" : n         (numeric) block number where estimate was found\n"
            "}\n"
            "\n"
            "A negative value is returned if not enough transactions and blocks\n"
            "have been observed to make an estimate for any number of blocks.\n"
            "However it will not return a value below the mempool reject fee.\n"
            "\nExample:\n"
            + HelpExampleCli("estimatesmartfee", "6")
            );

    RPCTypeCheck(request.params, boost::assign::list_of(UniValue::VNUM));

    int nBlocks = request.params[0].get_int();
    bool conservative = true;
    if (request.params.size() > 1 && !request.params[1].isNull()) {
        RPCTypeCheckArgument(request.params[1], UniValue::VBOOL);
        conservative = request.params[1].get_bool();
    }

    UniValue result(UniValue::VOBJ);
    int answerFound;
    CFeeRate feeRate = ::feeEstimator.estimateSmartFee(nBlocks, &answerFound, ::mempool, conservative);
    result.push_back(Pair("feerate", feeRate == CFeeRate(0) ? -1.0 : ValueFromAmount(feeRate.GetFeePerK())));
    result.push_back(Pair("blocks", answerFound));
    return result;
}

<<<<<<< HEAD
/* ************************************************************************** */
/* Merge mining.  */

/**
 * The variables below are used to keep track of created and not yet
 * submitted auxpow blocks.  Lock them to be sure even for multiple
 * RPC threads running in parallel.
 */
static CCriticalSection cs_auxblockCache;
static std::map<uint256, CBlock*> mapNewBlock;
static std::vector<std::unique_ptr<CBlockTemplate>> vNewBlockTemplate;

static 
void AuxMiningCheck()
{
  if(!g_connman)
    throw JSONRPCError(RPC_CLIENT_P2P_DISABLED,
                       "Error: Peer-to-peer functionality missing or disabled");

  if (g_connman->GetNodeCount(CConnman::CONNECTIONS_ALL) == 0
        && !Params().MineBlocksOnDemand())
    throw JSONRPCError(RPC_CLIENT_NOT_CONNECTED,
                       "Namecoin is not connected!");

  if (IsInitialBlockDownload() && !Params().MineBlocksOnDemand())
    throw JSONRPCError(RPC_CLIENT_IN_INITIAL_DOWNLOAD,
                       "Namecoin is downloading blocks...");

  /* This should never fail, since the chain is already
     past the point of merge-mining start.  Check nevertheless.  */
  {
    LOCK(cs_main);
    if (chainActive.Height() + 1 < Params().GetConsensus().nAuxpowStartHeight)
      throw std::runtime_error("mining auxblock method is not yet available");
  }
}

static 
UniValue AuxMiningCreateBlock(const CScript& scriptPubKey)
{
    AuxMiningCheck();

    LOCK(cs_auxblockCache);

    static unsigned nTransactionsUpdatedLast;
    static const CBlockIndex* pindexPrev = nullptr;
    static uint64_t nStart;
    static CBlock* pblock = nullptr;
    static unsigned nExtraNonce = 0;

    // Update block
    {
    LOCK(cs_main);
    if (pindexPrev != chainActive.Tip()
        || (mempool.GetTransactionsUpdated() != nTransactionsUpdatedLast
            && GetTime() - nStart > 60))
    {
        if (pindexPrev != chainActive.Tip())
        {
            // Clear old blocks since they're obsolete now.
            mapNewBlock.clear();
            vNewBlockTemplate.clear();
            pblock = nullptr;
        }

        // Create new block with nonce = 0 and extraNonce = 1
        std::unique_ptr<CBlockTemplate> newBlock
            = BlockAssembler(Params()).CreateNewBlock(scriptPubKey);
        if (!newBlock)
            throw JSONRPCError(RPC_OUT_OF_MEMORY, "out of memory");

        // Update state only when CreateNewBlock succeeded
        nTransactionsUpdatedLast = mempool.GetTransactionsUpdated();
        pindexPrev = chainActive.Tip();
        nStart = GetTime();

        // Finalise it by setting the version and building the merkle root
        IncrementExtraNonce(&newBlock->block, pindexPrev, nExtraNonce);
        newBlock->block.SetAuxpowVersion(true);

        // Save
        pblock = &newBlock->block;
        mapNewBlock[pblock->GetHash()] = pblock;
        vNewBlockTemplate.push_back(std::move(newBlock));
    }
    }

    // At this point, pblock is always initialised:  If we make it here
    // without creating a new block above, it means that, in particular,
    // pindexPrev == chainActive.Tip().  But for that to happen, we must
    // already have created a pblock in a previous call, as pindexPrev is
    // initialised only when pblock is.
    assert(pblock);

    arith_uint256 target;
    bool fNegative, fOverflow;
    target.SetCompact(pblock->nBits, &fNegative, &fOverflow);
    if (fNegative || fOverflow || target == 0)
        throw std::runtime_error("invalid difficulty bits in block");

    UniValue result(UniValue::VOBJ);
    result.pushKV("hash", pblock->GetHash().GetHex());
    result.pushKV("chainid", pblock->GetChainId());
    result.pushKV("previousblockhash", pblock->hashPrevBlock.GetHex());
    result.pushKV("coinbasevalue", (int64_t)pblock->vtx[0]->vout[0].nValue);
    result.pushKV("bits", strprintf("%08x", pblock->nBits));
    result.pushKV("height", static_cast<int64_t> (pindexPrev->nHeight + 1));
    result.pushKV("_target", HexStr(BEGIN(target), END(target)));

    return result;
}

static
bool AuxMiningSubmitBlock(const std::string& hashHex,
                          const std::string& auxpowHex)
{
    AuxMiningCheck();

    LOCK(cs_auxblockCache);

    uint256 hash;
    hash.SetHex(hashHex);

    const std::map<uint256, CBlock*>::iterator mit = mapNewBlock.find(hash);
    if (mit == mapNewBlock.end())
        throw JSONRPCError(RPC_INVALID_PARAMETER, "block hash unknown");
    CBlock& block = *mit->second;

    const std::vector<unsigned char> vchAuxPow = ParseHex(auxpowHex);
    CDataStream ss(vchAuxPow, SER_GETHASH, PROTOCOL_VERSION);
    CAuxPow pow;
    ss >> pow;
    block.SetAuxpow(new CAuxPow(pow));
    assert(block.GetHash() == hash);

    submitblock_StateCatcher sc(block.GetHash());
    RegisterValidationInterface(&sc);
    std::shared_ptr<const CBlock> shared_block 
      = std::make_shared<const CBlock>(block);
    bool fAccepted = ProcessNewBlock(Params(), shared_block, true, nullptr);
    UnregisterValidationInterface(&sc);

    return fAccepted;
}

UniValue getauxblock(const JSONRPCRequest& request)
{
    if (request.fHelp
          || (request.params.size() != 0 && request.params.size() != 2))
        throw std::runtime_error(
            "getauxblock (hash auxpow)\n"
            "\nCreate or submit a merge-mined block.\n"
            "\nWithout arguments, create a new block and return information\n"
            "required to merge-mine it.  With arguments, submit a solved\n"
            "auxpow for a previously returned block.\n"
            "\nArguments:\n"
            "1. hash      (string, optional) hash of the block to submit\n"
            "2. auxpow    (string, optional) serialised auxpow found\n"
            "\nResult (without arguments):\n"
            "{\n"
            "  \"hash\"               (string) hash of the created block\n"
            "  \"chainid\"            (numeric) chain ID for this block\n"
            "  \"previousblockhash\"  (string) hash of the previous block\n"
            "  \"coinbasevalue\"      (numeric) value of the block's coinbase\n"
            "  \"bits\"               (string) compressed target of the block\n"
            "  \"height\"             (numeric) height of the block\n"
            "  \"_target\"            (string) target in reversed byte order, deprecated\n"
            "}\n"
            "\nResult (with arguments):\n"
            "xxxxx        (boolean) whether the submitted block was correct\n"
            "\nExamples:\n"
            + HelpExampleCli("getauxblock", "")
            + HelpExampleCli("getauxblock", "\"hash\" \"serialised auxpow\"")
            + HelpExampleRpc("getauxblock", "")
            );

    std::shared_ptr<CReserveScript> coinbaseScript;
    GetMainSignals().ScriptForMining(coinbaseScript);

    // If the keypool is exhausted, no script is returned at all.  Catch this.
    if (!coinbaseScript)
        throw JSONRPCError(RPC_WALLET_KEYPOOL_RAN_OUT, "Error: Keypool ran out, please call keypoolrefill first");

    //throw an error if no script was provided
    if (!coinbaseScript->reserveScript.size())
        throw JSONRPCError(RPC_INTERNAL_ERROR, "No coinbase script available (mining requires a wallet)");

    /* Create a new block */
    if (request.params.size() == 0)
        return AuxMiningCreateBlock(coinbaseScript->reserveScript);

    /* Submit a block instead.  Note that this need not lock cs_main,
       since ProcessNewBlock below locks it instead.  */
    assert(request.params.size() == 2);
    bool fAccepted = AuxMiningSubmitBlock(request.params[0].get_str(), 
                                          request.params[1].get_str());
    if (fAccepted)
        coinbaseScript->KeepScript();

    return fAccepted;
}

UniValue createauxblock(const JSONRPCRequest& request)
{
    if (request.fHelp || request.params.size() != 1)
        throw std::runtime_error(
            "createauxblock <address>\n"
            "\ncreate a new block and return information required to merge-mine it.\n"
            "\nArguments:\n"
            "1. address      (string, required) specify coinbase transaction payout address\n"
            "\nResult:\n"
            "{\n"
            "  \"hash\"               (string) hash of the created block\n"
            "  \"chainid\"            (numeric) chain ID for this block\n"
            "  \"previousblockhash\"  (string) hash of the previous block\n"
            "  \"coinbasevalue\"      (numeric) value of the block's coinbase\n"
            "  \"bits\"               (string) compressed target of the block\n"
            "  \"height\"             (numeric) height of the block\n"
            "  \"_target\"            (string) target in reversed byte order, deprecated\n"
            "}\n"
            "\nExamples:\n"
            + HelpExampleCli("createauxblock", "\"address\"")
            + HelpExampleRpc("createauxblock", "\"address\"")
            );

    // Check coinbase payout address
    CBitcoinAddress coinbaseAddress(request.params[0].get_str());
    if (!coinbaseAddress.IsValid())
        throw JSONRPCError(RPC_INVALID_PARAMETER,
                           "Invalid coinbase payout address");
    const CScript scriptPubKey
        = GetScriptForDestination(coinbaseAddress.Get());

    return AuxMiningCreateBlock(scriptPubKey);
}

UniValue submitauxblock(const JSONRPCRequest& request)
{
    if (request.fHelp || request.params.size() != 2)
        throw std::runtime_error(
            "submitauxblock <hash> <auxpow>\n"
            "\nsubmit a solved auxpow for a previously block created by 'createauxblock'.\n"
            "\nArguments:\n"
            "1. hash      (string, required) hash of the block to submit\n"
            "2. auxpow    (string, required) serialised auxpow found\n"
            "\nResult:\n"
            "xxxxx        (boolean) whether the submitted block was correct\n"
            "\nExamples:\n"
            + HelpExampleCli("submitauxblock", "\"hash\" \"serialised auxpow\"")
            + HelpExampleRpc("submitauxblock", "\"hash\" \"serialised auxpow\"")
            );

    return AuxMiningSubmitBlock(request.params[0].get_str(), 
                                request.params[1].get_str());
}


/* ************************************************************************** */

=======
UniValue estimaterawfee(const JSONRPCRequest& request)
{
    if (request.fHelp || request.params.size() < 1|| request.params.size() > 3)
        throw std::runtime_error(
            "estimaterawfee nblocks (threshold horizon)\n"
            "\nWARNING: This interface is unstable and may disappear or change!\n"
            "\nWARNING: This is an advanced API call that is tightly coupled to the specific\n"
            "         implementation of fee estimation. The parameters it can be called with\n"
            "         and the results it returns will change if the internal implementation changes.\n"
            "\nEstimates the approximate fee per kilobyte needed for a transaction to begin\n"
            "confirmation within nblocks blocks if possible. Uses virtual transaction size as defined\n"
            "in BIP 141 (witness data is discounted).\n"
            "\nArguments:\n"
            "1. nblocks     (numeric)\n"
            "2. threshold   (numeric, optional) The proportion of transactions in a given feerate range that must have been\n"
            "               confirmed within nblocks in order to consider those feerates as high enough and proceed to check\n"
            "               lower buckets.  Default: 0.95\n"
            "3. horizon     (numeric, optional) How long a history of estimates to consider. 0=short, 1=medium, 2=long.\n"
            "               Default: 1\n"
            "\nResult:\n"
            "{\n"
            "  \"feerate\" : x.x,        (numeric) estimate fee-per-kilobyte (in BTC)\n"
            "  \"decay\" : x.x,          (numeric) exponential decay (per block) for historical moving average of confirmation data\n"
            "  \"scale\" : x,            (numeric) The resolution of confirmation targets at this time horizon\n"
            "  \"pass\" : {              (json object) information about the lowest range of feerates to succeed in meeting the threshold\n"
            "      \"startrange\" : x.x,     (numeric) start of feerate range\n"
            "      \"endrange\" : x.x,       (numeric) end of feerate range\n"
            "      \"withintarget\" : x.x,   (numeric) number of txs over history horizon in the feerate range that were confirmed within target\n"
            "      \"totalconfirmed\" : x.x, (numeric) number of txs over history horizon in the feerate range that were confirmed at any point\n"
            "      \"inmempool\" : x.x,      (numeric) current number of txs in mempool in the feerate range unconfirmed for at least target blocks\n"
            "      \"leftmempool\" : x.x,    (numeric) number of txs over history horizon in the feerate range that left mempool unconfirmed after target\n"
            "  }\n"
            "  \"fail\" : { ... }        (json object) information about the highest range of feerates to fail to meet the threshold\n"
            "}\n"
            "\n"
            "A negative feerate is returned if no answer can be given.\n"
            "\nExample:\n"
            + HelpExampleCli("estimaterawfee", "6 0.9 1")
            );

    RPCTypeCheck(request.params, boost::assign::list_of(UniValue::VNUM)(UniValue::VNUM)(UniValue::VNUM), true);
    RPCTypeCheckArgument(request.params[0], UniValue::VNUM);
    int nBlocks = request.params[0].get_int();
    double threshold = 0.95;
    if (!request.params[1].isNull())
        threshold = request.params[1].get_real();
    FeeEstimateHorizon horizon = FeeEstimateHorizon::MED_HALFLIFE;
    if (!request.params[2].isNull()) {
        int horizonInt = request.params[2].get_int();
        if (horizonInt < 0 || horizonInt > 2) {
            throw JSONRPCError(RPC_TYPE_ERROR, "Invalid horizon for fee estimates");
        } else {
            horizon = (FeeEstimateHorizon)horizonInt;
        }
    }
    UniValue result(UniValue::VOBJ);
    CFeeRate feeRate;
    EstimationResult buckets;
    feeRate = ::feeEstimator.estimateRawFee(nBlocks, threshold, horizon, &buckets);

    result.push_back(Pair("feerate", feeRate == CFeeRate(0) ? -1.0 : ValueFromAmount(feeRate.GetFeePerK())));
    result.push_back(Pair("decay", buckets.decay));
    result.push_back(Pair("scale", (int)buckets.scale));
    UniValue passbucket(UniValue::VOBJ);
    passbucket.push_back(Pair("startrange", round(buckets.pass.start)));
    passbucket.push_back(Pair("endrange", round(buckets.pass.end)));
    passbucket.push_back(Pair("withintarget", round(buckets.pass.withinTarget * 100.0) / 100.0));
    passbucket.push_back(Pair("totalconfirmed", round(buckets.pass.totalConfirmed * 100.0) / 100.0));
    passbucket.push_back(Pair("inmempool", round(buckets.pass.inMempool * 100.0) / 100.0));
    passbucket.push_back(Pair("leftmempool", round(buckets.pass.leftMempool * 100.0) / 100.0));
    result.push_back(Pair("pass", passbucket));
    UniValue failbucket(UniValue::VOBJ);
    failbucket.push_back(Pair("startrange", round(buckets.fail.start)));
    failbucket.push_back(Pair("endrange", round(buckets.fail.end)));
    failbucket.push_back(Pair("withintarget", round(buckets.fail.withinTarget * 100.0) / 100.0));
    failbucket.push_back(Pair("totalconfirmed", round(buckets.fail.totalConfirmed * 100.0) / 100.0));
    failbucket.push_back(Pair("inmempool", round(buckets.fail.inMempool * 100.0) / 100.0));
    failbucket.push_back(Pair("leftmempool", round(buckets.fail.leftMempool * 100.0) / 100.0));
    result.push_back(Pair("fail", failbucket));
    return result;
}

>>>>>>> 6b99dafe
static const CRPCCommand commands[] =
{ //  category              name                      actor (function)         okSafeMode
  //  --------------------- ------------------------  -----------------------  ----------
    { "mining",             "getnetworkhashps",       &getnetworkhashps,       true,  {"nblocks","height"} },
    { "mining",             "getmininginfo",          &getmininginfo,          true,  {} },
    { "mining",             "prioritisetransaction",  &prioritisetransaction,  true,  {"txid","fee_delta"} },
    { "mining",             "getblocktemplate",       &getblocktemplate,       true,  {"template_request"} },
    { "mining",             "submitblock",            &submitblock,            true,  {"hexdata","parameters"} },
    { "mining",             "getauxblock",            &getauxblock,            true,  {"hash", "auxpow"} },
    { "mining",             "createauxblock",         &createauxblock,         true,  {"address"} },
    { "mining",             "submitauxblock",         &submitauxblock,         true,  {"hash", "auxpow"} },

    { "generating",         "generate",               &generate,               true,  {"nblocks","maxtries"} },
    { "generating",         "generatetoaddress",      &generatetoaddress,      true,  {"nblocks","address","maxtries"} },

    { "util",               "estimatefee",            &estimatefee,            true,  {"nblocks"} },
    { "util",               "estimatesmartfee",       &estimatesmartfee,       true,  {"nblocks", "conservative"} },

    { "hidden",             "estimaterawfee",         &estimaterawfee,         true,  {"nblocks", "threshold", "horizon"} },
};

void RegisterMiningRPCCommands(CRPCTable &t)
{
    for (unsigned int vcidx = 0; vcidx < ARRAYLEN(commands); vcidx++)
        t.appendCommand(commands[vcidx].name, &commands[vcidx]);
}<|MERGE_RESOLUTION|>--- conflicted
+++ resolved
@@ -876,267 +876,6 @@
     return result;
 }
 
-<<<<<<< HEAD
-/* ************************************************************************** */
-/* Merge mining.  */
-
-/**
- * The variables below are used to keep track of created and not yet
- * submitted auxpow blocks.  Lock them to be sure even for multiple
- * RPC threads running in parallel.
- */
-static CCriticalSection cs_auxblockCache;
-static std::map<uint256, CBlock*> mapNewBlock;
-static std::vector<std::unique_ptr<CBlockTemplate>> vNewBlockTemplate;
-
-static 
-void AuxMiningCheck()
-{
-  if(!g_connman)
-    throw JSONRPCError(RPC_CLIENT_P2P_DISABLED,
-                       "Error: Peer-to-peer functionality missing or disabled");
-
-  if (g_connman->GetNodeCount(CConnman::CONNECTIONS_ALL) == 0
-        && !Params().MineBlocksOnDemand())
-    throw JSONRPCError(RPC_CLIENT_NOT_CONNECTED,
-                       "Namecoin is not connected!");
-
-  if (IsInitialBlockDownload() && !Params().MineBlocksOnDemand())
-    throw JSONRPCError(RPC_CLIENT_IN_INITIAL_DOWNLOAD,
-                       "Namecoin is downloading blocks...");
-
-  /* This should never fail, since the chain is already
-     past the point of merge-mining start.  Check nevertheless.  */
-  {
-    LOCK(cs_main);
-    if (chainActive.Height() + 1 < Params().GetConsensus().nAuxpowStartHeight)
-      throw std::runtime_error("mining auxblock method is not yet available");
-  }
-}
-
-static 
-UniValue AuxMiningCreateBlock(const CScript& scriptPubKey)
-{
-    AuxMiningCheck();
-
-    LOCK(cs_auxblockCache);
-
-    static unsigned nTransactionsUpdatedLast;
-    static const CBlockIndex* pindexPrev = nullptr;
-    static uint64_t nStart;
-    static CBlock* pblock = nullptr;
-    static unsigned nExtraNonce = 0;
-
-    // Update block
-    {
-    LOCK(cs_main);
-    if (pindexPrev != chainActive.Tip()
-        || (mempool.GetTransactionsUpdated() != nTransactionsUpdatedLast
-            && GetTime() - nStart > 60))
-    {
-        if (pindexPrev != chainActive.Tip())
-        {
-            // Clear old blocks since they're obsolete now.
-            mapNewBlock.clear();
-            vNewBlockTemplate.clear();
-            pblock = nullptr;
-        }
-
-        // Create new block with nonce = 0 and extraNonce = 1
-        std::unique_ptr<CBlockTemplate> newBlock
-            = BlockAssembler(Params()).CreateNewBlock(scriptPubKey);
-        if (!newBlock)
-            throw JSONRPCError(RPC_OUT_OF_MEMORY, "out of memory");
-
-        // Update state only when CreateNewBlock succeeded
-        nTransactionsUpdatedLast = mempool.GetTransactionsUpdated();
-        pindexPrev = chainActive.Tip();
-        nStart = GetTime();
-
-        // Finalise it by setting the version and building the merkle root
-        IncrementExtraNonce(&newBlock->block, pindexPrev, nExtraNonce);
-        newBlock->block.SetAuxpowVersion(true);
-
-        // Save
-        pblock = &newBlock->block;
-        mapNewBlock[pblock->GetHash()] = pblock;
-        vNewBlockTemplate.push_back(std::move(newBlock));
-    }
-    }
-
-    // At this point, pblock is always initialised:  If we make it here
-    // without creating a new block above, it means that, in particular,
-    // pindexPrev == chainActive.Tip().  But for that to happen, we must
-    // already have created a pblock in a previous call, as pindexPrev is
-    // initialised only when pblock is.
-    assert(pblock);
-
-    arith_uint256 target;
-    bool fNegative, fOverflow;
-    target.SetCompact(pblock->nBits, &fNegative, &fOverflow);
-    if (fNegative || fOverflow || target == 0)
-        throw std::runtime_error("invalid difficulty bits in block");
-
-    UniValue result(UniValue::VOBJ);
-    result.pushKV("hash", pblock->GetHash().GetHex());
-    result.pushKV("chainid", pblock->GetChainId());
-    result.pushKV("previousblockhash", pblock->hashPrevBlock.GetHex());
-    result.pushKV("coinbasevalue", (int64_t)pblock->vtx[0]->vout[0].nValue);
-    result.pushKV("bits", strprintf("%08x", pblock->nBits));
-    result.pushKV("height", static_cast<int64_t> (pindexPrev->nHeight + 1));
-    result.pushKV("_target", HexStr(BEGIN(target), END(target)));
-
-    return result;
-}
-
-static
-bool AuxMiningSubmitBlock(const std::string& hashHex,
-                          const std::string& auxpowHex)
-{
-    AuxMiningCheck();
-
-    LOCK(cs_auxblockCache);
-
-    uint256 hash;
-    hash.SetHex(hashHex);
-
-    const std::map<uint256, CBlock*>::iterator mit = mapNewBlock.find(hash);
-    if (mit == mapNewBlock.end())
-        throw JSONRPCError(RPC_INVALID_PARAMETER, "block hash unknown");
-    CBlock& block = *mit->second;
-
-    const std::vector<unsigned char> vchAuxPow = ParseHex(auxpowHex);
-    CDataStream ss(vchAuxPow, SER_GETHASH, PROTOCOL_VERSION);
-    CAuxPow pow;
-    ss >> pow;
-    block.SetAuxpow(new CAuxPow(pow));
-    assert(block.GetHash() == hash);
-
-    submitblock_StateCatcher sc(block.GetHash());
-    RegisterValidationInterface(&sc);
-    std::shared_ptr<const CBlock> shared_block 
-      = std::make_shared<const CBlock>(block);
-    bool fAccepted = ProcessNewBlock(Params(), shared_block, true, nullptr);
-    UnregisterValidationInterface(&sc);
-
-    return fAccepted;
-}
-
-UniValue getauxblock(const JSONRPCRequest& request)
-{
-    if (request.fHelp
-          || (request.params.size() != 0 && request.params.size() != 2))
-        throw std::runtime_error(
-            "getauxblock (hash auxpow)\n"
-            "\nCreate or submit a merge-mined block.\n"
-            "\nWithout arguments, create a new block and return information\n"
-            "required to merge-mine it.  With arguments, submit a solved\n"
-            "auxpow for a previously returned block.\n"
-            "\nArguments:\n"
-            "1. hash      (string, optional) hash of the block to submit\n"
-            "2. auxpow    (string, optional) serialised auxpow found\n"
-            "\nResult (without arguments):\n"
-            "{\n"
-            "  \"hash\"               (string) hash of the created block\n"
-            "  \"chainid\"            (numeric) chain ID for this block\n"
-            "  \"previousblockhash\"  (string) hash of the previous block\n"
-            "  \"coinbasevalue\"      (numeric) value of the block's coinbase\n"
-            "  \"bits\"               (string) compressed target of the block\n"
-            "  \"height\"             (numeric) height of the block\n"
-            "  \"_target\"            (string) target in reversed byte order, deprecated\n"
-            "}\n"
-            "\nResult (with arguments):\n"
-            "xxxxx        (boolean) whether the submitted block was correct\n"
-            "\nExamples:\n"
-            + HelpExampleCli("getauxblock", "")
-            + HelpExampleCli("getauxblock", "\"hash\" \"serialised auxpow\"")
-            + HelpExampleRpc("getauxblock", "")
-            );
-
-    std::shared_ptr<CReserveScript> coinbaseScript;
-    GetMainSignals().ScriptForMining(coinbaseScript);
-
-    // If the keypool is exhausted, no script is returned at all.  Catch this.
-    if (!coinbaseScript)
-        throw JSONRPCError(RPC_WALLET_KEYPOOL_RAN_OUT, "Error: Keypool ran out, please call keypoolrefill first");
-
-    //throw an error if no script was provided
-    if (!coinbaseScript->reserveScript.size())
-        throw JSONRPCError(RPC_INTERNAL_ERROR, "No coinbase script available (mining requires a wallet)");
-
-    /* Create a new block */
-    if (request.params.size() == 0)
-        return AuxMiningCreateBlock(coinbaseScript->reserveScript);
-
-    /* Submit a block instead.  Note that this need not lock cs_main,
-       since ProcessNewBlock below locks it instead.  */
-    assert(request.params.size() == 2);
-    bool fAccepted = AuxMiningSubmitBlock(request.params[0].get_str(), 
-                                          request.params[1].get_str());
-    if (fAccepted)
-        coinbaseScript->KeepScript();
-
-    return fAccepted;
-}
-
-UniValue createauxblock(const JSONRPCRequest& request)
-{
-    if (request.fHelp || request.params.size() != 1)
-        throw std::runtime_error(
-            "createauxblock <address>\n"
-            "\ncreate a new block and return information required to merge-mine it.\n"
-            "\nArguments:\n"
-            "1. address      (string, required) specify coinbase transaction payout address\n"
-            "\nResult:\n"
-            "{\n"
-            "  \"hash\"               (string) hash of the created block\n"
-            "  \"chainid\"            (numeric) chain ID for this block\n"
-            "  \"previousblockhash\"  (string) hash of the previous block\n"
-            "  \"coinbasevalue\"      (numeric) value of the block's coinbase\n"
-            "  \"bits\"               (string) compressed target of the block\n"
-            "  \"height\"             (numeric) height of the block\n"
-            "  \"_target\"            (string) target in reversed byte order, deprecated\n"
-            "}\n"
-            "\nExamples:\n"
-            + HelpExampleCli("createauxblock", "\"address\"")
-            + HelpExampleRpc("createauxblock", "\"address\"")
-            );
-
-    // Check coinbase payout address
-    CBitcoinAddress coinbaseAddress(request.params[0].get_str());
-    if (!coinbaseAddress.IsValid())
-        throw JSONRPCError(RPC_INVALID_PARAMETER,
-                           "Invalid coinbase payout address");
-    const CScript scriptPubKey
-        = GetScriptForDestination(coinbaseAddress.Get());
-
-    return AuxMiningCreateBlock(scriptPubKey);
-}
-
-UniValue submitauxblock(const JSONRPCRequest& request)
-{
-    if (request.fHelp || request.params.size() != 2)
-        throw std::runtime_error(
-            "submitauxblock <hash> <auxpow>\n"
-            "\nsubmit a solved auxpow for a previously block created by 'createauxblock'.\n"
-            "\nArguments:\n"
-            "1. hash      (string, required) hash of the block to submit\n"
-            "2. auxpow    (string, required) serialised auxpow found\n"
-            "\nResult:\n"
-            "xxxxx        (boolean) whether the submitted block was correct\n"
-            "\nExamples:\n"
-            + HelpExampleCli("submitauxblock", "\"hash\" \"serialised auxpow\"")
-            + HelpExampleRpc("submitauxblock", "\"hash\" \"serialised auxpow\"")
-            );
-
-    return AuxMiningSubmitBlock(request.params[0].get_str(), 
-                                request.params[1].get_str());
-}
-
-
-/* ************************************************************************** */
-
-=======
 UniValue estimaterawfee(const JSONRPCRequest& request)
 {
     if (request.fHelp || request.params.size() < 1|| request.params.size() > 3)
@@ -1219,7 +958,265 @@
     return result;
 }
 
->>>>>>> 6b99dafe
+/* ************************************************************************** */
+/* Merge mining.  */
+
+/**
+ * The variables below are used to keep track of created and not yet
+ * submitted auxpow blocks.  Lock them to be sure even for multiple
+ * RPC threads running in parallel.
+ */
+static CCriticalSection cs_auxblockCache;
+static std::map<uint256, CBlock*> mapNewBlock;
+static std::vector<std::unique_ptr<CBlockTemplate>> vNewBlockTemplate;
+
+static 
+void AuxMiningCheck()
+{
+  if(!g_connman)
+    throw JSONRPCError(RPC_CLIENT_P2P_DISABLED,
+                       "Error: Peer-to-peer functionality missing or disabled");
+
+  if (g_connman->GetNodeCount(CConnman::CONNECTIONS_ALL) == 0
+        && !Params().MineBlocksOnDemand())
+    throw JSONRPCError(RPC_CLIENT_NOT_CONNECTED,
+                       "Namecoin is not connected!");
+
+  if (IsInitialBlockDownload() && !Params().MineBlocksOnDemand())
+    throw JSONRPCError(RPC_CLIENT_IN_INITIAL_DOWNLOAD,
+                       "Namecoin is downloading blocks...");
+
+  /* This should never fail, since the chain is already
+     past the point of merge-mining start.  Check nevertheless.  */
+  {
+    LOCK(cs_main);
+    if (chainActive.Height() + 1 < Params().GetConsensus().nAuxpowStartHeight)
+      throw std::runtime_error("mining auxblock method is not yet available");
+  }
+}
+
+static 
+UniValue AuxMiningCreateBlock(const CScript& scriptPubKey)
+{
+    AuxMiningCheck();
+
+    LOCK(cs_auxblockCache);
+
+    static unsigned nTransactionsUpdatedLast;
+    static const CBlockIndex* pindexPrev = nullptr;
+    static uint64_t nStart;
+    static CBlock* pblock = nullptr;
+    static unsigned nExtraNonce = 0;
+
+    // Update block
+    {
+    LOCK(cs_main);
+    if (pindexPrev != chainActive.Tip()
+        || (mempool.GetTransactionsUpdated() != nTransactionsUpdatedLast
+            && GetTime() - nStart > 60))
+    {
+        if (pindexPrev != chainActive.Tip())
+        {
+            // Clear old blocks since they're obsolete now.
+            mapNewBlock.clear();
+            vNewBlockTemplate.clear();
+            pblock = nullptr;
+        }
+
+        // Create new block with nonce = 0 and extraNonce = 1
+        std::unique_ptr<CBlockTemplate> newBlock
+            = BlockAssembler(Params()).CreateNewBlock(scriptPubKey);
+        if (!newBlock)
+            throw JSONRPCError(RPC_OUT_OF_MEMORY, "out of memory");
+
+        // Update state only when CreateNewBlock succeeded
+        nTransactionsUpdatedLast = mempool.GetTransactionsUpdated();
+        pindexPrev = chainActive.Tip();
+        nStart = GetTime();
+
+        // Finalise it by setting the version and building the merkle root
+        IncrementExtraNonce(&newBlock->block, pindexPrev, nExtraNonce);
+        newBlock->block.SetAuxpowVersion(true);
+
+        // Save
+        pblock = &newBlock->block;
+        mapNewBlock[pblock->GetHash()] = pblock;
+        vNewBlockTemplate.push_back(std::move(newBlock));
+    }
+    }
+
+    // At this point, pblock is always initialised:  If we make it here
+    // without creating a new block above, it means that, in particular,
+    // pindexPrev == chainActive.Tip().  But for that to happen, we must
+    // already have created a pblock in a previous call, as pindexPrev is
+    // initialised only when pblock is.
+    assert(pblock);
+
+    arith_uint256 target;
+    bool fNegative, fOverflow;
+    target.SetCompact(pblock->nBits, &fNegative, &fOverflow);
+    if (fNegative || fOverflow || target == 0)
+        throw std::runtime_error("invalid difficulty bits in block");
+
+    UniValue result(UniValue::VOBJ);
+    result.pushKV("hash", pblock->GetHash().GetHex());
+    result.pushKV("chainid", pblock->GetChainId());
+    result.pushKV("previousblockhash", pblock->hashPrevBlock.GetHex());
+    result.pushKV("coinbasevalue", (int64_t)pblock->vtx[0]->vout[0].nValue);
+    result.pushKV("bits", strprintf("%08x", pblock->nBits));
+    result.pushKV("height", static_cast<int64_t> (pindexPrev->nHeight + 1));
+    result.pushKV("_target", HexStr(BEGIN(target), END(target)));
+
+    return result;
+}
+
+static
+bool AuxMiningSubmitBlock(const std::string& hashHex,
+                          const std::string& auxpowHex)
+{
+    AuxMiningCheck();
+
+    LOCK(cs_auxblockCache);
+
+    uint256 hash;
+    hash.SetHex(hashHex);
+
+    const std::map<uint256, CBlock*>::iterator mit = mapNewBlock.find(hash);
+    if (mit == mapNewBlock.end())
+        throw JSONRPCError(RPC_INVALID_PARAMETER, "block hash unknown");
+    CBlock& block = *mit->second;
+
+    const std::vector<unsigned char> vchAuxPow = ParseHex(auxpowHex);
+    CDataStream ss(vchAuxPow, SER_GETHASH, PROTOCOL_VERSION);
+    CAuxPow pow;
+    ss >> pow;
+    block.SetAuxpow(new CAuxPow(pow));
+    assert(block.GetHash() == hash);
+
+    submitblock_StateCatcher sc(block.GetHash());
+    RegisterValidationInterface(&sc);
+    std::shared_ptr<const CBlock> shared_block 
+      = std::make_shared<const CBlock>(block);
+    bool fAccepted = ProcessNewBlock(Params(), shared_block, true, nullptr);
+    UnregisterValidationInterface(&sc);
+
+    return fAccepted;
+}
+
+UniValue getauxblock(const JSONRPCRequest& request)
+{
+    if (request.fHelp
+          || (request.params.size() != 0 && request.params.size() != 2))
+        throw std::runtime_error(
+            "getauxblock (hash auxpow)\n"
+            "\nCreate or submit a merge-mined block.\n"
+            "\nWithout arguments, create a new block and return information\n"
+            "required to merge-mine it.  With arguments, submit a solved\n"
+            "auxpow for a previously returned block.\n"
+            "\nArguments:\n"
+            "1. hash      (string, optional) hash of the block to submit\n"
+            "2. auxpow    (string, optional) serialised auxpow found\n"
+            "\nResult (without arguments):\n"
+            "{\n"
+            "  \"hash\"               (string) hash of the created block\n"
+            "  \"chainid\"            (numeric) chain ID for this block\n"
+            "  \"previousblockhash\"  (string) hash of the previous block\n"
+            "  \"coinbasevalue\"      (numeric) value of the block's coinbase\n"
+            "  \"bits\"               (string) compressed target of the block\n"
+            "  \"height\"             (numeric) height of the block\n"
+            "  \"_target\"            (string) target in reversed byte order, deprecated\n"
+            "}\n"
+            "\nResult (with arguments):\n"
+            "xxxxx        (boolean) whether the submitted block was correct\n"
+            "\nExamples:\n"
+            + HelpExampleCli("getauxblock", "")
+            + HelpExampleCli("getauxblock", "\"hash\" \"serialised auxpow\"")
+            + HelpExampleRpc("getauxblock", "")
+            );
+
+    std::shared_ptr<CReserveScript> coinbaseScript;
+    GetMainSignals().ScriptForMining(coinbaseScript);
+
+    // If the keypool is exhausted, no script is returned at all.  Catch this.
+    if (!coinbaseScript)
+        throw JSONRPCError(RPC_WALLET_KEYPOOL_RAN_OUT, "Error: Keypool ran out, please call keypoolrefill first");
+
+    //throw an error if no script was provided
+    if (!coinbaseScript->reserveScript.size())
+        throw JSONRPCError(RPC_INTERNAL_ERROR, "No coinbase script available (mining requires a wallet)");
+
+    /* Create a new block */
+    if (request.params.size() == 0)
+        return AuxMiningCreateBlock(coinbaseScript->reserveScript);
+
+    /* Submit a block instead.  Note that this need not lock cs_main,
+       since ProcessNewBlock below locks it instead.  */
+    assert(request.params.size() == 2);
+    bool fAccepted = AuxMiningSubmitBlock(request.params[0].get_str(), 
+                                          request.params[1].get_str());
+    if (fAccepted)
+        coinbaseScript->KeepScript();
+
+    return fAccepted;
+}
+
+UniValue createauxblock(const JSONRPCRequest& request)
+{
+    if (request.fHelp || request.params.size() != 1)
+        throw std::runtime_error(
+            "createauxblock <address>\n"
+            "\ncreate a new block and return information required to merge-mine it.\n"
+            "\nArguments:\n"
+            "1. address      (string, required) specify coinbase transaction payout address\n"
+            "\nResult:\n"
+            "{\n"
+            "  \"hash\"               (string) hash of the created block\n"
+            "  \"chainid\"            (numeric) chain ID for this block\n"
+            "  \"previousblockhash\"  (string) hash of the previous block\n"
+            "  \"coinbasevalue\"      (numeric) value of the block's coinbase\n"
+            "  \"bits\"               (string) compressed target of the block\n"
+            "  \"height\"             (numeric) height of the block\n"
+            "  \"_target\"            (string) target in reversed byte order, deprecated\n"
+            "}\n"
+            "\nExamples:\n"
+            + HelpExampleCli("createauxblock", "\"address\"")
+            + HelpExampleRpc("createauxblock", "\"address\"")
+            );
+
+    // Check coinbase payout address
+    CBitcoinAddress coinbaseAddress(request.params[0].get_str());
+    if (!coinbaseAddress.IsValid())
+        throw JSONRPCError(RPC_INVALID_PARAMETER,
+                           "Invalid coinbase payout address");
+    const CScript scriptPubKey
+        = GetScriptForDestination(coinbaseAddress.Get());
+
+    return AuxMiningCreateBlock(scriptPubKey);
+}
+
+UniValue submitauxblock(const JSONRPCRequest& request)
+{
+    if (request.fHelp || request.params.size() != 2)
+        throw std::runtime_error(
+            "submitauxblock <hash> <auxpow>\n"
+            "\nsubmit a solved auxpow for a previously block created by 'createauxblock'.\n"
+            "\nArguments:\n"
+            "1. hash      (string, required) hash of the block to submit\n"
+            "2. auxpow    (string, required) serialised auxpow found\n"
+            "\nResult:\n"
+            "xxxxx        (boolean) whether the submitted block was correct\n"
+            "\nExamples:\n"
+            + HelpExampleCli("submitauxblock", "\"hash\" \"serialised auxpow\"")
+            + HelpExampleRpc("submitauxblock", "\"hash\" \"serialised auxpow\"")
+            );
+
+    return AuxMiningSubmitBlock(request.params[0].get_str(), 
+                                request.params[1].get_str());
+}
+
+
+/* ************************************************************************** */
+
 static const CRPCCommand commands[] =
 { //  category              name                      actor (function)         okSafeMode
   //  --------------------- ------------------------  -----------------------  ----------
