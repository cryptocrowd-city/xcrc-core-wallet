--- conflicted
+++ resolved
@@ -212,16 +212,10 @@
             RPCHelpMan{"generatetoaddress",
                 "\nMine blocks immediately to a specified address (before the RPC call returns)\n",
                 {
-<<<<<<< HEAD
-                    {"nblocks", RPCArg::Type::NUM, /* opt */ false, /* default_val */ "", "How many blocks are generated immediately."},
-                    {"address", RPCArg::Type::STR, /* opt */ false, /* default_val */ "", "The address to send the newly generated bitcoin to."},
-                    {"maxtries", RPCArg::Type::NUM, /* opt */ true, /* default_val */ "1000000", "How many iterations to try."},
-                    {"algo", RPCArg::Type::STR, /* opt */ true, /* default_val */ "neoscrypt", "Which mining algorithm to use."},
-=======
                     {"nblocks", RPCArg::Type::NUM, RPCArg::Optional::NO, "How many blocks are generated immediately."},
                     {"address", RPCArg::Type::STR, RPCArg::Optional::NO, "The address to send the newly generated bitcoin to."},
                     {"maxtries", RPCArg::Type::NUM, /* default */ "1000000", "How many iterations to try."},
->>>>>>> fc64d249
+                    {"algo", RPCArg::Type::STR, /* default */ "neoscrypt", "Which mining algorithm to use."},
                 },
                 RPCResult{
             "[ blockhashes ]     (array) hashes of blocks generated\n"
@@ -259,29 +253,16 @@
                 "\nReturns a json object containing mining-related information.",
                 {},
                 RPCResult{
-<<<<<<< HEAD
-            "{\n"
-            "  \"blocks\": nnn,             (numeric) The current block\n"
-            "  \"currentblockweight\": nnn, (numeric) The last block weight\n"
-            "  \"currentblocktx\": nnn,     (numeric) The last block transaction\n"
-            "  \"difficulty\"               (json object) The current difficulty per algo\n"
-            "  \"networkhashps\"            (json object) The network hashes per second for each algo\n"
-            "  \"pooledtx\": n              (numeric) The size of the mempool\n"
-            "  \"chain\": \"xxxx\",           (string) current network name as defined in BIP70 (main, test, regtest)\n"
-            "  \"warnings\": \"...\"          (string) any network and blockchain warnings\n"
-            "}\n"
-=======
                     "{\n"
                     "  \"blocks\": nnn,             (numeric) The current block\n"
                     "  \"currentblockweight\": nnn, (numeric, optional) The block weight of the last assembled block (only present if a block was ever assembled)\n"
                     "  \"currentblocktx\": nnn,     (numeric, optional) The number of block transactions of the last assembled block (only present if a block was ever assembled)\n"
-                    "  \"difficulty\": xxx.xxxxx    (numeric) The current difficulty\n"
+                    "  \"difficulty\"               (json object) The current difficulty per algo\n"
                     "  \"networkhashps\": nnn,      (numeric) The network hashes per second\n"
                     "  \"pooledtx\": n              (numeric) The size of the mempool\n"
                     "  \"chain\": \"xxxx\",           (string) current network name as defined in BIP70 (main, test, regtest)\n"
                     "  \"warnings\": \"...\"          (string) any network and blockchain warnings\n"
                     "}\n"
->>>>>>> fc64d249
                 },
                 RPCExamples{
                     HelpExampleCli("getmininginfo", "")
@@ -294,15 +275,9 @@
 
     UniValue obj(UniValue::VOBJ);
     obj.pushKV("blocks",           (int)chainActive.Height());
-<<<<<<< HEAD
-    obj.pushKV("currentblockweight", (uint64_t)nLastBlockWeight);
-    obj.pushKV("currentblocktx",   (uint64_t)nLastBlockTx);
-    obj.pushKV("difficulty",       getdifficulty(request));
-=======
     if (BlockAssembler::m_last_block_weight) obj.pushKV("currentblockweight", *BlockAssembler::m_last_block_weight);
     if (BlockAssembler::m_last_block_num_txs) obj.pushKV("currentblocktx", *BlockAssembler::m_last_block_num_txs);
-    obj.pushKV("difficulty",       (double)GetDifficulty(chainActive.Tip()));
->>>>>>> fc64d249
+    obj.pushKV("difficulty",       getdifficulty(request));
     obj.pushKV("networkhashps",    getnetworkhashps(request));
     obj.pushKV("pooledtx",         (uint64_t)mempool.size());
     obj.pushKV("chain",            Params().NetworkIDString());
@@ -393,14 +368,9 @@
                 {
                     {"template_request", RPCArg::Type::OBJ, RPCArg::Optional::NO, "A json object in the following spec",
                         {
-<<<<<<< HEAD
-                            {"mode", RPCArg::Type::STR, /* opt */ true, /* default_val */ "", "This must be set to \"template\", \"proposal\" (see BIP 23), or omitted"},
-                            {"algo", RPCArg::Type::STR, /* opt */ true, /* default_val */ "neoscrypt", "The PoW algo to use"},
-                            {"capabilities", RPCArg::Type::ARR, /* opt */ true, /* default_val */ "", "A list of strings",
-=======
                             {"mode", RPCArg::Type::STR, /* treat as named arg */ RPCArg::Optional::OMITTED_NAMED_ARG, "This must be set to \"template\", \"proposal\" (see BIP 23), or omitted"},
+                            {"algo", RPCArg::Type::STR, /* default */ "neoscrypt", "The PoW algo to use"},
                             {"capabilities", RPCArg::Type::ARR, /* treat as named arg */ RPCArg::Optional::OMITTED_NAMED_ARG, "A list of strings",
->>>>>>> fc64d249
                                 {
                                     {"support", RPCArg::Type::STR, RPCArg::Optional::OMITTED, "client side supported feature, 'longpoll', 'coinbasetxn', 'coinbasevalue', 'proposal', 'serverlist', 'workid'"},
                                 },
@@ -1143,7 +1113,7 @@
             RPCHelpMan{"creatework",
                 "\nCreates a new block and returns information required to mine it stand-alone.\n",
                 {
-                    {"address", RPCArg::Type::STR, /* opt */ false, /* default_val */ "", "Payout address for the coinbase transaction"},
+                    {"address", RPCArg::Type::STR, RPCArg::Optional::NO, "Payout address for the coinbase transaction"},
                 },
                 RPCResult{
             "{\n"
@@ -1183,8 +1153,8 @@
                 "\nSubmits a solved PoW for a block that was previously created by 'creatework'.\n"
                 "\nDEPRECATED: If no hash is given, it will be deduced from the data.  Prefer to add an explicit hash.\n",
                 {
-                    {"hash", RPCArg::Type::STR_HEX, /* opt */ true, /* default_val */ "", "Hash of the block to submit"},
-                    {"data", RPCArg::Type::STR_HEX, /* opt */ false, /* default_val */ "", "Solved block header data"},
+                    {"hash", RPCArg::Type::STR_HEX, RPCArg::Optional::OMITTED_NAMED_ARG, "Hash of the block to submit"},
+                    {"data", RPCArg::Type::STR_HEX, RPCArg::Optional::NO, "Solved block header data"},
                 },
                 RPCResult{
             "xxxxx        (boolean) whether the submitted block was correct\n"
