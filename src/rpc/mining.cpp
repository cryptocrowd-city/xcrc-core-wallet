// Copyright (c) 2010 Satoshi Nakamoto
// Copyright (c) 2009-2019 The Bitcoin Core developers
// Distributed under the MIT software license, see the accompanying
// file COPYING or http://www.opensource.org/licenses/mit-license.php.

#include <amount.h>
#include <chain.h>
#include <chainparams.h>
#include <consensus/consensus.h>
#include <consensus/params.h>
#include <consensus/validation.h>
#include <core_io.h>
#include <key_io.h>
#include <miner.h>
#include <net.h>
#include <node/context.h>
#include <policy/fees.h>
#include <pow.h>
#include <powdata.h>
#include <rpc/auxpow_miner.h>
#include <rpc/blockchain.h>
#include <rpc/server.h>
#include <rpc/util.h>
#include <script/descriptor.h>
#include <script/script.h>
#include <script/signingprovider.h>
#include <shutdown.h>
#include <txmempool.h>
#include <univalue.h>
#include <util/fees.h>
#include <util/strencodings.h>
#include <util/system.h>
#include <util/validation.h>
#include <validation.h>
#include <validationinterface.h>
#include <versionbitsinfo.h>
#include <warnings.h>

#include <map>
#include <stdint.h>
#include <stdexcept>
#include <string>
#include <utility>

/**
 * Return average network hashes per second based on the last 'lookup' blocks,
 * or from the last difficulty change if 'lookup' is nonpositive.
 * If 'height' is nonnegative, compute the estimate at the time when a given block was found.
 */
static UniValue GetNetworkHashPS(int lookup, int height) {
    CBlockIndex *pb = ::ChainActive().Tip();
    assert (pb != nullptr);

    if (height >= 0 && height < ::ChainActive().Height())
        pb = ::ChainActive()[height];

    // If lookup is larger than chain, then set it to chain length.
    if (lookup > pb->nHeight)
        lookup = pb->nHeight;

    /* With different mining algos, we can not simply look at the chain work
       difference as upstream Bitcoin does.  But we can add up the block proofs
       for each algo separately to estimate the hash rate in each later on.  */
    std::map<PowAlgo, arith_uint256> proofPerAlgo;

    /* Explicitly initialise both algos so that we always get them in the
       result later, even if the number of hashes is zero.  */
    proofPerAlgo[PowAlgo::SHA256D] = 0;
    proofPerAlgo[PowAlgo::NEOSCRYPT] = 0;

    CBlockIndex *pb0 = pb;
    int64_t minTime = pb0->GetBlockTime();
    int64_t maxTime = minTime;
    for (int i = 0; i < lookup; i++) {
        arith_uint256 currentProof = GetBlockProof (*pb0);
        /* Undo the algo-weight correction, since we want actual hashes
           per algo and not the comparable work.  */
        currentProof >>= powAlgoLog2Weight (pb0->algo);
        proofPerAlgo[pb0->algo] += currentProof;

        pb0 = pb0->pprev;
        int64_t time = pb0->GetBlockTime();
        minTime = std::min(time, minTime);
        maxTime = std::max(time, maxTime);
    }
    const int64_t timeDiff = maxTime - minTime;

    UniValue result(UniValue::VOBJ);
    for (const auto& entry : proofPerAlgo)
      {
        double hashps;
        if (timeDiff == 0)
          {
            /* In case there's a situation where minTime == maxTime, we don't
               want a divide by zero exception.  */
            hashps = 0.0;
          }
        else
          hashps = entry.second.getdouble () / timeDiff;

        result.pushKV (PowAlgoToString (entry.first), hashps);
      }

    return result;
}

static UniValue getnetworkhashps(const JSONRPCRequest& request)
{
            RPCHelpMan{"getnetworkhashps",
                "\nReturns the estimated network hashes per second based on the last n blocks.\n"
                "Pass in [blocks] to override # of blocks, -1 specifies since last difficulty change.\n"
                "Pass in [height] to estimate the network speed at the time when a certain block was found.\n",
                {
                    {"nblocks", RPCArg::Type::NUM, /* default */ "120", "The number of blocks, or -1 for blocks since last difficulty change."},
                    {"height", RPCArg::Type::NUM, /* default */ "-1", "To estimate at the time of the given height."},
                },
                RPCResult{
            "{\n"
            "  \"sha256d\": x,              (numeric) Estimated hashes per second for SHA256D\n"
            "  \"neoscrypt\": x,            (numeric) Estimated hashes per second for Neoscrypt\n"
            "}\n"
                },
                RPCExamples{
                    HelpExampleCli("getnetworkhashps", "")
            + HelpExampleRpc("getnetworkhashps", "")
                },
            }.Check(request);

    LOCK(cs_main);
    return GetNetworkHashPS(!request.params[0].isNull() ? request.params[0].get_int() : 120, !request.params[1].isNull() ? request.params[1].get_int() : -1);
}

<<<<<<< HEAD
static PowAlgo
powAlgoFromJson (const UniValue& algoJson)
{
  if (algoJson.isNull ())
    return PowAlgo::NEOSCRYPT;

  try
    {
      return PowAlgoFromString (algoJson.get_str ());
    }
  catch (const std::invalid_argument& exc)
    {
      throw JSONRPCError (RPC_INVALID_PARAMETER, exc.what ());
    }
}

static UniValue generateBlocks(const CScript& coinbase_script, int nGenerate, uint64_t nMaxTries, const UniValue& algoJson)
=======
static UniValue generateBlocks(const CTxMemPool& mempool, const CScript& coinbase_script, int nGenerate, uint64_t nMaxTries)
>>>>>>> 76c04069
{
    int nHeightEnd = 0;
    int nHeight = 0;

    const PowAlgo algo = powAlgoFromJson(algoJson);

    {   // Don't keep cs_main locked
        LOCK(cs_main);
        nHeight = ::ChainActive().Height();
        nHeightEnd = nHeight+nGenerate;
    }
    unsigned int nExtraNonce = 0;
    UniValue blockHashes(UniValue::VARR);
    while (nHeight < nHeightEnd && !ShutdownRequested())
    {
<<<<<<< HEAD
        std::unique_ptr<CBlockTemplate> pblocktemplate(BlockAssembler(Params()).CreateNewBlock(algo, coinbase_script));
=======
        std::unique_ptr<CBlockTemplate> pblocktemplate(BlockAssembler(mempool, Params()).CreateNewBlock(coinbase_script));
>>>>>>> 76c04069
        if (!pblocktemplate.get())
            throw JSONRPCError(RPC_INTERNAL_ERROR, "Couldn't create new block");
        CBlock *pblock = &pblocktemplate->block;
        {
            LOCK(cs_main);
            IncrementExtraNonce(pblock, ::ChainActive().Tip(), nExtraNonce);
        }
        CPureBlockHeader* pfakeHeader = nullptr;
        switch (algo)
        {
        case PowAlgo::SHA256D:
            pfakeHeader = &pblock->pow.initAuxpow (*pblock);
            break;
        case PowAlgo::NEOSCRYPT:
            pfakeHeader = &pblock->pow.initFakeHeader (*pblock);
            break;
        default:
            throw JSONRPCError(RPC_INTERNAL_ERROR, "Unknown PoW algo");
        }
        assert (pfakeHeader != nullptr);
        while (nMaxTries > 0 && pfakeHeader->nNonce < std::numeric_limits<uint32_t>::max() && !pblock->pow.checkProofOfWork(*pfakeHeader, Params().GetConsensus()) && !ShutdownRequested()) {
            ++pfakeHeader->nNonce;
            --nMaxTries;
        }
        if (nMaxTries == 0 || ShutdownRequested()) {
            break;
        }
        if (pfakeHeader->nNonce == std::numeric_limits<uint32_t>::max()) {
            continue;
        }
        std::shared_ptr<const CBlock> shared_pblock = std::make_shared<const CBlock>(*pblock);
        if (!ProcessNewBlock(Params(), shared_pblock, true, nullptr))
            throw JSONRPCError(RPC_INTERNAL_ERROR, "ProcessNewBlock, block not accepted");
        ++nHeight;
        blockHashes.push_back(pblock->GetHash().GetHex());
    }
    return blockHashes;
}

static UniValue generatetodescriptor(const JSONRPCRequest& request)
{
    RPCHelpMan{
        "generatetodescriptor",
        "\nMine blocks immediately to a specified descriptor (before the RPC call returns)\n",
        {
            {"num_blocks", RPCArg::Type::NUM, RPCArg::Optional::NO, "How many blocks are generated immediately."},
            {"descriptor", RPCArg::Type::STR, RPCArg::Optional::NO, "The descriptor to send the newly generated bitcoin to."},
            {"maxtries", RPCArg::Type::NUM, /* default */ "1000000", "How many iterations to try."},
            {"algo", RPCArg::Type::STR, /* default */ "neoscrypt", "Which mining algorithm to use."},
        },
        RPCResult{
            "[ blockhashes ]     (array) hashes of blocks generated\n"},
        RPCExamples{
            "\nGenerate 11 blocks to mydesc\n" + HelpExampleCli("generatetodescriptor", "11 \"mydesc\"")},
    }
        .Check(request);

    const int num_blocks{request.params[0].get_int()};
    const int64_t max_tries{request.params[2].isNull() ? 1000000 : request.params[2].get_int()};

    FlatSigningProvider key_provider;
    std::string error;
    const auto desc = Parse(request.params[1].get_str(), key_provider, error, /* require_checksum = */ false);
    if (!desc) {
        throw JSONRPCError(RPC_INVALID_ADDRESS_OR_KEY, error);
    }
    if (desc->IsRange()) {
        throw JSONRPCError(RPC_INVALID_PARAMETER, "Ranged descriptor not accepted. Maybe pass through deriveaddresses first?");
    }

    FlatSigningProvider provider;
    std::vector<CScript> coinbase_script;
    if (!desc->Expand(0, key_provider, coinbase_script, provider)) {
        throw JSONRPCError(RPC_INVALID_ADDRESS_OR_KEY, strprintf("Cannot derive script without private keys"));
    }

    const CTxMemPool& mempool = EnsureMemPool();

    CHECK_NONFATAL(coinbase_script.size() == 1);

<<<<<<< HEAD
    return generateBlocks(coinbase_script.at(0), num_blocks, max_tries, request.params[3]);
=======
    return generateBlocks(mempool, coinbase_script.at(0), num_blocks, max_tries);
>>>>>>> 76c04069
}

static UniValue generatetoaddress(const JSONRPCRequest& request)
{
            RPCHelpMan{"generatetoaddress",
                "\nMine blocks immediately to a specified address (before the RPC call returns)\n",
                {
                    {"nblocks", RPCArg::Type::NUM, RPCArg::Optional::NO, "How many blocks are generated immediately."},
                    {"address", RPCArg::Type::STR, RPCArg::Optional::NO, "The address to send the newly generated bitcoin to."},
                    {"maxtries", RPCArg::Type::NUM, /* default */ "1000000", "How many iterations to try."},
                    {"algo", RPCArg::Type::STR, /* default */ "neoscrypt", "Which mining algorithm to use."},
                },
                RPCResult{
            "[ blockhashes ]     (array) hashes of blocks generated\n"
                },
                RPCExamples{
            "\nGenerate 11 blocks to myaddress\n"
            + HelpExampleCli("generatetoaddress", "11 \"myaddress\"")
            + "If you are running the bitcoin core wallet, you can get a new address to send the newly generated bitcoin to with:\n"
            + HelpExampleCli("getnewaddress", "")
                },
            }.Check(request);

    int nGenerate = request.params[0].get_int();
    uint64_t nMaxTries = 1000000;
    if (!request.params[2].isNull()) {
        nMaxTries = request.params[2].get_int();
    }

    CTxDestination destination = DecodeDestination(request.params[1].get_str());
    if (!IsValidDestination(destination)) {
        throw JSONRPCError(RPC_INVALID_ADDRESS_OR_KEY, "Error: Invalid address");
    }

    const CTxMemPool& mempool = EnsureMemPool();

    CScript coinbase_script = GetScriptForDestination(destination);

<<<<<<< HEAD
    return generateBlocks(coinbase_script, nGenerate, nMaxTries, request.params[3]);
=======
    return generateBlocks(mempool, coinbase_script, nGenerate, nMaxTries);
>>>>>>> 76c04069
}

static UniValue getmininginfo(const JSONRPCRequest& request)
{
            RPCHelpMan{"getmininginfo",
                "\nReturns a json object containing mining-related information.",
                {},
                RPCResult{
                    "{\n"
                    "  \"blocks\": nnn,             (numeric) The current block\n"
                    "  \"currentblockweight\": nnn, (numeric, optional) The block weight of the last assembled block (only present if a block was ever assembled)\n"
                    "  \"currentblocktx\": nnn,     (numeric, optional) The number of block transactions of the last assembled block (only present if a block was ever assembled)\n"
                    "  \"difficulty\"               (json object) The current difficulty per algo\n"
                    "  \"networkhashps\": nnn,      (numeric) The network hashes per second\n"
                    "  \"pooledtx\": n              (numeric) The size of the mempool\n"
                    "  \"chain\": \"xxxx\",           (string) current network name (main, test, regtest)\n"
                    "  \"warnings\": \"...\"          (string) any network and blockchain warnings\n"
                    "}\n"
                },
                RPCExamples{
                    HelpExampleCli("getmininginfo", "")
            + HelpExampleRpc("getmininginfo", "")
                },
            }.Check(request);

    LOCK(cs_main);
    const CTxMemPool& mempool = EnsureMemPool();

    UniValue obj(UniValue::VOBJ);
    obj.pushKV("blocks",           (int)::ChainActive().Height());
    if (BlockAssembler::m_last_block_weight) obj.pushKV("currentblockweight", *BlockAssembler::m_last_block_weight);
    if (BlockAssembler::m_last_block_num_txs) obj.pushKV("currentblocktx", *BlockAssembler::m_last_block_num_txs);
    obj.pushKV("difficulty",       getdifficulty(request));
    obj.pushKV("networkhashps",    getnetworkhashps(request));
    obj.pushKV("pooledtx",         (uint64_t)mempool.size());
    obj.pushKV("chain",            Params().NetworkIDString());
    obj.pushKV("warnings",         GetWarnings(false));
    return obj;
}


// NOTE: Unlike wallet RPC (which use BTC values), mining RPCs follow GBT (BIP 22) in using satoshi amounts
static UniValue prioritisetransaction(const JSONRPCRequest& request)
{
            RPCHelpMan{"prioritisetransaction",
                "Accepts the transaction into mined blocks at a higher (or lower) priority\n",
                {
                    {"txid", RPCArg::Type::STR_HEX, RPCArg::Optional::NO, "The transaction id."},
                    {"dummy", RPCArg::Type::NUM, RPCArg::Optional::OMITTED_NAMED_ARG, "API-Compatibility for previous API. Must be zero or null.\n"
            "                  DEPRECATED. For forward compatibility use named arguments and omit this parameter."},
                    {"fee_delta", RPCArg::Type::NUM, RPCArg::Optional::NO, "The fee value (in satoshis) to add (or subtract, if negative).\n"
            "                  Note, that this value is not a fee rate. It is a value to modify absolute fee of the TX.\n"
            "                  The fee is not actually paid, only the algorithm for selecting transactions into a block\n"
            "                  considers the transaction as it would have paid a higher (or lower) fee."},
                },
                RPCResult{
            "true              (boolean) Returns true\n"
                },
                RPCExamples{
                    HelpExampleCli("prioritisetransaction", "\"txid\" 0.0 10000")
            + HelpExampleRpc("prioritisetransaction", "\"txid\", 0.0, 10000")
                },
            }.Check(request);

    LOCK(cs_main);

    uint256 hash(ParseHashV(request.params[0], "txid"));
    CAmount nAmount = request.params[2].get_int64();

    if (!(request.params[1].isNull() || request.params[1].get_real() == 0)) {
        throw JSONRPCError(RPC_INVALID_PARAMETER, "Priority is no longer supported, dummy argument to prioritisetransaction must be 0.");
    }

    EnsureMemPool().PrioritiseTransaction(hash, nAmount);
    return true;
}


// NOTE: Assumes a conclusive result; if result is inconclusive, it must be handled by caller
static UniValue BIP22ValidationResult(const BlockValidationState& state)
{
    if (state.IsValid())
        return NullUniValue;

    if (state.IsError())
        throw JSONRPCError(RPC_VERIFY_ERROR, FormatStateMessage(state));
    if (state.IsInvalid())
    {
        std::string strRejectReason = state.GetRejectReason();
        if (strRejectReason.empty())
            return "rejected";
        return strRejectReason;
    }
    // Should be impossible
    return "valid?";
}

static std::string gbt_vb_name(const Consensus::DeploymentPos pos) {
    const struct VBDeploymentInfo& vbinfo = VersionBitsDeploymentInfo[pos];
    std::string s = vbinfo.name;
    if (!vbinfo.gbt_force) {
        s.insert(s.begin(), '!');
    }
    return s;
}

static UniValue getblocktemplate(const JSONRPCRequest& request)
{
            RPCHelpMan{"getblocktemplate",
                "\nIf the request parameters include a 'mode' key, that is used to explicitly select between the default 'template' request or a 'proposal'.\n"
                "It returns data needed to construct a block to work on.\n"
                "For full specification, see BIPs 22, 23, 9, and 145:\n"
                "    https://github.com/bitcoin/bips/blob/master/bip-0022.mediawiki\n"
                "    https://github.com/bitcoin/bips/blob/master/bip-0023.mediawiki\n"
                "    https://github.com/bitcoin/bips/blob/master/bip-0009.mediawiki#getblocktemplate_changes\n"
                "    https://github.com/bitcoin/bips/blob/master/bip-0145.mediawiki\n",
                {
                    {"template_request", RPCArg::Type::OBJ, "{}", "A json object in the following spec",
                        {
                            {"mode", RPCArg::Type::STR, /* treat as named arg */ RPCArg::Optional::OMITTED_NAMED_ARG, "This must be set to \"template\", \"proposal\" (see BIP 23), or omitted"},
                            {"algo", RPCArg::Type::STR, /* default */ "neoscrypt", "The PoW algo to use"},
                            {"capabilities", RPCArg::Type::ARR, /* treat as named arg */ RPCArg::Optional::OMITTED_NAMED_ARG, "A list of strings",
                                {
                                    {"support", RPCArg::Type::STR, RPCArg::Optional::OMITTED, "client side supported feature, 'longpoll', 'coinbasetxn', 'coinbasevalue', 'proposal', 'serverlist', 'workid'"},
                                },
                                },
                            {"rules", RPCArg::Type::ARR, RPCArg::Optional::NO, "A list of strings",
                                {
                                    {"support", RPCArg::Type::STR, RPCArg::Optional::OMITTED, "client side supported softfork deployment"},
                                },
                                },
                        },
                        "\"template_request\""},
                },
                RPCResult{
            "{\n"
            "  \"version\" : n,                    (numeric) The preferred block version\n"
            "  \"rules\" : [ \"rulename\", ... ],    (array of strings) specific block rules that are to be enforced\n"
            "  \"vbavailable\" : {                 (json object) set of pending, supported versionbit (BIP 9) softfork deployments\n"
            "      \"rulename\" : bitnumber          (numeric) identifies the bit number as indicating acceptance and readiness for the named softfork rule\n"
            "      ,...\n"
            "  },\n"
            "  \"vbrequired\" : n,                 (numeric) bit mask of versionbits the server requires set in submissions\n"
            "  \"previousblockhash\" : \"xxxx\",     (string) The hash of current highest block\n"
            "  \"transactions\" : [                (array) contents of non-coinbase transactions that should be included in the next block\n"
            "      {\n"
            "         \"data\" : \"xxxx\",             (string) transaction data encoded in hexadecimal (byte-for-byte)\n"
            "         \"txid\" : \"xxxx\",             (string) transaction id encoded in little-endian hexadecimal\n"
            "         \"hash\" : \"xxxx\",             (string) hash encoded in little-endian hexadecimal (including witness data)\n"
            "         \"depends\" : [                (array) array of numbers \n"
            "             n                          (numeric) transactions before this one (by 1-based index in 'transactions' list) that must be present in the final block if this one is\n"
            "             ,...\n"
            "         ],\n"
            "         \"fee\": n,                    (numeric) difference in value between transaction inputs and outputs (in satoshis); for coinbase transactions, this is a negative Number of the total collected block fees (ie, not including the block subsidy); if key is not present, fee is unknown and clients MUST NOT assume there isn't one\n"
            "         \"sigops\" : n,                (numeric) total SigOps cost, as counted for purposes of block limits; if key is not present, sigop cost is unknown and clients MUST NOT assume it is zero\n"
            "         \"weight\" : n,                (numeric) total transaction weight, as counted for purposes of block limits\n"
            "      }\n"
            "      ,...\n"
            "  ],\n"
            "  \"coinbaseaux\" : { ... },            (json object) data that should be included in the coinbase's scriptSig content\n"
            "  \"coinbasevalue\" : n,              (numeric) maximum allowable input to coinbase transaction, including the generation award and transaction fees (in satoshis)\n"
            "  \"coinbasetxn\" : { ... },          (json object) information for coinbase transaction\n"
            "  \"target\" : \"xxxx\",                (string) The hash target\n"
            "  \"mintime\" : xxx,                  (numeric) The minimum timestamp appropriate for the next block time, expressed in " + UNIX_EPOCH_TIME + "\n"
            "  \"mutable\" : [                     (array of string) list of ways the block template may be changed \n"
            "     \"value\"                          (string) A way the block template may be changed, e.g. 'time', 'transactions', 'prevblock'\n"
            "     ,...\n"
            "  ],\n"
            "  \"noncerange\" : \"00000000ffffffff\",(string) A range of valid nonces\n"
            "  \"sigoplimit\" : n,                 (numeric) limit of sigops in blocks\n"
            "  \"sizelimit\" : n,                  (numeric) limit of block size\n"
            "  \"weightlimit\" : n,                (numeric) limit of block weight\n"
            "  \"curtime\" : ttt,                  (numeric) current timestamp in " + UNIX_EPOCH_TIME + "\n"
            "  \"bits\" : \"xxxxxxxx\",              (string) compressed target of next block\n"
            "  \"algo\" : \"algo\",                  (string) PoW algo to use for this block\n"
            "  \"height\" : n                      (numeric) The height of the next block\n"
            "}\n"
                },
                RPCExamples{
                    HelpExampleCli("getblocktemplate", "'{\"rules\": [\"segwit\"]}'")
            + HelpExampleRpc("getblocktemplate", "{\"rules\": [\"segwit\"]}")
                },
            }.Check(request);

    LOCK(cs_main);

    std::string strMode = "template";
    UniValue lpval = NullUniValue;
    std::set<std::string> setClientRules;
    int64_t nMaxVersionPreVB = -1;
    PowAlgo algo = PowAlgo::NEOSCRYPT;
    if (!request.params[0].isNull())
    {
        const UniValue& oparam = request.params[0].get_obj();
        const UniValue& modeval = find_value(oparam, "mode");
        if (modeval.isStr())
            strMode = modeval.get_str();
        else if (modeval.isNull())
        {
            /* Do nothing */
        }
        else
            throw JSONRPCError(RPC_INVALID_PARAMETER, "Invalid mode");
        lpval = find_value(oparam, "longpollid");
        algo = powAlgoFromJson(find_value(oparam, "algo"));

        if (strMode == "proposal")
        {
            const UniValue& dataval = find_value(oparam, "data");
            if (!dataval.isStr())
                throw JSONRPCError(RPC_TYPE_ERROR, "Missing data String key for proposal");

            CBlock block;
            if (!DecodeHexBlk(block, dataval.get_str()))
                throw JSONRPCError(RPC_DESERIALIZATION_ERROR, "Block decode failed");

            uint256 hash = block.GetHash();
            const CBlockIndex* pindex = LookupBlockIndex(hash);
            if (pindex) {
                if (pindex->IsValid(BLOCK_VALID_SCRIPTS))
                    return "duplicate";
                if (pindex->nStatus & BLOCK_FAILED_MASK)
                    return "duplicate-invalid";
                return "duplicate-inconclusive";
            }

            CBlockIndex* const pindexPrev = ::ChainActive().Tip();
            // TestBlockValidity only supports blocks built on the current Tip
            if (block.hashPrevBlock != pindexPrev->GetBlockHash())
                return "inconclusive-not-best-prevblk";
            BlockValidationState state;
            TestBlockValidity(state, Params(), block, pindexPrev, false, true, true);
            return BIP22ValidationResult(state);
        }

        const UniValue& aClientRules = find_value(oparam, "rules");
        if (aClientRules.isArray()) {
            for (unsigned int i = 0; i < aClientRules.size(); ++i) {
                const UniValue& v = aClientRules[i];
                setClientRules.insert(v.get_str());
            }
        } else {
            // NOTE: It is important that this NOT be read if versionbits is supported
            const UniValue& uvMaxVersion = find_value(oparam, "maxversion");
            if (uvMaxVersion.isNum()) {
                nMaxVersionPreVB = uvMaxVersion.get_int64();
            }
        }
    }

    if (strMode != "template")
        throw JSONRPCError(RPC_INVALID_PARAMETER, "Invalid mode");

    if(!g_rpc_node->connman)
        throw JSONRPCError(RPC_CLIENT_P2P_DISABLED, "Error: Peer-to-peer functionality missing or disabled");

    if (g_rpc_node->connman->GetNodeCount(CConnman::CONNECTIONS_ALL) == 0)
        throw JSONRPCError(RPC_CLIENT_NOT_CONNECTED, PACKAGE_NAME " is not connected!");

    if (::ChainstateActive().IsInitialBlockDownload())
        throw JSONRPCError(RPC_CLIENT_IN_INITIAL_DOWNLOAD, PACKAGE_NAME " is in initial sync and waiting for blocks...");

    static unsigned int nTransactionsUpdatedLast;
    const CTxMemPool& mempool = EnsureMemPool();

    if (!lpval.isNull())
    {
        // Wait to respond until either the best block changes, OR a minute has passed and there are more transactions
        uint256 hashWatchedChain;
        std::chrono::steady_clock::time_point checktxtime;
        unsigned int nTransactionsUpdatedLastLP;

        if (lpval.isStr())
        {
            // Format: <hashBestChain><nTransactionsUpdatedLast>
            std::string lpstr = lpval.get_str();

            hashWatchedChain = ParseHashV(lpstr.substr(0, 64), "longpollid");
            nTransactionsUpdatedLastLP = atoi64(lpstr.substr(64));
        }
        else
        {
            // NOTE: Spec does not specify behaviour for non-string longpollid, but this makes testing easier
            hashWatchedChain = ::ChainActive().Tip()->GetBlockHash();
            nTransactionsUpdatedLastLP = nTransactionsUpdatedLast;
        }

        // Release lock while waiting
        LEAVE_CRITICAL_SECTION(cs_main);
        {
            checktxtime = std::chrono::steady_clock::now() + std::chrono::minutes(1);

            WAIT_LOCK(g_best_block_mutex, lock);
            while (g_best_block == hashWatchedChain && IsRPCRunning())
            {
                if (g_best_block_cv.wait_until(lock, checktxtime) == std::cv_status::timeout)
                {
                    // Timeout: Check transactions for update
                    // without holding the mempool lock to avoid deadlocks
                    if (mempool.GetTransactionsUpdated() != nTransactionsUpdatedLastLP)
                        break;
                    checktxtime += std::chrono::seconds(10);
                }
            }
        }
        ENTER_CRITICAL_SECTION(cs_main);

        if (!IsRPCRunning())
            throw JSONRPCError(RPC_CLIENT_NOT_CONNECTED, "Shutting down");
        // TODO: Maybe recheck connections/IBD and (if something wrong) send an expires-immediately template to stop miners?
    }

    // GBT must be called with 'segwit' set in the rules
    if (setClientRules.count("segwit") != 1) {
        throw JSONRPCError(RPC_INVALID_PARAMETER, "getblocktemplate must be called with the segwit rule set (call with {\"rules\": [\"segwit\"]})");
    }

    // Update block
    static CBlockIndex* pindexPrev;
    static int64_t nStart;
    static std::unique_ptr<CBlockTemplate> pblocktemplate;
    if (pindexPrev != ::ChainActive().Tip() ||
        pblocktemplate->block.pow.getCoreAlgo() != algo ||
        (mempool.GetTransactionsUpdated() != nTransactionsUpdatedLast && GetTime() - nStart > 5))
    {
        // Clear pindexPrev so future calls make a new block, despite any failures from here on
        pindexPrev = nullptr;

        // Store the pindexBest used before CreateNewBlock, to avoid races
        nTransactionsUpdatedLast = mempool.GetTransactionsUpdated();
        CBlockIndex* pindexPrevNew = ::ChainActive().Tip();
        nStart = GetTime();

        // Create new block
        CScript scriptDummy = CScript() << OP_TRUE;
<<<<<<< HEAD
        pblocktemplate = BlockAssembler(Params()).CreateNewBlock(algo, scriptDummy);
=======
        pblocktemplate = BlockAssembler(mempool, Params()).CreateNewBlock(scriptDummy);
>>>>>>> 76c04069
        if (!pblocktemplate)
            throw JSONRPCError(RPC_OUT_OF_MEMORY, "Out of memory");

        // Need to update only after we know CreateNewBlock succeeded
        pindexPrev = pindexPrevNew;
    }
    CHECK_NONFATAL(pindexPrev);
    CBlock* pblock = &pblocktemplate->block; // pointer for convenience
    const Consensus::Params& consensusParams = Params().GetConsensus();

    // Update nTime
    UpdateTime(pblock, consensusParams, pindexPrev);
    pblock->nNonce = 0;

    // NOTE: If at some point we support pre-segwit miners post-segwit-activation, this needs to take segwit support into consideration
    const bool fPreSegWit = (pindexPrev->nHeight + 1 < consensusParams.SegwitHeight);

    UniValue aCaps(UniValue::VARR); aCaps.push_back("proposal");

    UniValue transactions(UniValue::VARR);
    std::map<uint256, int64_t> setTxIndex;
    int i = 0;
    for (const auto& it : pblock->vtx) {
        const CTransaction& tx = *it;
        uint256 txHash = tx.GetHash();
        setTxIndex[txHash] = i++;

        if (tx.IsCoinBase())
            continue;

        UniValue entry(UniValue::VOBJ);

        entry.pushKV("data", EncodeHexTx(tx));
        entry.pushKV("txid", txHash.GetHex());
        entry.pushKV("hash", tx.GetWitnessHash().GetHex());

        UniValue deps(UniValue::VARR);
        for (const CTxIn &in : tx.vin)
        {
            if (setTxIndex.count(in.prevout.hash))
                deps.push_back(setTxIndex[in.prevout.hash]);
        }
        entry.pushKV("depends", deps);

        int index_in_template = i - 1;
        entry.pushKV("fee", pblocktemplate->vTxFees[index_in_template]);
        int64_t nTxSigOps = pblocktemplate->vTxSigOpsCost[index_in_template];
        if (fPreSegWit) {
            CHECK_NONFATAL(nTxSigOps % WITNESS_SCALE_FACTOR == 0);
            nTxSigOps /= WITNESS_SCALE_FACTOR;
        }
        entry.pushKV("sigops", nTxSigOps);
        entry.pushKV("weight", GetTransactionWeight(tx));

        transactions.push_back(entry);
    }

    UniValue aux(UniValue::VOBJ);

    arith_uint256 hashTarget = arith_uint256().SetCompact(pblock->pow.getBits());

    UniValue aMutable(UniValue::VARR);
    aMutable.push_back("time");
    aMutable.push_back("transactions");
    aMutable.push_back("prevblock");

    UniValue result(UniValue::VOBJ);
    result.pushKV("capabilities", aCaps);

    UniValue aRules(UniValue::VARR);
    UniValue vbavailable(UniValue::VOBJ);
    for (int j = 0; j < (int)Consensus::MAX_VERSION_BITS_DEPLOYMENTS; ++j) {
        Consensus::DeploymentPos pos = Consensus::DeploymentPos(j);
        ThresholdState state = VersionBitsState(pindexPrev, consensusParams, pos, versionbitscache);
        switch (state) {
            case ThresholdState::DEFINED:
            case ThresholdState::FAILED:
                // Not exposed to GBT at all
                break;
            case ThresholdState::LOCKED_IN:
                // Ensure bit is set in block version
                pblock->nVersion |= VersionBitsMask(consensusParams, pos);
                // FALL THROUGH to get vbavailable set...
            case ThresholdState::STARTED:
            {
                const struct VBDeploymentInfo& vbinfo = VersionBitsDeploymentInfo[pos];
                vbavailable.pushKV(gbt_vb_name(pos), consensusParams.vDeployments[pos].bit);
                if (setClientRules.find(vbinfo.name) == setClientRules.end()) {
                    if (!vbinfo.gbt_force) {
                        // If the client doesn't support this, don't indicate it in the [default] version
                        pblock->nVersion &= ~VersionBitsMask(consensusParams, pos);
                    }
                }
                break;
            }
            case ThresholdState::ACTIVE:
            {
                // Add to rules only
                const struct VBDeploymentInfo& vbinfo = VersionBitsDeploymentInfo[pos];
                aRules.push_back(gbt_vb_name(pos));
                if (setClientRules.find(vbinfo.name) == setClientRules.end()) {
                    // Not supported by the client; make sure it's safe to proceed
                    if (!vbinfo.gbt_force) {
                        // If we do anything other than throw an exception here, be sure version/force isn't sent to old clients
                        throw JSONRPCError(RPC_INVALID_PARAMETER, strprintf("Support for '%s' rule requires explicit client support", vbinfo.name));
                    }
                }
                break;
            }
        }
    }
    result.pushKV("version", pblock->nVersion);
    result.pushKV("rules", aRules);
    result.pushKV("vbavailable", vbavailable);
    result.pushKV("vbrequired", int(0));

    if (nMaxVersionPreVB >= 2) {
        // If VB is supported by the client, nMaxVersionPreVB is -1, so we won't get here
        // Because BIP 34 changed how the generation transaction is serialized, we can only use version/force back to v2 blocks
        // This is safe to do [otherwise-]unconditionally only because we are throwing an exception above if a non-force deployment gets activated
        // Note that this can probably also be removed entirely after the first BIP9 non-force deployment (ie, probably segwit) gets activated
        aMutable.push_back("version/force");
    }

    result.pushKV("previousblockhash", pblock->hashPrevBlock.GetHex());
    result.pushKV("transactions", transactions);
    result.pushKV("coinbaseaux", aux);
    result.pushKV("coinbasevalue", (int64_t)pblock->vtx[0]->vout[0].nValue);
    result.pushKV("longpollid", ::ChainActive().Tip()->GetBlockHash().GetHex() + i64tostr(nTransactionsUpdatedLast));
    result.pushKV("target", hashTarget.GetHex());
    result.pushKV("mintime", (int64_t)pindexPrev->GetMedianTimePast()+1);
    result.pushKV("mutable", aMutable);
    result.pushKV("noncerange", "00000000ffffffff");
    int64_t nSigOpLimit = MAX_BLOCK_SIGOPS_COST;
    int64_t nSizeLimit = MAX_BLOCK_SERIALIZED_SIZE;
    if (fPreSegWit) {
        CHECK_NONFATAL(nSigOpLimit % WITNESS_SCALE_FACTOR == 0);
        nSigOpLimit /= WITNESS_SCALE_FACTOR;
        CHECK_NONFATAL(nSizeLimit % WITNESS_SCALE_FACTOR == 0);
        nSizeLimit /= WITNESS_SCALE_FACTOR;
    }
    result.pushKV("sigoplimit", nSigOpLimit);
    result.pushKV("sizelimit", nSizeLimit);
    if (!fPreSegWit) {
        result.pushKV("weightlimit", (int64_t)MAX_BLOCK_WEIGHT);
    }
    result.pushKV("curtime", pblock->GetBlockTime());
    result.pushKV("bits", strprintf("%08x", pblock->pow.getBits()));
    result.pushKV("algo", PowAlgoToString(pblock->pow.getCoreAlgo()));
    result.pushKV("height", (int64_t)(pindexPrev->nHeight+1));

    if (!pblocktemplate->vchCoinbaseCommitment.empty()) {
        result.pushKV("default_witness_commitment", HexStr(pblocktemplate->vchCoinbaseCommitment.begin(), pblocktemplate->vchCoinbaseCommitment.end()));
    }

    return result;
}

class submitblock_StateCatcher : public CValidationInterface
{
public:
    uint256 hash;
    bool found;
    BlockValidationState state;

    explicit submitblock_StateCatcher(const uint256 &hashIn) : hash(hashIn), found(false), state() {}

protected:
    void BlockChecked(const CBlock& block, const BlockValidationState& stateIn) override {
        if (block.GetHash() != hash)
            return;
        found = true;
        state = stateIn;
    }
};

static UniValue submitblock(const JSONRPCRequest& request)
{
    // We allow 2 arguments for compliance with BIP22. Argument 2 is ignored.
            RPCHelpMan{"submitblock",
                "\nAttempts to submit new block to network.\n"
                "See https://en.bitcoin.it/wiki/BIP_0022 for full specification.\n",
                {
                    {"hexdata", RPCArg::Type::STR_HEX, RPCArg::Optional::NO, "the hex-encoded block data to submit"},
                    {"dummy", RPCArg::Type::STR, /* default */ "ignored", "dummy value, for compatibility with BIP22. This value is ignored."},
                },
                RPCResults{},
                RPCExamples{
                    HelpExampleCli("submitblock", "\"mydata\"")
            + HelpExampleRpc("submitblock", "\"mydata\"")
                },
            }.Check(request);

    std::shared_ptr<CBlock> blockptr = std::make_shared<CBlock>();
    CBlock& block = *blockptr;
    if (!DecodeHexBlk(block, request.params[0].get_str())) {
        throw JSONRPCError(RPC_DESERIALIZATION_ERROR, "Block decode failed");
    }

    if (block.vtx.empty() || !block.vtx[0]->IsCoinBase()) {
        throw JSONRPCError(RPC_DESERIALIZATION_ERROR, "Block does not start with a coinbase");
    }

    uint256 hash = block.GetHash();
    {
        LOCK(cs_main);
        const CBlockIndex* pindex = LookupBlockIndex(hash);
        if (pindex) {
            if (pindex->IsValid(BLOCK_VALID_SCRIPTS)) {
                return "duplicate";
            }
            if (pindex->nStatus & BLOCK_FAILED_MASK) {
                return "duplicate-invalid";
            }
        }
    }

    {
        LOCK(cs_main);
        const CBlockIndex* pindex = LookupBlockIndex(block.hashPrevBlock);
        if (pindex) {
            UpdateUncommittedBlockStructures(block, pindex, Params().GetConsensus());
        }
    }

    bool new_block;
    submitblock_StateCatcher sc(block.GetHash());
    RegisterValidationInterface(&sc);
    bool accepted = ProcessNewBlock(Params(), blockptr, /* fForceProcessing */ true, /* fNewBlock */ &new_block);
    UnregisterValidationInterface(&sc);
    if (!new_block && accepted) {
        return "duplicate";
    }
    if (!sc.found) {
        return "inconclusive";
    }
    return BIP22ValidationResult(sc.state);
}

static UniValue submitheader(const JSONRPCRequest& request)
{
            RPCHelpMan{"submitheader",
                "\nDecode the given hexdata as a header and submit it as a candidate chain tip if valid."
                "\nThrows when the header is invalid.\n",
                {
                    {"hexdata", RPCArg::Type::STR_HEX, RPCArg::Optional::NO, "the hex-encoded block header data"},
                },
                RPCResult{
            "None"
                },
                RPCExamples{
                    HelpExampleCli("submitheader", "\"aabbcc\"") +
                    HelpExampleRpc("submitheader", "\"aabbcc\"")
                },
            }.Check(request);

    CBlockHeader h;
    if (!DecodeHexBlockHeader(h, request.params[0].get_str())) {
        throw JSONRPCError(RPC_DESERIALIZATION_ERROR, "Block header decode failed");
    }
    {
        LOCK(cs_main);
        if (!LookupBlockIndex(h.hashPrevBlock)) {
            throw JSONRPCError(RPC_VERIFY_ERROR, "Must submit previous header (" + h.hashPrevBlock.GetHex() + ") first");
        }
    }

    BlockValidationState state;
    ProcessNewBlockHeaders({h}, state, Params());
    if (state.IsValid()) return NullUniValue;
    if (state.IsError()) {
        throw JSONRPCError(RPC_VERIFY_ERROR, FormatStateMessage(state));
    }
    throw JSONRPCError(RPC_VERIFY_ERROR, state.GetRejectReason());
}

static UniValue estimatesmartfee(const JSONRPCRequest& request)
{
            RPCHelpMan{"estimatesmartfee",
                "\nEstimates the approximate fee per kilobyte needed for a transaction to begin\n"
                "confirmation within conf_target blocks if possible and return the number of blocks\n"
                "for which the estimate is valid. Uses virtual transaction size as defined\n"
                "in BIP 141 (witness data is discounted).\n",
                {
                    {"conf_target", RPCArg::Type::NUM, RPCArg::Optional::NO, "Confirmation target in blocks (1 - 1008)"},
                    {"estimate_mode", RPCArg::Type::STR, /* default */ "CONSERVATIVE", "The fee estimate mode.\n"
            "                   Whether to return a more conservative estimate which also satisfies\n"
            "                   a longer history. A conservative estimate potentially returns a\n"
            "                   higher feerate and is more likely to be sufficient for the desired\n"
            "                   target, but is not as responsive to short term drops in the\n"
            "                   prevailing fee market.  Must be one of:\n"
            "       \"UNSET\"\n"
            "       \"ECONOMICAL\"\n"
            "       \"CONSERVATIVE\""},
                },
                RPCResult{
            "{\n"
            "  \"feerate\" : x.x,     (numeric, optional) estimate fee rate in " + CURRENCY_UNIT + "/kB\n"
            "  \"errors\": [ str... ] (json array of strings, optional) Errors encountered during processing\n"
            "  \"blocks\" : n         (numeric) block number where estimate was found\n"
            "}\n"
            "\n"
            "The request target will be clamped between 2 and the highest target\n"
            "fee estimation is able to return based on how long it has been running.\n"
            "An error is returned if not enough transactions and blocks\n"
            "have been observed to make an estimate for any number of blocks.\n"
                },
                RPCExamples{
                    HelpExampleCli("estimatesmartfee", "6")
                },
            }.Check(request);

    RPCTypeCheck(request.params, {UniValue::VNUM, UniValue::VSTR});
    RPCTypeCheckArgument(request.params[0], UniValue::VNUM);
    unsigned int max_target = ::feeEstimator.HighestTargetTracked(FeeEstimateHorizon::LONG_HALFLIFE);
    unsigned int conf_target = ParseConfirmTarget(request.params[0], max_target);
    bool conservative = true;
    if (!request.params[1].isNull()) {
        FeeEstimateMode fee_mode;
        if (!FeeModeFromString(request.params[1].get_str(), fee_mode)) {
            throw JSONRPCError(RPC_INVALID_PARAMETER, "Invalid estimate_mode parameter");
        }
        if (fee_mode == FeeEstimateMode::ECONOMICAL) conservative = false;
    }

    UniValue result(UniValue::VOBJ);
    UniValue errors(UniValue::VARR);
    FeeCalculation feeCalc;
    CFeeRate feeRate = ::feeEstimator.estimateSmartFee(conf_target, &feeCalc, conservative);
    if (feeRate != CFeeRate(0)) {
        result.pushKV("feerate", ValueFromAmount(feeRate.GetFeePerK()));
    } else {
        errors.push_back("Insufficient data or no feerate found");
        result.pushKV("errors", errors);
    }
    result.pushKV("blocks", feeCalc.returnedTarget);
    return result;
}

static UniValue estimaterawfee(const JSONRPCRequest& request)
{
            RPCHelpMan{"estimaterawfee",
                "\nWARNING: This interface is unstable and may disappear or change!\n"
                "\nWARNING: This is an advanced API call that is tightly coupled to the specific\n"
                "         implementation of fee estimation. The parameters it can be called with\n"
                "         and the results it returns will change if the internal implementation changes.\n"
                "\nEstimates the approximate fee per kilobyte needed for a transaction to begin\n"
                "confirmation within conf_target blocks if possible. Uses virtual transaction size as\n"
                "defined in BIP 141 (witness data is discounted).\n",
                {
                    {"conf_target", RPCArg::Type::NUM, RPCArg::Optional::NO, "Confirmation target in blocks (1 - 1008)"},
                    {"threshold", RPCArg::Type::NUM, /* default */ "0.95", "The proportion of transactions in a given feerate range that must have been\n"
            "               confirmed within conf_target in order to consider those feerates as high enough and proceed to check\n"
            "               lower buckets."},
                },
                RPCResult{
            "{\n"
            "  \"short\" : {            (json object, optional) estimate for short time horizon\n"
            "      \"feerate\" : x.x,        (numeric, optional) estimate fee rate in " + CURRENCY_UNIT + "/kB\n"
            "      \"decay\" : x.x,          (numeric) exponential decay (per block) for historical moving average of confirmation data\n"
            "      \"scale\" : x,            (numeric) The resolution of confirmation targets at this time horizon\n"
            "      \"pass\" : {              (json object, optional) information about the lowest range of feerates to succeed in meeting the threshold\n"
            "          \"startrange\" : x.x,     (numeric) start of feerate range\n"
            "          \"endrange\" : x.x,       (numeric) end of feerate range\n"
            "          \"withintarget\" : x.x,   (numeric) number of txs over history horizon in the feerate range that were confirmed within target\n"
            "          \"totalconfirmed\" : x.x, (numeric) number of txs over history horizon in the feerate range that were confirmed at any point\n"
            "          \"inmempool\" : x.x,      (numeric) current number of txs in mempool in the feerate range unconfirmed for at least target blocks\n"
            "          \"leftmempool\" : x.x,    (numeric) number of txs over history horizon in the feerate range that left mempool unconfirmed after target\n"
            "      },\n"
            "      \"fail\" : { ... },       (json object, optional) information about the highest range of feerates to fail to meet the threshold\n"
            "      \"errors\":  [ str... ]   (json array of strings, optional) Errors encountered during processing\n"
            "  },\n"
            "  \"medium\" : { ... },    (json object, optional) estimate for medium time horizon\n"
            "  \"long\" : { ... }       (json object) estimate for long time horizon\n"
            "}\n"
            "\n"
            "Results are returned for any horizon which tracks blocks up to the confirmation target.\n"
                },
                RPCExamples{
                    HelpExampleCli("estimaterawfee", "6 0.9")
                },
            }.Check(request);

    RPCTypeCheck(request.params, {UniValue::VNUM, UniValue::VNUM}, true);
    RPCTypeCheckArgument(request.params[0], UniValue::VNUM);
    unsigned int max_target = ::feeEstimator.HighestTargetTracked(FeeEstimateHorizon::LONG_HALFLIFE);
    unsigned int conf_target = ParseConfirmTarget(request.params[0], max_target);
    double threshold = 0.95;
    if (!request.params[1].isNull()) {
        threshold = request.params[1].get_real();
    }
    if (threshold < 0 || threshold > 1) {
        throw JSONRPCError(RPC_INVALID_PARAMETER, "Invalid threshold");
    }

    UniValue result(UniValue::VOBJ);

    for (const FeeEstimateHorizon horizon : {FeeEstimateHorizon::SHORT_HALFLIFE, FeeEstimateHorizon::MED_HALFLIFE, FeeEstimateHorizon::LONG_HALFLIFE}) {
        CFeeRate feeRate;
        EstimationResult buckets;

        // Only output results for horizons which track the target
        if (conf_target > ::feeEstimator.HighestTargetTracked(horizon)) continue;

        feeRate = ::feeEstimator.estimateRawFee(conf_target, threshold, horizon, &buckets);
        UniValue horizon_result(UniValue::VOBJ);
        UniValue errors(UniValue::VARR);
        UniValue passbucket(UniValue::VOBJ);
        passbucket.pushKV("startrange", round(buckets.pass.start));
        passbucket.pushKV("endrange", round(buckets.pass.end));
        passbucket.pushKV("withintarget", round(buckets.pass.withinTarget * 100.0) / 100.0);
        passbucket.pushKV("totalconfirmed", round(buckets.pass.totalConfirmed * 100.0) / 100.0);
        passbucket.pushKV("inmempool", round(buckets.pass.inMempool * 100.0) / 100.0);
        passbucket.pushKV("leftmempool", round(buckets.pass.leftMempool * 100.0) / 100.0);
        UniValue failbucket(UniValue::VOBJ);
        failbucket.pushKV("startrange", round(buckets.fail.start));
        failbucket.pushKV("endrange", round(buckets.fail.end));
        failbucket.pushKV("withintarget", round(buckets.fail.withinTarget * 100.0) / 100.0);
        failbucket.pushKV("totalconfirmed", round(buckets.fail.totalConfirmed * 100.0) / 100.0);
        failbucket.pushKV("inmempool", round(buckets.fail.inMempool * 100.0) / 100.0);
        failbucket.pushKV("leftmempool", round(buckets.fail.leftMempool * 100.0) / 100.0);

        // CFeeRate(0) is used to indicate error as a return value from estimateRawFee
        if (feeRate != CFeeRate(0)) {
            horizon_result.pushKV("feerate", ValueFromAmount(feeRate.GetFeePerK()));
            horizon_result.pushKV("decay", buckets.decay);
            horizon_result.pushKV("scale", (int)buckets.scale);
            horizon_result.pushKV("pass", passbucket);
            // buckets.fail.start == -1 indicates that all buckets passed, there is no fail bucket to output
            if (buckets.fail.start != -1) horizon_result.pushKV("fail", failbucket);
        } else {
            // Output only information that is still meaningful in the event of error
            horizon_result.pushKV("decay", buckets.decay);
            horizon_result.pushKV("scale", (int)buckets.scale);
            horizon_result.pushKV("fail", failbucket);
            errors.push_back("Insufficient data or no feerate found which meets threshold");
            horizon_result.pushKV("errors",errors);
        }
        result.pushKV(StringForFeeEstimateHorizon(horizon), horizon_result);
    }
    return result;
}

/* ************************************************************************** */
/* Merge mining.  */

UniValue createauxblock(const JSONRPCRequest& request)
{
    RPCHelpMan{"createauxblock",
        "\nCreates a new block and returns information required to"
        " merge-mine it.\n",
        {
            {"address", RPCArg::Type::STR, RPCArg::Optional::NO, "Payout address for the coinbase transaction"},
        },
        RPCResult{
    "{\n"
    "  \"hash\"               (string) hash of the created block\n"
    "  \"chainid\"            (numeric) chain ID for this block\n"
    "  \"algo\": \"sha256d\"\n"
    "  \"previousblockhash\"  (string) hash of the previous block\n"
    "  \"coinbasevalue\"      (numeric) value of the block's coinbase\n"
    "  \"bits\"               (string) compressed target of the block\n"
    "  \"height\"             (numeric) height of the block\n"
    "  \"_target\"            (string) target in reversed byte order, deprecated\n"
    "}\n"
        },
        RPCExamples{
          HelpExampleCli("createauxblock", "\"address\"")
          + HelpExampleRpc("createauxblock", "\"address\"")
        },
    }.Check(request);

    // Check coinbase payout address
    const CTxDestination coinbaseScript
      = DecodeDestination(request.params[0].get_str());
    if (!IsValidDestination(coinbaseScript)) {
        throw JSONRPCError(RPC_INVALID_ADDRESS_OR_KEY,
                           "Error: Invalid coinbase payout address");
    }
    const CScript scriptPubKey = GetScriptForDestination(coinbaseScript);

    return AuxpowMiner::get ().createAuxBlock(scriptPubKey);
}

UniValue submitauxblock(const JSONRPCRequest& request)
{
    RPCHelpMan{"submitauxblock",
        "\nSubmits a solved auxpow for a block that was previously"
        " created by 'createauxblock'.\n",
        {
            {"hash", RPCArg::Type::STR_HEX, RPCArg::Optional::NO, "Hash of the block to submit"},
            {"auxpow", RPCArg::Type::STR_HEX, RPCArg::Optional::NO, "Serialised auxpow found"},
        },
        RPCResult{
    "xxxxx        (boolean) whether the submitted block was correct\n"
        },
        RPCExamples{
            HelpExampleCli("submitauxblock", "\"hash\" \"serialised auxpow\"")
            + HelpExampleRpc("submitauxblock", "\"hash\" \"serialised auxpow\"")
        },
    }.Check(request);

    return AuxpowMiner::get ().submitAuxBlock(request.params[0].get_str(),
                                              request.params[1].get_str());
}

UniValue creatework(const JSONRPCRequest& request)
{
    RPCHelpMan{"creatework",
        "\nCreates a new block and returns information required to mine it stand-alone.\n",
        {
            {"address", RPCArg::Type::STR, RPCArg::Optional::NO, "Payout address for the coinbase transaction"},
        },
        RPCResult{
    "{\n"
    "  \"hash\"               (string) hash of the created block\n"
    "  \"data\"               (string) data to solve (hex encoded)\n"
    "  \"algo\": \"neoscrypt\"\n"
    "  \"previousblockhash\"  (string) hash of the previous block\n"
    "  \"coinbasevalue\"      (numeric) value of the block's coinbase\n"
    "  \"bits\"               (string) compressed target of the block\n"
    "  \"height\"             (numeric) height of the block\n"
    "  \"target\"             (string) target in reversed byte order, deprecated\n"
    "}\n"
        },
        RPCExamples{
            HelpExampleCli("creatework", "\"address\"")
          + HelpExampleRpc("creatework", "\"address\"")
        }
    }.Check(request);

    // Check coinbase payout address
    const CTxDestination coinbaseScript
      = DecodeDestination(request.params[0].get_str());
    if (!IsValidDestination(coinbaseScript)) {
        throw JSONRPCError(RPC_INVALID_ADDRESS_OR_KEY,
                           "Error: Invalid coinbase payout address");
    }
    const CScript scriptPubKey = GetScriptForDestination(coinbaseScript);

    return AuxpowMiner::get ().createWork(scriptPubKey);
}

UniValue submitwork(const JSONRPCRequest& request)
{
    /* We cannot use RPCHelpMan::Check because of the somewhat exceptional
       format of arguments (with the first being optional).  */
    if (request.fHelp || request.params.size() < 1 || request.params.size() > 2)
        throw std::runtime_error(
            RPCHelpMan{"submitwork",
                "\nSubmits a solved PoW for a block that was previously created by 'creatework'.\n"
                "\nDEPRECATED: If no hash is given, it will be deduced from the data.  Prefer to add an explicit hash.\n",
                {
                    {"hash", RPCArg::Type::STR_HEX, RPCArg::Optional::OMITTED_NAMED_ARG, "Hash of the block to submit"},
                    {"data", RPCArg::Type::STR_HEX, RPCArg::Optional::NO, "Solved block header data"},
                },
                RPCResult{
            "xxxxx        (boolean) whether the submitted block was correct\n"
                },
                RPCExamples{
                    HelpExampleCli("submitwork", "\"hash\" \"solved data\"")
                  + HelpExampleRpc("submitwork", "\"hash\" \"solved data\"")
                },
            }.ToString());

    std::string hashHex;
    std::string dataHex;
    if (request.params.size() == 1)
      dataHex = request.params[0].get_str();
    else
      {
        hashHex = request.params[0].get_str();
        dataHex = request.params[1].get_str();
      }

    return AuxpowMiner::get ().submitWork(hashHex, dataHex);
}

/* ************************************************************************** */

// clang-format off
static const CRPCCommand commands[] =
{ //  category              name                      actor (function)         argNames
  //  --------------------- ------------------------  -----------------------  ----------
    { "mining",             "getnetworkhashps",       &getnetworkhashps,       {"nblocks","height"} },
    { "mining",             "getmininginfo",          &getmininginfo,          {} },
    { "mining",             "prioritisetransaction",  &prioritisetransaction,  {"txid","dummy","fee_delta"} },
    { "mining",             "getblocktemplate",       &getblocktemplate,       {"template_request"} },
    { "mining",             "submitblock",            &submitblock,            {"hexdata","dummy"} },
    { "mining",             "submitheader",           &submitheader,           {"hexdata"} },

    { "mining",             "createauxblock",         &createauxblock,         {"address"} },
    { "mining",             "submitauxblock",         &submitauxblock,         {"hash", "auxpow"} },
    { "mining",             "creatework",             &creatework,             {"address"} },
    { "mining",             "submitwork",             &submitwork,             {"hash","data"} },

    { "generating",         "generatetoaddress",      &generatetoaddress,      {"nblocks","address","maxtries","algo"} },
    { "generating",         "generatetodescriptor",   &generatetodescriptor,   {"num_blocks","descriptor","maxtries","algo"} },

    { "util",               "estimatesmartfee",       &estimatesmartfee,       {"conf_target", "estimate_mode"} },

    { "hidden",             "estimaterawfee",         &estimaterawfee,         {"conf_target", "threshold"} },
};
// clang-format on

void RegisterMiningRPCCommands(CRPCTable &t)
{
    for (unsigned int vcidx = 0; vcidx < ARRAYLEN(commands); vcidx++)
        t.appendCommand(commands[vcidx].name, &commands[vcidx]);
}<|MERGE_RESOLUTION|>--- conflicted
+++ resolved
@@ -130,7 +130,6 @@
     return GetNetworkHashPS(!request.params[0].isNull() ? request.params[0].get_int() : 120, !request.params[1].isNull() ? request.params[1].get_int() : -1);
 }
 
-<<<<<<< HEAD
 static PowAlgo
 powAlgoFromJson (const UniValue& algoJson)
 {
@@ -147,10 +146,7 @@
     }
 }
 
-static UniValue generateBlocks(const CScript& coinbase_script, int nGenerate, uint64_t nMaxTries, const UniValue& algoJson)
-=======
-static UniValue generateBlocks(const CTxMemPool& mempool, const CScript& coinbase_script, int nGenerate, uint64_t nMaxTries)
->>>>>>> 76c04069
+static UniValue generateBlocks(const CTxMemPool& mempool, const CScript& coinbase_script, int nGenerate, uint64_t nMaxTries, const UniValue& algoJson)
 {
     int nHeightEnd = 0;
     int nHeight = 0;
@@ -166,11 +162,7 @@
     UniValue blockHashes(UniValue::VARR);
     while (nHeight < nHeightEnd && !ShutdownRequested())
     {
-<<<<<<< HEAD
-        std::unique_ptr<CBlockTemplate> pblocktemplate(BlockAssembler(Params()).CreateNewBlock(algo, coinbase_script));
-=======
-        std::unique_ptr<CBlockTemplate> pblocktemplate(BlockAssembler(mempool, Params()).CreateNewBlock(coinbase_script));
->>>>>>> 76c04069
+        std::unique_ptr<CBlockTemplate> pblocktemplate(BlockAssembler(mempool, Params()).CreateNewBlock(algo, coinbase_script));
         if (!pblocktemplate.get())
             throw JSONRPCError(RPC_INTERNAL_ERROR, "Couldn't create new block");
         CBlock *pblock = &pblocktemplate->block;
@@ -251,11 +243,7 @@
 
     CHECK_NONFATAL(coinbase_script.size() == 1);
 
-<<<<<<< HEAD
-    return generateBlocks(coinbase_script.at(0), num_blocks, max_tries, request.params[3]);
-=======
-    return generateBlocks(mempool, coinbase_script.at(0), num_blocks, max_tries);
->>>>>>> 76c04069
+    return generateBlocks(mempool, coinbase_script.at(0), num_blocks, max_tries, request.params[3]);
 }
 
 static UniValue generatetoaddress(const JSONRPCRequest& request)
@@ -294,11 +282,7 @@
 
     CScript coinbase_script = GetScriptForDestination(destination);
 
-<<<<<<< HEAD
-    return generateBlocks(coinbase_script, nGenerate, nMaxTries, request.params[3]);
-=======
-    return generateBlocks(mempool, coinbase_script, nGenerate, nMaxTries);
->>>>>>> 76c04069
+    return generateBlocks(mempool, coinbase_script, nGenerate, nMaxTries, request.params[3]);
 }
 
 static UniValue getmininginfo(const JSONRPCRequest& request)
@@ -634,11 +618,7 @@
 
         // Create new block
         CScript scriptDummy = CScript() << OP_TRUE;
-<<<<<<< HEAD
-        pblocktemplate = BlockAssembler(Params()).CreateNewBlock(algo, scriptDummy);
-=======
-        pblocktemplate = BlockAssembler(mempool, Params()).CreateNewBlock(scriptDummy);
->>>>>>> 76c04069
+        pblocktemplate = BlockAssembler(mempool, Params()).CreateNewBlock(algo, scriptDummy);
         if (!pblocktemplate)
             throw JSONRPCError(RPC_OUT_OF_MEMORY, "Out of memory");
 
