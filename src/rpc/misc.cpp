// Copyright (c) 2010 Satoshi Nakamoto
// Copyright (c) 2009-2019 The Bitcoin Core developers
// Distributed under the MIT software license, see the accompanying
// file COPYING or http://www.opensource.org/licenses/mit-license.php.

#include <httpserver.h>
#include <key_io.h>
#include <node/context.h>
#include <outputtype.h>
#include <rpc/blockchain.h>
#include <rpc/server.h>
#include <rpc/util.h>
#include <scheduler.h>
#include <script/descriptor.h>
#include <util/check.h>
#include <util/message.h> // For MessageSign(), MessageVerify()
#include <util/strencodings.h>
#include <util/system.h>

#include <stdint.h>
#include <tuple>
#ifdef HAVE_MALLOC_INFO
#include <malloc.h>
#endif

#include <univalue.h>

static UniValue validateaddress(const JSONRPCRequest& request)
{
            RPCHelpMan{"validateaddress",
                "\nReturn information about the given address.\n",
                {
                    {"address", RPCArg::Type::STR, RPCArg::Optional::NO, "The address to validate"},
                },
                RPCResult{
            "{\n"
            "  \"isvalid\" : true|false,       (boolean) If the address is valid or not. If not, this is the only property returned.\n"
            "  \"address\" : \"address\",        (string) The address validated\n"
            "  \"scriptPubKey\" : \"hex\",       (string) The hex-encoded scriptPubKey generated by the address\n"
            "  \"isscript\" : true|false,      (boolean) If the key is a script\n"
            "  \"iswitness\" : true|false,     (boolean) If the address is a witness address\n"
            "  \"witness_version\" : version   (numeric, optional) The version number of the witness program\n"
            "  \"witness_program\" : \"hex\"     (string, optional) The hex value of the witness program\n"
            "}\n"
                },
                RPCExamples{
                    HelpExampleCli("validateaddress", EXAMPLE_ADDRESS) +
                    HelpExampleRpc("validateaddress", EXAMPLE_ADDRESS)
                },
            }.Check(request);

    CTxDestination dest = DecodeDestination(request.params[0].get_str());
    bool isValid = IsValidDestination(dest);

    UniValue ret(UniValue::VOBJ);
    ret.pushKV("isvalid", isValid);
    if (isValid)
    {
        std::string currentAddress = EncodeDestination(dest);
        ret.pushKV("address", currentAddress);

        CScript scriptPubKey = GetScriptForDestination(dest);
        ret.pushKV("scriptPubKey", HexStr(scriptPubKey.begin(), scriptPubKey.end()));

        UniValue detail = DescribeAddress(dest);
        ret.pushKVs(detail);
    }
    return ret;
}

static UniValue createmultisig(const JSONRPCRequest& request)
{
            RPCHelpMan{"createmultisig",
                "\nCreates a multi-signature address with n signature of m keys required.\n"
                "It returns a json object with the address and redeemScript.\n",
                {
                    {"nrequired", RPCArg::Type::NUM, RPCArg::Optional::NO, "The number of required signatures out of the n keys."},
                    {"keys", RPCArg::Type::ARR, RPCArg::Optional::NO, "A json array of hex-encoded public keys.",
                        {
                            {"key", RPCArg::Type::STR_HEX, RPCArg::Optional::OMITTED, "The hex-encoded public key"},
                        }},
                    {"address_type", RPCArg::Type::STR, /* default */ "legacy", "The address type to use. Options are \"legacy\", \"p2sh-segwit\", and \"bech32\"."},
                },
                RPCResult{
            "{\n"
            "  \"address\" : \"multisigaddress\",  (string) The value of the new multisig address.\n"
            "  \"redeemScript\" : \"script\"       (string) The string value of the hex-encoded redemption script.\n"
            "  \"descriptor\" : \"descriptor\"     (string) The descriptor for this multisig\n"
            "}\n"
                },
                RPCExamples{
            "\nCreate a multisig address from 2 public keys\n"
            + HelpExampleCli("createmultisig", "2 \"[\\\"03789ed0bb717d88f7d321a368d905e7430207ebbd82bd342cf11ae157a7ace5fd\\\",\\\"03dbc6764b8884a92e871274b87583e6d5c2a58819473e17e107ef3f6aa5a61626\\\"]\"") +
            "\nAs a JSON-RPC call\n"
            + HelpExampleRpc("createmultisig", "2, \"[\\\"03789ed0bb717d88f7d321a368d905e7430207ebbd82bd342cf11ae157a7ace5fd\\\",\\\"03dbc6764b8884a92e871274b87583e6d5c2a58819473e17e107ef3f6aa5a61626\\\"]\"")
                },
            }.Check(request);

    int required = request.params[0].get_int();

    // Get the public keys
    const UniValue& keys = request.params[1].get_array();
    std::vector<CPubKey> pubkeys;
    for (unsigned int i = 0; i < keys.size(); ++i) {
        if (IsHex(keys[i].get_str()) && (keys[i].get_str().length() == 66 || keys[i].get_str().length() == 130)) {
            pubkeys.push_back(HexToPubKey(keys[i].get_str()));
        } else {
            throw JSONRPCError(RPC_INVALID_ADDRESS_OR_KEY, strprintf("Invalid public key: %s\n.", keys[i].get_str()));
        }
    }

    // Get the output type
    OutputType output_type = OutputType::LEGACY;
    if (!request.params[2].isNull()) {
        if (!ParseOutputType(request.params[2].get_str(), output_type)) {
            throw JSONRPCError(RPC_INVALID_ADDRESS_OR_KEY, strprintf("Unknown address type '%s'", request.params[2].get_str()));
        }
    }

    // Construct using pay-to-script-hash:
    FillableSigningProvider keystore;
    CScript inner;
    const CTxDestination dest = AddAndGetMultisigDestination(required, pubkeys, output_type, keystore, inner);

    // Make the descriptor
    std::unique_ptr<Descriptor> descriptor = InferDescriptor(GetScriptForDestination(dest), keystore);

    UniValue result(UniValue::VOBJ);
    result.pushKV("address", EncodeDestination(dest));
    result.pushKV("redeemScript", HexStr(inner.begin(), inner.end()));
    result.pushKV("descriptor", descriptor->ToString());

    return result;
}

UniValue getdescriptorinfo(const JSONRPCRequest& request)
{
            RPCHelpMan{"getdescriptorinfo",
            {"\nAnalyses a descriptor.\n"},
            {
                {"descriptor", RPCArg::Type::STR, RPCArg::Optional::NO, "The descriptor."},
            },
            RPCResult{
            "{\n"
            "  \"descriptor\" : \"desc\",         (string) The descriptor in canonical form, without private keys\n"
            "  \"checksum\" : \"chksum\",         (string) The checksum for the input descriptor\n"
            "  \"isrange\" : true|false,        (boolean) Whether the descriptor is ranged\n"
            "  \"issolvable\" : true|false,     (boolean) Whether the descriptor is solvable\n"
            "  \"hasprivatekeys\" : true|false, (boolean) Whether the input descriptor contained at least one private key\n"
            "}\n"
            },
            RPCExamples{
                "Analyse a descriptor\n" +
                HelpExampleCli("getdescriptorinfo", "\"wpkh([d34db33f/84h/0h/0h]0279be667ef9dcbbac55a06295Ce870b07029Bfcdb2dce28d959f2815b16f81798)\"")
            }}.Check(request);

    RPCTypeCheck(request.params, {UniValue::VSTR});

    FlatSigningProvider provider;
    std::string error;
    auto desc = Parse(request.params[0].get_str(), provider, error);
    if (!desc) {
        throw JSONRPCError(RPC_INVALID_ADDRESS_OR_KEY, error);
    }

    UniValue result(UniValue::VOBJ);
    result.pushKV("descriptor", desc->ToString());
    result.pushKV("checksum", GetDescriptorChecksum(request.params[0].get_str()));
    result.pushKV("isrange", desc->IsRange());
    result.pushKV("issolvable", desc->IsSolvable());
    result.pushKV("hasprivatekeys", provider.keys.size() > 0);
    return result;
}

UniValue deriveaddresses(const JSONRPCRequest& request)
{
            RPCHelpMan{"deriveaddresses",
            {"\nDerives one or more addresses corresponding to an output descriptor.\n"
            "Examples of output descriptors are:\n"
            "    pkh(<pubkey>)                        P2PKH outputs for the given pubkey\n"
            "    wpkh(<pubkey>)                       Native segwit P2PKH outputs for the given pubkey\n"
            "    sh(multi(<n>,<pubkey>,<pubkey>,...)) P2SH-multisig outputs for the given threshold and pubkeys\n"
            "    raw(<hex script>)                    Outputs whose scriptPubKey equals the specified hex scripts\n"
            "\nIn the above, <pubkey> either refers to a fixed public key in hexadecimal notation, or to an xpub/xprv optionally followed by one\n"
            "or more path elements separated by \"/\", where \"h\" represents a hardened child key.\n"
            "For more information on output descriptors, see the documentation in the doc/descriptors.md file.\n"},
            {
                {"descriptor", RPCArg::Type::STR, RPCArg::Optional::NO, "The descriptor."},
                {"range", RPCArg::Type::RANGE, RPCArg::Optional::OMITTED_NAMED_ARG, "If a ranged descriptor is used, this specifies the end or the range (in [begin,end] notation) to derive."},
            },
            RPCResult{
                "[ address ] (json array) the derived addresses\n"
            },
            RPCExamples{
                "First three native segwit receive addresses\n" +
                HelpExampleCli("deriveaddresses", "\"wpkh([d34db33f/84h/0h/0h]xpub6DJ2dNUysrn5Vt36jH2KLBT2i1auw1tTSSomg8PhqNiUtx8QX2SvC9nrHu81fT41fvDUnhMjEzQgXnQjKEu3oaqMSzhSrHMxyyoEAmUHQbY/0/*)#cjjspncu\" \"[0,2]\"")
            }}.Check(request);

    RPCTypeCheck(request.params, {UniValue::VSTR, UniValueType()}); // Range argument is checked later
    const std::string desc_str = request.params[0].get_str();

    int64_t range_begin = 0;
    int64_t range_end = 0;

    if (request.params.size() >= 2 && !request.params[1].isNull()) {
        std::tie(range_begin, range_end) = ParseDescriptorRange(request.params[1]);
    }

    FlatSigningProvider key_provider;
    std::string error;
    auto desc = Parse(desc_str, key_provider, error, /* require_checksum = */ true);
    if (!desc) {
        throw JSONRPCError(RPC_INVALID_ADDRESS_OR_KEY, error);
    }

    if (!desc->IsRange() && request.params.size() > 1) {
        throw JSONRPCError(RPC_INVALID_PARAMETER, "Range should not be specified for an un-ranged descriptor");
    }

    if (desc->IsRange() && request.params.size() == 1) {
        throw JSONRPCError(RPC_INVALID_PARAMETER, "Range must be specified for a ranged descriptor");
    }

    UniValue addresses(UniValue::VARR);

    for (int i = range_begin; i <= range_end; ++i) {
        FlatSigningProvider provider;
        std::vector<CScript> scripts;
        if (!desc->Expand(i, key_provider, scripts, provider)) {
            throw JSONRPCError(RPC_INVALID_ADDRESS_OR_KEY, strprintf("Cannot derive script without private keys"));
        }

        for (const CScript &script : scripts) {
            CTxDestination dest;
            if (!ExtractDestination(script, dest)) {
                throw JSONRPCError(RPC_INVALID_ADDRESS_OR_KEY, strprintf("Descriptor does not have a corresponding address"));
            }

            addresses.push_back(EncodeDestination(dest));
        }
    }

    // This should not be possible, but an assert seems overkill:
    if (addresses.empty()) {
        throw JSONRPCError(RPC_MISC_ERROR, "Unexpected empty result");
    }

    return addresses;
}

static UniValue verifymessage(const JSONRPCRequest& request)
{
            RPCHelpMan{"verifymessage",
                "\nVerify a signed message\n",
                {
                    {"address", RPCArg::Type::STR, RPCArg::Optional::NO, "The address to use for the signature or \"\" to recover it."},
                    {"signature", RPCArg::Type::STR, RPCArg::Optional::NO, "The signature provided by the signer in base 64 encoding (see signmessage)."},
                    {"message", RPCArg::Type::STR, RPCArg::Optional::NO, "The message that was signed."},
                },
                {
                  RPCResult{"with address",
                      "true|false   (boolean) If the signature is verified or not.\n",
                  },
                  RPCResult{"without address (set to \"\")",
                      "{\n"
                      "    \"valid\": true|false,    (boolean) Whether the signature is valid at all.\n"
                      "    \"address\": \"xxxxx\"    (string) For which address the signature is valid.\n"
                      "}\n"
                  },
                },
                RPCExamples{
            "\nUnlock the wallet for 30 seconds\n"
            + HelpExampleCli("walletpassphrase", "\"mypassphrase\" 30") +
            "\nCreate the signature\n"
            + HelpExampleCli("signmessage", "\"CJ12BVLi6tx2mST1Z4BSANNeztHunz9LT\" \"my message\"") +
            "\nVerify the signature\n"
            + HelpExampleCli("verifymessage", "\"CJ12BVLi6tx2mST1Z4BSANNeztHunz9LT\" \"signature\" \"my message\"") +
            "\nVerify and return address\n"
            + HelpExampleCli("verifymessage", "\"\" \"signature\" \"my message\"") +
            "\nAs a JSON-RPC call\n"
            + HelpExampleRpc("verifymessage", "\"CJ12BVLi6tx2mST1Z4BSANNeztHunz9LT\", \"signature\", \"my message\"")
                },
            }.Check(request);

    LOCK(cs_main);

    std::string strAddress  = request.params[0].get_str();
    std::string strSign     = request.params[1].get_str();
    std::string strMessage  = request.params[2].get_str();

<<<<<<< HEAD
    bool fInvalid = false;
    std::vector<unsigned char> vchSig = DecodeBase64(strSign.c_str(), &fInvalid);

    if (fInvalid)
        throw JSONRPCError(RPC_INVALID_ADDRESS_OR_KEY, "Malformed base64 encoding");

    CHashWriter ss(SER_GETHASH, 0);
    ss << strMessageMagic;
    ss << strMessage;

    CPubKey pubkey;
    if (!pubkey.RecoverCompact(ss.GetHash(), vchSig)) {
        if (strAddress.empty()) {
            UniValue res(UniValue::VOBJ);
            res.pushKV("valid", false);
            return res;
        }

        return false;
    }

    if (strAddress.empty()) {
        UniValue res(UniValue::VOBJ);
        res.pushKV("valid", true);
        const auto dest = GetDestinationForKey(pubkey, OutputType::LEGACY);
        res.pushKV("address", EncodeDestination(dest));
        return res;
    }

    CTxDestination destination = DecodeDestination(strAddress);
    if (!IsValidDestination(destination)) {
        throw JSONRPCError(RPC_TYPE_ERROR, "Invalid address");
    }

    const PKHash *pkhash = boost::get<PKHash>(&destination);
    if (!pkhash) {
        throw JSONRPCError(RPC_TYPE_ERROR, "Address does not refer to key");
=======
    switch (MessageVerify(strAddress, strSign, strMessage)) {
    case MessageVerificationResult::ERR_INVALID_ADDRESS:
        throw JSONRPCError(RPC_TYPE_ERROR, "Invalid address");
    case MessageVerificationResult::ERR_ADDRESS_NO_KEY:
        throw JSONRPCError(RPC_TYPE_ERROR, "Address does not refer to key");
    case MessageVerificationResult::ERR_MALFORMED_SIGNATURE:
        throw JSONRPCError(RPC_INVALID_ADDRESS_OR_KEY, "Malformed base64 encoding");
    case MessageVerificationResult::ERR_PUBKEY_NOT_RECOVERED:
    case MessageVerificationResult::ERR_NOT_SIGNED:
        return false;
    case MessageVerificationResult::OK:
        return true;
>>>>>>> 3a63e6b1
    }

    return false;
}

static UniValue signmessagewithprivkey(const JSONRPCRequest& request)
{
            RPCHelpMan{"signmessagewithprivkey",
                "\nSign a message with the private key of an address\n",
                {
                    {"privkey", RPCArg::Type::STR, RPCArg::Optional::NO, "The private key to sign the message with."},
                    {"message", RPCArg::Type::STR, RPCArg::Optional::NO, "The message to create a signature of."},
                },
                RPCResult{
            "\"signature\"          (string) The signature of the message encoded in base 64\n"
                },
                RPCExamples{
            "\nCreate the signature\n"
            + HelpExampleCli("signmessagewithprivkey", "\"privkey\" \"my message\"") +
            "\nVerify the signature\n"
            + HelpExampleCli("verifymessage", "\"CJ12BVLi6tx2mST1Z4BSANNeztHunz9LT\" \"signature\" \"my message\"") +
            "\nAs a JSON-RPC call\n"
            + HelpExampleRpc("signmessagewithprivkey", "\"privkey\", \"my message\"")
                },
            }.Check(request);

    std::string strPrivkey = request.params[0].get_str();
    std::string strMessage = request.params[1].get_str();

    CKey key = DecodeSecret(strPrivkey);
    if (!key.IsValid()) {
        throw JSONRPCError(RPC_INVALID_ADDRESS_OR_KEY, "Invalid private key");
    }

    std::string signature;

    if (!MessageSign(key, strMessage, signature)) {
        throw JSONRPCError(RPC_INVALID_ADDRESS_OR_KEY, "Sign failed");
    }

    return signature;
}

static UniValue setmocktime(const JSONRPCRequest& request)
{
            RPCHelpMan{"setmocktime",
                "\nSet the local time to given timestamp (-regtest only)\n",
                {
                    {"timestamp", RPCArg::Type::NUM, RPCArg::Optional::NO, UNIX_EPOCH_TIME + "\n"
            "   Pass 0 to go back to using the system time."},
                },
                RPCResults{},
                RPCExamples{""},
            }.Check(request);

    if (!Params().MineBlocksOnDemand())
        throw std::runtime_error("setmocktime for regression testing (-regtest mode) only");

    // For now, don't change mocktime if we're in the middle of validation, as
    // this could have an effect on mempool time-based eviction, as well as
    // IsCurrentForFeeEstimation() and IsInitialBlockDownload().
    // TODO: figure out the right way to synchronize around mocktime, and
    // ensure all call sites of GetTime() are accessing this safely.
    LOCK(cs_main);

    RPCTypeCheck(request.params, {UniValue::VNUM});
    SetMockTime(request.params[0].get_int64());

    return NullUniValue;
}

static UniValue mockscheduler(const JSONRPCRequest& request)
{
    RPCHelpMan{"mockscheduler",
        "\nBump the scheduler into the future (-regtest only)\n",
        {
            {"delta_time", RPCArg::Type::NUM, RPCArg::Optional::NO, "Number of seconds to forward the scheduler into the future." },
        },
        RPCResults{},
        RPCExamples{""},
    }.Check(request);

    if (!Params().IsMockableChain()) {
        throw std::runtime_error("mockscheduler is for regression testing (-regtest mode) only");
    }

    // check params are valid values
    RPCTypeCheck(request.params, {UniValue::VNUM});
    int64_t delta_seconds = request.params[0].get_int64();
    if ((delta_seconds <= 0) || (delta_seconds > 3600)) {
        throw std::runtime_error("delta_time must be between 1 and 3600 seconds (1 hr)");
    }

    // protect against null pointer dereference
    CHECK_NONFATAL(g_rpc_node);
    CHECK_NONFATAL(g_rpc_node->scheduler);
    g_rpc_node->scheduler->MockForward(boost::chrono::seconds(delta_seconds));

    return NullUniValue;
}

static UniValue RPCLockedMemoryInfo()
{
    LockedPool::Stats stats = LockedPoolManager::Instance().stats();
    UniValue obj(UniValue::VOBJ);
    obj.pushKV("used", uint64_t(stats.used));
    obj.pushKV("free", uint64_t(stats.free));
    obj.pushKV("total", uint64_t(stats.total));
    obj.pushKV("locked", uint64_t(stats.locked));
    obj.pushKV("chunks_used", uint64_t(stats.chunks_used));
    obj.pushKV("chunks_free", uint64_t(stats.chunks_free));
    return obj;
}

#ifdef HAVE_MALLOC_INFO
static std::string RPCMallocInfo()
{
    char *ptr = nullptr;
    size_t size = 0;
    FILE *f = open_memstream(&ptr, &size);
    if (f) {
        malloc_info(0, f);
        fclose(f);
        if (ptr) {
            std::string rv(ptr, size);
            free(ptr);
            return rv;
        }
    }
    return "";
}
#endif

static UniValue getmemoryinfo(const JSONRPCRequest& request)
{
    /* Please, avoid using the word "pool" here in the RPC interface or help,
     * as users will undoubtedly confuse it with the other "memory pool"
     */
            RPCHelpMan{"getmemoryinfo",
                "Returns an object containing information about memory usage.\n",
                {
                    {"mode", RPCArg::Type::STR, /* default */ "\"stats\"", "determines what kind of information is returned.\n"
            "  - \"stats\" returns general statistics about memory usage in the daemon.\n"
            "  - \"mallocinfo\" returns an XML string describing low-level heap state (only available if compiled with glibc 2.10+)."},
                },
                {
                    RPCResult{"mode \"stats\"",
            "{\n"
            "  \"locked\" : {               (json object) Information about locked memory manager\n"
            "    \"used\" : xxxxx,          (numeric) Number of bytes used\n"
            "    \"free\" : xxxxx,          (numeric) Number of bytes available in current arenas\n"
            "    \"total\" : xxxxxxx,       (numeric) Total number of bytes managed\n"
            "    \"locked\" : xxxxxx,       (numeric) Amount of bytes that succeeded locking. If this number is smaller than total, locking pages failed at some point and key data could be swapped to disk.\n"
            "    \"chunks_used\" : xxxxx,   (numeric) Number allocated chunks\n"
            "    \"chunks_free\" : xxxxx,   (numeric) Number unused chunks\n"
            "  }\n"
            "}\n"
                    },
                    RPCResult{"mode \"mallocinfo\"",
            "\"<malloc version=\"1\">...\"\n"
                    },
                },
                RPCExamples{
                    HelpExampleCli("getmemoryinfo", "")
            + HelpExampleRpc("getmemoryinfo", "")
                },
            }.Check(request);

    std::string mode = request.params[0].isNull() ? "stats" : request.params[0].get_str();
    if (mode == "stats") {
        UniValue obj(UniValue::VOBJ);
        obj.pushKV("locked", RPCLockedMemoryInfo());
        return obj;
    } else if (mode == "mallocinfo") {
#ifdef HAVE_MALLOC_INFO
        return RPCMallocInfo();
#else
        throw JSONRPCError(RPC_INVALID_PARAMETER, "mallocinfo is only available when compiled with glibc 2.10+");
#endif
    } else {
        throw JSONRPCError(RPC_INVALID_PARAMETER, "unknown mode " + mode);
    }
}

static void EnableOrDisableLogCategories(UniValue cats, bool enable) {
    cats = cats.get_array();
    for (unsigned int i = 0; i < cats.size(); ++i) {
        std::string cat = cats[i].get_str();

        bool success;
        if (enable) {
            success = LogInstance().EnableCategory(cat);
        } else {
            success = LogInstance().DisableCategory(cat);
        }

        if (!success) {
            throw JSONRPCError(RPC_INVALID_PARAMETER, "unknown logging category " + cat);
        }
    }
}

UniValue logging(const JSONRPCRequest& request)
{
            RPCHelpMan{"logging",
            "Gets and sets the logging configuration.\n"
            "When called without an argument, returns the list of categories with status that are currently being debug logged or not.\n"
            "When called with arguments, adds or removes categories from debug logging and return the lists above.\n"
            "The arguments are evaluated in order \"include\", \"exclude\".\n"
            "If an item is both included and excluded, it will thus end up being excluded.\n"
            "The valid logging categories are: " + ListLogCategories() + "\n"
            "In addition, the following are available as category names with special meanings:\n"
            "  - \"all\",  \"1\" : represent all logging categories.\n"
            "  - \"none\", \"0\" : even if other logging categories are specified, ignore all of them.\n"
            ,
                {
                    {"include", RPCArg::Type::ARR, RPCArg::Optional::OMITTED_NAMED_ARG, "A json array of categories to add debug logging",
                        {
                            {"include_category", RPCArg::Type::STR, RPCArg::Optional::OMITTED, "the valid logging category"},
                        }},
                    {"exclude", RPCArg::Type::ARR, RPCArg::Optional::OMITTED_NAMED_ARG, "A json array of categories to remove debug logging",
                        {
                            {"exclude_category", RPCArg::Type::STR, RPCArg::Optional::OMITTED, "the valid logging category"},
                        }},
                },
                RPCResult{
            "{                   (json object where keys are the logging categories, and values indicates its status\n"
            "  \"category\" : true|false,  (boolean) if being debug logged or not. false:inactive, true:active\n"
            "  ...\n"
            "}\n"
                },
                RPCExamples{
                    HelpExampleCli("logging", "\"[\\\"all\\\"]\" \"[\\\"http\\\"]\"")
            + HelpExampleRpc("logging", "[\"all\"], [\"libevent\"]")
                },
            }.Check(request);

    uint32_t original_log_categories = LogInstance().GetCategoryMask();
    if (request.params[0].isArray()) {
        EnableOrDisableLogCategories(request.params[0], true);
    }
    if (request.params[1].isArray()) {
        EnableOrDisableLogCategories(request.params[1], false);
    }
    uint32_t updated_log_categories = LogInstance().GetCategoryMask();
    uint32_t changed_log_categories = original_log_categories ^ updated_log_categories;

    // Update libevent logging if BCLog::LIBEVENT has changed.
    // If the library version doesn't allow it, UpdateHTTPServerLogging() returns false,
    // in which case we should clear the BCLog::LIBEVENT flag.
    // Throw an error if the user has explicitly asked to change only the libevent
    // flag and it failed.
    if (changed_log_categories & BCLog::LIBEVENT) {
        if (!UpdateHTTPServerLogging(LogInstance().WillLogCategory(BCLog::LIBEVENT))) {
            LogInstance().DisableCategory(BCLog::LIBEVENT);
            if (changed_log_categories == BCLog::LIBEVENT) {
            throw JSONRPCError(RPC_INVALID_PARAMETER, "libevent logging cannot be updated when using libevent before v2.1.1.");
            }
        }
    }

    UniValue result(UniValue::VOBJ);
    std::vector<CLogCategoryActive> vLogCatActive = ListActiveLogCategories();
    for (const auto& logCatActive : vLogCatActive) {
        result.pushKV(logCatActive.category, logCatActive.active);
    }

    return result;
}

static UniValue echo(const JSONRPCRequest& request)
{
    if (request.fHelp)
        throw std::runtime_error(
            RPCHelpMan{"echo|echojson ...",
                "\nSimply echo back the input arguments. This command is for testing.\n"
                "\nIt will return an internal bug report when exactly 100 arguments are passed.\n"
                "\nThe difference between echo and echojson is that echojson has argument conversion enabled in the client-side table in "
                "xaya-cli and the GUI. There is no server-side difference.",
                {},
                RPCResults{},
                RPCExamples{""},
            }.ToString()
        );

    CHECK_NONFATAL(request.params.size() != 100);

    return request.params;
}

// clang-format off
static const CRPCCommand commands[] =
{ //  category              name                      actor (function)         argNames
  //  --------------------- ------------------------  -----------------------  ----------
    { "control",            "getmemoryinfo",          &getmemoryinfo,          {"mode"} },
    { "control",            "logging",                &logging,                {"include", "exclude"}},
    { "util",               "validateaddress",        &validateaddress,        {"address"} },
    { "util",               "createmultisig",         &createmultisig,         {"nrequired","keys","address_type"} },
    { "util",               "deriveaddresses",        &deriveaddresses,        {"descriptor", "range"} },
    { "util",               "getdescriptorinfo",      &getdescriptorinfo,      {"descriptor"} },
    { "util",               "verifymessage",          &verifymessage,          {"address","signature","message"} },
    { "util",               "signmessagewithprivkey", &signmessagewithprivkey, {"privkey","message"} },

    /* Not shown in help */
    { "hidden",             "setmocktime",            &setmocktime,            {"timestamp"}},
    { "hidden",             "mockscheduler",          &mockscheduler,          {"delta_time"}},
    { "hidden",             "echo",                   &echo,                   {"arg0","arg1","arg2","arg3","arg4","arg5","arg6","arg7","arg8","arg9"}},
    { "hidden",             "echojson",               &echo,                   {"arg0","arg1","arg2","arg3","arg4","arg5","arg6","arg7","arg8","arg9"}},
};
// clang-format on

void RegisterMiscRPCCommands(CRPCTable &t)
{
    for (unsigned int vcidx = 0; vcidx < ARRAYLEN(commands); vcidx++)
        t.appendCommand(commands[vcidx].name, &commands[vcidx]);
}<|MERGE_RESOLUTION|>--- conflicted
+++ resolved
@@ -288,45 +288,8 @@
     std::string strSign     = request.params[1].get_str();
     std::string strMessage  = request.params[2].get_str();
 
-<<<<<<< HEAD
-    bool fInvalid = false;
-    std::vector<unsigned char> vchSig = DecodeBase64(strSign.c_str(), &fInvalid);
-
-    if (fInvalid)
-        throw JSONRPCError(RPC_INVALID_ADDRESS_OR_KEY, "Malformed base64 encoding");
-
-    CHashWriter ss(SER_GETHASH, 0);
-    ss << strMessageMagic;
-    ss << strMessage;
-
-    CPubKey pubkey;
-    if (!pubkey.RecoverCompact(ss.GetHash(), vchSig)) {
-        if (strAddress.empty()) {
-            UniValue res(UniValue::VOBJ);
-            res.pushKV("valid", false);
-            return res;
-        }
-
-        return false;
-    }
-
-    if (strAddress.empty()) {
-        UniValue res(UniValue::VOBJ);
-        res.pushKV("valid", true);
-        const auto dest = GetDestinationForKey(pubkey, OutputType::LEGACY);
-        res.pushKV("address", EncodeDestination(dest));
-        return res;
-    }
-
-    CTxDestination destination = DecodeDestination(strAddress);
-    if (!IsValidDestination(destination)) {
-        throw JSONRPCError(RPC_TYPE_ERROR, "Invalid address");
-    }
-
-    const PKHash *pkhash = boost::get<PKHash>(&destination);
-    if (!pkhash) {
-        throw JSONRPCError(RPC_TYPE_ERROR, "Address does not refer to key");
-=======
+    const bool addressRecovery = strAddress.empty();
+
     switch (MessageVerify(strAddress, strSign, strMessage)) {
     case MessageVerificationResult::ERR_INVALID_ADDRESS:
         throw JSONRPCError(RPC_TYPE_ERROR, "Invalid address");
@@ -336,10 +299,20 @@
         throw JSONRPCError(RPC_INVALID_ADDRESS_OR_KEY, "Malformed base64 encoding");
     case MessageVerificationResult::ERR_PUBKEY_NOT_RECOVERED:
     case MessageVerificationResult::ERR_NOT_SIGNED:
+        if (addressRecovery) {
+            UniValue res(UniValue::VOBJ);
+            res.pushKV("valid", false);
+            return res;
+        }
         return false;
     case MessageVerificationResult::OK:
+        if (addressRecovery) {
+            UniValue res(UniValue::VOBJ);
+            res.pushKV("valid", true);
+            res.pushKV("address", strAddress);
+            return res;
+        }
         return true;
->>>>>>> 3a63e6b1
     }
 
     return false;
