--- conflicted
+++ resolved
@@ -59,13 +59,7 @@
 
 double GetDifficultyForBits(const uint32_t nBits)
 {
-<<<<<<< HEAD
     int nShift = (nBits >> 24) & 0xff;
-=======
-    CHECK_NONFATAL(blockindex);
-
-    int nShift = (blockindex->nBits >> 24) & 0xff;
->>>>>>> 335567a7
     double dDiff =
         (double)0x0000ffff / (double)(nBits & 0x00ffffff);
 
