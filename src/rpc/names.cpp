// Copyright (c) 2014-2018 Daniel Kraft
// Distributed under the MIT/X11 software license, see the accompanying
// file COPYING or http://www.opensource.org/licenses/mit-license.php.

#include <base58.h>
#include <chainparams.h>
#include <core_io.h>
#include <init.h>
#include <key_io.h>
#include <names/common.h>
#include <names/main.h>
#include <primitives/transaction.h>
#include <rpc/names.h>
#include <rpc/server.h>
#include <script/names.h>
#include <txmempool.h>
#include <util/strencodings.h>
#include <validation.h>
#ifdef ENABLE_WALLET
# include <wallet/rpcwallet.h>
# include <wallet/wallet.h>
#endif

#include <univalue.h>

#include <boost/xpressive/xpressive_dynamic.hpp>

#include <algorithm>
#include <cassert>
#include <memory>
#include <stdexcept>

namespace
{

NameEncoding
EncodingFromOptionsJson (const UniValue& options, const std::string& field,
                         const NameEncoding defaultValue)
{
  NameEncoding res = defaultValue;
  RPCTypeCheckObj (options,
    {
      {field, UniValueType (UniValue::VSTR)},
    },
    true, false);
  if (options.exists (field))
    try
      {
        res = EncodingFromString (options[field].get_str ());
      }
    catch (const std::invalid_argument& exc)
      {
        LogPrintf ("Invalid value for %s in options: %s\n  using default %s\n",
                   field, exc.what (), EncodingToString (defaultValue));
      }

  return res;
}

} // anonymous namespace

/**
 * Utility routine to construct a "name info" object to return.  This is used
 * for name_show and also name_list.
 */
UniValue
getNameInfo (const UniValue& options,
             const valtype& name, const valtype& value,
             const COutPoint& outp, const CScript& addr)
{
  UniValue obj(UniValue::VOBJ);
  AddEncodedNameToUniv (obj, "name", name,
                        EncodingFromOptionsJson (options, "nameEncoding",
                                                 ConfiguredNameEncoding ()));
  AddEncodedNameToUniv (obj, "value", value,
                        EncodingFromOptionsJson (options, "valueEncoding",
                                                 ConfiguredValueEncoding ()));
  obj.pushKV ("txid", outp.hash.GetHex ());
  obj.pushKV ("vout", static_cast<int> (outp.n));

  /* Try to extract the address.  May fail if we can't parse the script
     as a "standard" script.  */
  CTxDestination dest;
  std::string addrStr;
  if (ExtractDestination (addr, dest))
    addrStr = EncodeDestination (dest);
  else
    addrStr = "<nonstandard>";
  obj.pushKV ("address", addrStr);

  return obj;
}

/**
 * Return name info object for a CNameData object.
 */
UniValue
getNameInfo (const UniValue& options,
             const valtype& name, const CNameData& data)
{
  UniValue result = getNameInfo (options,
                                 name, data.getValue (),
                                 data.getUpdateOutpoint (),
                                 data.getAddress ());
  addHeightInfo (data.getHeight (), result);
  return result;
}

void
addHeightInfo (const int height, UniValue& data)
{
  data.pushKV ("height", height);
}

#ifdef ENABLE_WALLET
/**
 * Adds the "ismine" field giving ownership info to the JSON object.
 */
void
addOwnershipInfo (const CScript& addr, const CWallet* pwallet,
                  UniValue& data)
{
  if (pwallet == nullptr)
    {
      data.pushKV ("ismine", false);
      return;
    }

  AssertLockHeld (pwallet->cs_wallet);
  const isminetype mine = IsMine (*pwallet, addr);
  const bool isMine = (mine & ISMINE_SPENDABLE);
  data.pushKV ("ismine", isMine);
}
#endif

namespace
{

valtype
DecodeNameValueFromRPCOrThrow (const UniValue& val, const UniValue& opt,
                               const std::string& optKey,
                               const NameEncoding defaultEnc)
{
  const NameEncoding enc = EncodingFromOptionsJson (opt, optKey, defaultEnc);
  try
    {
      return DecodeName (val.get_str (), enc);
    }
  catch (const InvalidNameString& exc)
    {
      std::ostringstream msg;
      msg << "Name/value is invalid for encoding " << EncodingToString (enc);
      throw JSONRPCError (RPC_NAME_INVALID_ENCODING, msg.str ());
    }
}

} // anonymous namespace

valtype
DecodeNameFromRPCOrThrow (const UniValue& val, const UniValue& opt)
{
  return DecodeNameValueFromRPCOrThrow (val, opt, "nameEncoding",
                                        ConfiguredNameEncoding ());
}

valtype
DecodeValueFromRPCOrThrow (const UniValue& val, const UniValue& opt)
{
  return DecodeNameValueFromRPCOrThrow (val, opt, "valueEncoding",
                                        ConfiguredValueEncoding ());
}

namespace
{

/**
 * Helper class that extracts the wallet for the current RPC request, if any.
 * It handles the case of disabled wallet support or no wallet being present,
 * so that it is suitable for the non-wallet RPCs here where we just want to
 * provide optional extra features (like the "ismine" field).
 *
 * The main benefit of having this class is that we can easily LOCK2 with the
 * wallet and another lock we need, without having to care about the special
 * cases where no wallet is present or wallet support is disabled.
 */
class MaybeWalletForRequest
{

private:

#ifdef ENABLE_WALLET
  std::shared_ptr<CWallet> wallet;
#endif

public:

  explicit MaybeWalletForRequest (const JSONRPCRequest& request)
  {
#ifdef ENABLE_WALLET
    wallet = GetWalletForJSONRPCRequest (request);
#endif
  }

  CCriticalSection*
  getLock () const
  {
#ifdef ENABLE_WALLET
    return (wallet != nullptr ? &wallet->cs_wallet : nullptr);
#else
    return nullptr;
#endif
  }

#ifdef ENABLE_WALLET
  CWallet*
  getWallet ()
  {
    return wallet.get ();
  }

  const CWallet*
  getWallet () const
  {
    return wallet.get ();
  }
#endif

};

/**
 * Variant of addOwnershipInfo that uses a MaybeWalletForRequest.  This takes
 * care of disabled wallet support.
 */
void
addOwnershipInfo (const CScript& addr, const MaybeWalletForRequest& wallet,
                  UniValue& data)
{
#ifdef ENABLE_WALLET
  addOwnershipInfo (addr, wallet.getWallet (), data);
#endif
}

/**
 * Utility variant of getNameInfo that already includes ownership information.
 * This is the most common call for methods in this file.
 */
UniValue
getNameInfo (const UniValue& options,
             const valtype& name, const CNameData& data,
             const MaybeWalletForRequest& wallet)
{
  UniValue res = getNameInfo (options, name, data);
  addOwnershipInfo (data.getAddress (), wallet, res);
  return res;
}

} // anonymous namespace

/* ************************************************************************** */

HelpTextBuilder::HelpTextBuilder (const std::string& ind, const size_t col)
  : indent(ind), docColumn(col)
{
  result << indent << "{" << std::endl;
}

std::string
HelpTextBuilder::finish (const std::string& trailing)
{
  result << indent << "}" << trailing << std::endl;
  return result.str ();
}

HelpTextBuilder&
HelpTextBuilder::withLine (const std::string& line)
{
  result << indent << "  " << line << std::endl;
  return *this;
}

HelpTextBuilder&
HelpTextBuilder::withField (const std::string& field, const std::string& doc)
{
  return withField (field, ",", doc);
}

HelpTextBuilder&
HelpTextBuilder::withField (const std::string& field,
                            const std::string& delim, const std::string& doc)
{
  assert (field.size () < docColumn);

  result << indent << "  " << field << delim;
  result << std::string (docColumn - field.size (), ' ') << doc << std::endl;

  return *this;
}

NameInfoHelp::NameInfoHelp (const std::string& ind)
  : HelpTextBuilder(ind, 25)
{
  withField ("\"name\": xxxxx", "(string) the requested name");
  withField ("\"name_encoding\": xxxxx", "(string) the encoding of \"name\"");
  withField ("\"name_error\": xxxxx",
             "(string) replaces \"name\" in case there is an error");
  withField ("\"value\": xxxxx", "(string) the name's current value");
  withField ("\"value_encoding\": xxxxx", "(string) the encoding of \"value\"");
  withField ("\"value_error\": xxxxx",
             "(string) replaces \"value\" in case there is an error");

  withField ("\"txid\": xxxxx", "(string) the name's last update tx");
  withField ("\"vout\": xxxxx",
           "(numeric) the index of the name output in the last update");
  withField ("\"address\": xxxxx", "(string) the address holding the name");
#ifdef ENABLE_WALLET
  withField ("\"ismine\": xxxxx",
             "(boolean) whether the name is owned by the wallet");
#endif
}

NameInfoHelp&
NameInfoHelp::withHeight ()
{
  withField ("\"height\": xxxxx", "(numeric) the name's last update height");
  return *this;
}

NameOptionsHelp::NameOptionsHelp ()
{}

NameOptionsHelp&
NameOptionsHelp::withArg (const std::string& name, const RPCArg::Type type,
                          const std::string& doc)
{
  return withArg (name, type, /* default_val */ "", doc);
}

NameOptionsHelp&
NameOptionsHelp::withArg (const std::string& name, const RPCArg::Type type,
                          const std::string& defaultValue,
                          const std::string& doc)
{
  std::string delim;
  switch (type)
    {
    case RPCArg::Type::STR:
    case RPCArg::Type::STR_HEX:
    case RPCArg::Type::NUM:
    case RPCArg::Type::AMOUNT:
    case RPCArg::Type::BOOL:
      delim = ",";
      break;

    case RPCArg::Type::OBJ:
    case RPCArg::Type::OBJ_USER_KEYS:
    case RPCArg::Type::ARR:
      delim = ":";
      break;
    }
  assert (!delim.empty ());

  innerArgs.push_back (RPCArg (name, type, /* opt */ true,
                               defaultValue, doc));

  return *this;
}

NameOptionsHelp&
NameOptionsHelp::withWriteOptions ()
{
  withArg ("destAddress", RPCArg::Type::STR,
           "The address to send the name output to");

  withArg ("sendCoins", RPCArg::Type::OBJ_USER_KEYS,
           "Addresses to which coins should be sent additionally");

  return *this;
}

NameOptionsHelp&
NameOptionsHelp::withNameEncoding ()
{
  withArg ("nameEncoding", RPCArg::Type::STR,
           "Encoding (\"ascii\", \"utf8\" or \"hex\") of the name argument");
  return *this;
}

NameOptionsHelp&
NameOptionsHelp::withValueEncoding ()
{
  withArg ("valueEncoding", RPCArg::Type::STR,
           "Encoding (\"ascii\", \"utf8\" or \"hex\") of the value argument");
  return *this;
}

RPCArg
NameOptionsHelp::buildRpcArg () const
{
  return RPCArg ("options", RPCArg::Type::OBJ,
                 /* opt */ true, /* default_val */ "",
                 "Options for this RPC call",
                 innerArgs, "options");
}

/* ************************************************************************** */
namespace
{

UniValue
name_show (const JSONRPCRequest& request)
{
  NameOptionsHelp optHelp;
  optHelp
      .withNameEncoding ()
      .withValueEncoding ();

  if (request.fHelp || request.params.size () < 1 || request.params.size () > 2)
    throw std::runtime_error (
        RPCHelpMan ("name_show",
            "\nLooks up the current data for the given name.  Fails if the name doesn't exist.\n",
            {
                {"name", RPCArg::Type::STR, /* opt */ false, /* default_val */ "", "The name to query for"},
                optHelp.buildRpcArg (),
            })
            .ToString () +
        "\nResult:\n"
        + NameInfoHelp ("")
            .withHeight ()
            .finish ("") +
        "\nExamples:\n"
        + HelpExampleCli ("name_show", "\"myname\"")
        + HelpExampleRpc ("name_show", "\"myname\"")
      );

  RPCTypeCheck (request.params, {UniValue::VSTR, UniValue::VOBJ});

  if (IsInitialBlockDownload ())
    throw JSONRPCError(RPC_CLIENT_IN_INITIAL_DOWNLOAD,
                       "Xaya is downloading blocks...");

  UniValue options(UniValue::VOBJ);
  if (request.params.size () >= 2)
    options = request.params[1].get_obj ();

  const valtype name
      = DecodeNameFromRPCOrThrow (request.params[0], options);

  CNameData data;
  {
    LOCK (cs_main);
    if (!pcoinsTip->GetName (name, data))
      {
        std::ostringstream msg;
        msg << "name not found: " << EncodeNameForMessage (name);
        throw JSONRPCError (RPC_WALLET_ERROR, msg.str ());
      }
  }

  MaybeWalletForRequest wallet(request);
  LOCK (wallet.getLock ());
  return getNameInfo (options, name, data, wallet);
}

/* ************************************************************************** */

UniValue
name_history (const JSONRPCRequest& request)
{
  NameOptionsHelp optHelp;
  optHelp
      .withNameEncoding ()
      .withValueEncoding ();

  if (request.fHelp || request.params.size () < 1 || request.params.size () > 2)
    throw std::runtime_error (
        RPCHelpMan ("name_history",
            "\nLooks up the current and all past data for the given name.  -namehistory must be enabled.\n",
            {
                {"name", RPCArg::Type::STR, /* opt */ false, /* default_val */ "", "The name to query for"},
                optHelp.buildRpcArg (),
            })
            .ToString () +
        "\nResult:\n"
        "[\n"
        + NameInfoHelp ("  ")
            .withHeight ()
            .finish (",") +
        "  ...\n"
        "]\n"
        "\nExamples:\n"
        + HelpExampleCli ("name_history", "\"myname\"")
        + HelpExampleRpc ("name_history", "\"myname\"")
      );

  RPCTypeCheck (request.params, {UniValue::VSTR, UniValue::VOBJ});

  if (!fNameHistory)
    throw std::runtime_error ("-namehistory is not enabled");

  if (IsInitialBlockDownload ())
    throw JSONRPCError(RPC_CLIENT_IN_INITIAL_DOWNLOAD,
                       "Xaya is downloading blocks...");

  UniValue options(UniValue::VOBJ);
  if (request.params.size () >= 2)
    options = request.params[1].get_obj ();

  const valtype name
      = DecodeNameFromRPCOrThrow (request.params[0], options);

  CNameData data;
  CNameHistory history;

  {
    LOCK (cs_main);

    if (!pcoinsTip->GetName (name, data))
      {
        std::ostringstream msg;
        msg << "name not found: " << EncodeNameForMessage (name);
        throw JSONRPCError (RPC_WALLET_ERROR, msg.str ());
      }

    if (!pcoinsTip->GetNameHistory (name, history))
      assert (history.empty ());
  }

  MaybeWalletForRequest wallet(request);
  LOCK (wallet.getLock ());

  UniValue res(UniValue::VARR);
  for (const auto& entry : history.getData ())
    res.push_back (getNameInfo (options, name, entry, wallet));
  res.push_back (getNameInfo (options, name, data, wallet));

  return res;
}

/* ************************************************************************** */

UniValue
name_scan (const JSONRPCRequest& request)
{
  NameOptionsHelp optHelp;
  optHelp
      .withNameEncoding ()
      .withValueEncoding ()
      .withArg ("minConf", RPCArg::Type::NUM, "1",
                "Minimum number of confirmations")
      .withArg ("maxConf", RPCArg::Type::NUM,
                "Maximum number of confirmations")
      .withArg ("prefix", RPCArg::Type::STR,
                "Filter for names with the given prefix")
      .withArg ("regexp", RPCArg::Type::STR,
                "Filter for names matching the regexp");

  if (request.fHelp || request.params.size () > 3)
    throw std::runtime_error (
        RPCHelpMan ("name_scan",
            "\nLists names in the database.\n",
            {
                {"start", RPCArg::Type::STR, /* opt */ true, /* default_val */ "", "Skip initially to this name"},
                {"count", RPCArg::Type::NUM, /* opt */ true, /* default_val */ "500", "Stop after this many names"},
                optHelp.buildRpcArg (),
            })
            .ToString () +
        "\nResult:\n"
        "[\n"
        + NameInfoHelp ("  ")
            .withHeight ()
            .finish (",") +
        "  ...\n"
        "]\n"
        "\nExamples:\n"
        + HelpExampleCli ("name_scan", "")
        + HelpExampleCli ("name_scan", "\"d/abc\"")
        + HelpExampleCli ("name_scan", "\"d/abc\" 10")
        + HelpExampleRpc ("name_scan", "\"d/abc\"")
      );

  RPCTypeCheck (request.params,
                {UniValue::VSTR, UniValue::VNUM, UniValue::VOBJ});

  if (IsInitialBlockDownload ())
    throw JSONRPCError(RPC_CLIENT_IN_INITIAL_DOWNLOAD,
                       "Xaya is downloading blocks...");

  UniValue options(UniValue::VOBJ);
  if (request.params.size () >= 3)
    options = request.params[2].get_obj ();

  valtype start;
  if (request.params.size () >= 1)
    start = DecodeNameFromRPCOrThrow (request.params[0], options);

  int count = 500;
  if (request.params.size () >= 2)
    count = request.params[1].get_int ();

  /* Parse and interpret the name_scan-specific options.  */
  RPCTypeCheckObj (options,
    {
      {"minConf", UniValueType (UniValue::VNUM)},
      {"maxConf", UniValueType (UniValue::VNUM)},
      {"prefix", UniValueType (UniValue::VSTR)},
      {"regexp", UniValueType (UniValue::VSTR)},
    },
    true, false);

  int minConf = 1;
  if (options.exists ("minConf"))
    minConf = options["minConf"].get_int ();
  if (minConf < 1)
    throw JSONRPCError (RPC_INVALID_PARAMETER, "minConf must be >= 1");

  int maxConf = -1;
  if (options.exists ("maxConf"))
    {
      maxConf = options["maxConf"].get_int ();
      if (maxConf < 0)
        throw JSONRPCError (RPC_INVALID_PARAMETER,
                            "maxConf must not be negative");
    }

  valtype prefix;
  if (options.exists ("prefix"))
    prefix = DecodeNameFromRPCOrThrow (options["prefix"], options);

  bool haveRegexp = false;
  boost::xpressive::sregex regexp;
  if (options.exists ("regexp"))
    {
      haveRegexp = true;
      regexp = boost::xpressive::sregex::compile (options["regexp"].get_str ());
    }

  /* Iterate over names and produce the result.  */
  UniValue res(UniValue::VARR);
  if (count <= 0)
    return res;

  MaybeWalletForRequest wallet(request);
  LOCK2 (cs_main, wallet.getLock ());

  const int maxHeight = chainActive.Height () - minConf + 1;
  int minHeight = -1;
  if (maxConf >= 0)
    minHeight = chainActive.Height () - maxConf + 1;

  valtype name;
  CNameData data;
  std::unique_ptr<CNameIterator> iter(pcoinsTip->IterateNames ());
  for (iter->seek (start); count > 0 && iter->next (name, data); )
    {
      const int height = data.getHeight ();
      if (height > maxHeight)
        continue;
      if (minHeight >= 0 && height < minHeight)
        continue;

      if (name.size () < prefix.size ())
        continue;
      if (!std::equal (prefix.begin (), prefix.end (), name.begin ()))
        continue;

      if (haveRegexp)
        {
          try
            {
              const std::string nameStr = EncodeName (name, NameEncoding::UTF8);
              boost::xpressive::smatch matches;
              if (!boost::xpressive::regex_search (nameStr, matches, regexp))
                continue;
            }
          catch (const InvalidNameString& exc)
            {
              continue;
            }
        }

      res.push_back (getNameInfo (options, name, data, wallet));
      --count;
    }

  return res;
}

/* ************************************************************************** */

UniValue
name_pending (const JSONRPCRequest& request)
{
  NameOptionsHelp optHelp;
  optHelp
      .withNameEncoding ()
      .withValueEncoding ();

  if (request.fHelp || request.params.size () > 2)
    throw std::runtime_error (
        RPCHelpMan ("name_pending",
            "\nLists unconfirmed name operations in the mempool.\n"
            "\nIf a name is given, only check for operations on this name.\n",
            {
                {"name", RPCArg::Type::STR, /* opt */ true, /* default_val */ "", "Only look for this name"},
                optHelp.buildRpcArg (),
            })
            .ToString () +
        "\nResult:\n"
        "[\n"
        + NameInfoHelp ("  ")
            .withField ("\"op\": xxxxx",
                        "(string) the operation being performed")
            .finish (",") +
        "  ...\n"
        "]\n"
        + HelpExampleCli ("name_pending", "")
        + HelpExampleCli ("name_pending", "\"d/domob\"")
        + HelpExampleRpc ("name_pending", "")
      );

  RPCTypeCheck (request.params, {UniValue::VSTR, UniValue::VOBJ}, true);

  MaybeWalletForRequest wallet(request);
  LOCK2 (wallet.getLock (), mempool.cs);

  UniValue options(UniValue::VOBJ);
  if (request.params.size () >= 2)
    options = request.params[1].get_obj ();

  std::vector<uint256> txHashes;
  if (request.params.size () == 0 || request.params[0].isNull ())
    mempool.queryHashes (txHashes);
  else
    {
      const valtype name
          = DecodeNameFromRPCOrThrow (request.params[0], options);
      const uint256 txid = mempool.getTxForName (name);
      if (!txid.IsNull ())
        txHashes.push_back (txid);
    }

  UniValue arr(UniValue::VARR);
  for (const auto& txHash : txHashes)
    {
      std::shared_ptr<const CTransaction> tx = mempool.get (txHash);
      if (!tx)
        continue;

      for (size_t n = 0; n < tx->vout.size (); ++n)
        {
          const auto& txOut = tx->vout[n];
          const CNameScript op(txOut.scriptPubKey);
          if (!op.isNameOp () || !op.isAnyUpdate ())
            continue;

          UniValue obj = getNameInfo (options,
                                      op.getOpName (), op.getOpValue (),
                                      COutPoint (tx->GetHash (), n),
                                      op.getAddress ());
          addOwnershipInfo (op.getAddress (), wallet, obj);
          switch (op.getNameOp ())
            {
            case OP_NAME_REGISTER:
              obj.pushKV ("op", "name_register");
              break;
            case OP_NAME_UPDATE:
              obj.pushKV ("op", "name_update");
              break;
            default:
              assert (false);
            }

          arr.push_back (obj);
        }
    }

  return arr;
}

/* ************************************************************************** */

UniValue
namerawtransaction (const JSONRPCRequest& request)
{
  if (request.fHelp || request.params.size () != 3)
    throw std::runtime_error (
        RPCHelpMan ("namerawtransaction",
            "\nAdds a name operation to an existing raw transaction.\n"
            "\nUse createrawtransaction first to create the basic transaction, including the required inputs and outputs also for the name.\n",
            {
                {"hexstring", RPCArg::Type::STR_HEX, /* opt */ false, /* default_val */ "", "The transaction hex string"},
                {"vout", RPCArg::Type::NUM, /* opt */ false, /* default_val */ "", "The vout of the desired name output"},
                {"nameop", RPCArg::Type::OBJ, /* opt */ false, /* default_val */ "", "The name operation to create",
                    {
                        {"op", RPCArg::Type::STR, /* opt */ false, /* default_val */ "", "The operation to perform, can be \"name_new\", \"name_firstupdate\" and \"name_update\""},
                        {"name", RPCArg::Type::STR, /* opt */ false, /* default_val */ "", "The name to operate on"},
                        {"value", RPCArg::Type::STR, /* opt */ true, /* default_val */ "", "The new value for the name"},
                        {"rand", RPCArg::Type::STR, /* opt */ true, /* default_val */ "", "The nonce value to use for registrations"},
                    },
                 "nameop"},
            })
            .ToString () +
<<<<<<< HEAD
        "\nArguments:\n"
        "1. \"hexstring\"       (string, required) The transaction hex string\n"
        "2. vout              (numeric, required) The vout of the desired name output\n"
        "3. nameop            (object, required) Json object for name operation.\n"
        "                     The operation can be either of:\n"
        "    {\n"
        "      \"op\": \"name_register\",\n"
        "      \"name\": xxx,         (string, required) The name to register\n"
        "      \"value\": xxx,        (string, required) The new value\n"
        "    },\n"
        "    {\n"
        "      \"op\": \"name_update\",\n"
        "      \"name\": xxx,         (string, required) The name to update\n"
        "      \"value\": xxx,        (string, required) The new value\n"
        "    }\n"
=======
>>>>>>> f1cd927d
        "\nResult:\n"
        "{\n"
        "  \"hex\": xxx,        (string) Hex string of the updated transaction\n"
        "  \"rand\": xxx,       (string) If this is a name_new, the nonce used to create it\n"
        "}\n"
        + HelpExampleCli ("namerawtransaction", R"("raw tx hex" 1 "{\"op\":\"name_register\",\"name\":\"my-name\",\"value\":\"new value\")")
        + HelpExampleCli ("namerawtransaction", R"("raw tx hex" 1 "{\"op\":\"name_update\",\"name\":\"my-name\",\"value\":\"new value\")")
        + HelpExampleRpc ("namerawtransaction", R"("raw tx hex", 1, "{\"op\":\"name_update\",\"name\":\"my-name\",\"value\":\"new value\")")
      );

  RPCTypeCheck (request.params,
                {UniValue::VSTR, UniValue::VNUM, UniValue::VOBJ});

  CMutableTransaction mtx;
  if (!DecodeHexTx (mtx, request.params[0].get_str (), true))
    throw JSONRPCError (RPC_DESERIALIZATION_ERROR, "TX decode failed");

  const size_t nOut = request.params[1].get_int ();
  if (nOut >= mtx.vout.size ())
    throw JSONRPCError (RPC_INVALID_PARAMETER, "vout is out of range");

  /* namerawtransaction does not have an options argument.  This would just
     make the already long list of arguments longer.  Instead of using
     namerawtransaction, namecoin-tx can be used anyway to create name
     operations with arbitrary hex data.  */
  const UniValue NO_OPTIONS(UniValue::VOBJ);

  const UniValue nameOp = request.params[2].get_obj ();
  RPCTypeCheckObj (nameOp,
    {
      {"op", UniValueType (UniValue::VSTR)},
      {"name", UniValueType (UniValue::VSTR)},
      {"value", UniValueType (UniValue::VSTR)},
    }
  );
  const std::string op = find_value (nameOp, "op").get_str ();
  const valtype name
    = DecodeNameFromRPCOrThrow (find_value (nameOp, "name"), NO_OPTIONS);
  const valtype value
    = DecodeValueFromRPCOrThrow (find_value (nameOp, "value"), NO_OPTIONS);

  UniValue result(UniValue::VOBJ);

  if (op == "name_register")
    mtx.vout[nOut].scriptPubKey
      = CNameScript::buildNameRegister (mtx.vout[nOut].scriptPubKey,
                                        name, value);
  else if (op == "name_update")
    mtx.vout[nOut].scriptPubKey
      = CNameScript::buildNameUpdate (mtx.vout[nOut].scriptPubKey,
                                      name, value);
  else
    throw JSONRPCError (RPC_INVALID_PARAMETER, "Invalid name operation");


  result.pushKV ("hex", EncodeHexTx (mtx));
  return result;
}

/* ************************************************************************** */

UniValue
name_checkdb (const JSONRPCRequest& request)
{
  if (request.fHelp || request.params.size () != 0)
    throw std::runtime_error (
        RPCHelpMan ("name_checkdb",
            "\nValidates the name DB's consistency.\n"
            "\nRoughly between blocks 139,000 and 180,000, this call is expected to fail due to the historic 'name stealing' bug.\n",
            {})
            .ToString () +
        "\nResult:\n"
        "xxxxx                        (boolean) whether the state is valid\n"
        "\nExamples:\n"
        + HelpExampleCli ("name_checkdb", "")
        + HelpExampleRpc ("name_checkdb", "")
      );

  LOCK (cs_main);
  pcoinsTip->Flush ();
  return pcoinsTip->ValidateNameDB ();
}

} // namespace
/* ************************************************************************** */

static const CRPCCommand commands[] =
{ //  category              name                      actor (function)         argNames
  //  --------------------- ------------------------  -----------------------  ----------
    { "names",              "name_show",              &name_show,              {"name","options"} },
    { "names",              "name_history",           &name_history,           {"name","options"} },
    { "names",              "name_scan",              &name_scan,              {"start","count","options"} },
    { "names",              "name_pending",           &name_pending,           {"name","options"} },
    { "names",              "name_checkdb",           &name_checkdb,           {} },
    { "rawtransactions",    "namerawtransaction",     &namerawtransaction,     {"hexstring","vout","nameop"} },
};

void RegisterNameRPCCommands(CRPCTable &t)
{
    for (unsigned int vcidx = 0; vcidx < ARRAYLEN(commands); vcidx++)
        t.appendCommand(commands[vcidx].name, &commands[vcidx]);
}<|MERGE_RESOLUTION|>--- conflicted
+++ resolved
@@ -792,32 +792,13 @@
                 {"vout", RPCArg::Type::NUM, /* opt */ false, /* default_val */ "", "The vout of the desired name output"},
                 {"nameop", RPCArg::Type::OBJ, /* opt */ false, /* default_val */ "", "The name operation to create",
                     {
-                        {"op", RPCArg::Type::STR, /* opt */ false, /* default_val */ "", "The operation to perform, can be \"name_new\", \"name_firstupdate\" and \"name_update\""},
+                        {"op", RPCArg::Type::STR, /* opt */ false, /* default_val */ "", "The operation to perform, can be \"name_register\" and \"name_update\""},
                         {"name", RPCArg::Type::STR, /* opt */ false, /* default_val */ "", "The name to operate on"},
-                        {"value", RPCArg::Type::STR, /* opt */ true, /* default_val */ "", "The new value for the name"},
-                        {"rand", RPCArg::Type::STR, /* opt */ true, /* default_val */ "", "The nonce value to use for registrations"},
+                        {"value", RPCArg::Type::STR, /* opt */ false, /* default_val */ "", "The new value for the name"},
                     },
                  "nameop"},
             })
             .ToString () +
-<<<<<<< HEAD
-        "\nArguments:\n"
-        "1. \"hexstring\"       (string, required) The transaction hex string\n"
-        "2. vout              (numeric, required) The vout of the desired name output\n"
-        "3. nameop            (object, required) Json object for name operation.\n"
-        "                     The operation can be either of:\n"
-        "    {\n"
-        "      \"op\": \"name_register\",\n"
-        "      \"name\": xxx,         (string, required) The name to register\n"
-        "      \"value\": xxx,        (string, required) The new value\n"
-        "    },\n"
-        "    {\n"
-        "      \"op\": \"name_update\",\n"
-        "      \"name\": xxx,         (string, required) The name to update\n"
-        "      \"value\": xxx,        (string, required) The new value\n"
-        "    }\n"
-=======
->>>>>>> f1cd927d
         "\nResult:\n"
         "{\n"
         "  \"hex\": xxx,        (string) Hex string of the updated transaction\n"
