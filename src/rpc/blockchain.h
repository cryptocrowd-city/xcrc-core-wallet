// Copyright (c) 2017-2018 The Bitcoin Core developers
// Distributed under the MIT software license, see the accompanying
// file COPYING or http://www.opensource.org/licenses/mit-license.php.

#ifndef BITCOIN_RPC_BLOCKCHAIN_H
#define BITCOIN_RPC_BLOCKCHAIN_H

#include <amount.h>
#include <sync.h>

#include <stdint.h>
#include <vector>

extern RecursiveMutex cs_main;

class CBlock;
class CBlockIndex;
class CTxMemPool;
class UniValue;
struct NodeContext;

class JSONRPCRequest;

static constexpr int NUM_GETBLOCKSTATS_PERCENTILES = 5;

/**
 * Returns the numeric difficulty for the given nBits.
 */
double GetDifficultyForBits(uint32_t nBits);

/** Callback for when block tip changed. */
void RPCNotifyBlockChange(bool ibd, const CBlockIndex *);

/** Block description to JSON */
UniValue blockToJSON(const CBlock& block, const CBlockIndex* tip, const CBlockIndex* blockindex, bool txDetails = false) LOCKS_EXCLUDED(cs_main);

/** Mempool information to JSON */
UniValue MempoolInfoToJSON(const CTxMemPool& pool);

/** Mempool to JSON */
UniValue MempoolToJSON(const CTxMemPool& pool, bool verbose = false);

/** Block header to JSON */
UniValue blockheaderToJSON(const CBlockIndex* tip, const CBlockIndex* blockindex) LOCKS_EXCLUDED(cs_main);

/** Used by getblockstats to get feerates at different percentiles by weight  */
void CalculatePercentilesByWeight(CAmount result[NUM_GETBLOCKSTATS_PERCENTILES], std::vector<std::pair<CAmount, int64_t>>& scores, int64_t total_weight);

//! Pointer to node state that needs to be declared as a global to be accessible
//! RPC methods. Due to limitations of the RPC framework, there's currently no
//! direct way to pass in state to RPC methods without globals.
extern NodeContext* g_rpc_node;

<<<<<<< HEAD
UniValue getdifficulty(const JSONRPCRequest& request);
=======
CTxMemPool& EnsureMemPool();
>>>>>>> 7a8b4b32

#endif<|MERGE_RESOLUTION|>--- conflicted
+++ resolved
@@ -51,10 +51,8 @@
 //! direct way to pass in state to RPC methods without globals.
 extern NodeContext* g_rpc_node;
 
-<<<<<<< HEAD
+CTxMemPool& EnsureMemPool();
+
 UniValue getdifficulty(const JSONRPCRequest& request);
-=======
-CTxMemPool& EnsureMemPool();
->>>>>>> 7a8b4b32
 
 #endif