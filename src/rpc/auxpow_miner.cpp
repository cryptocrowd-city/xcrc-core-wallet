// Copyright (c) 2018-2019 Daniel Kraft
// Distributed under the MIT software license, see the accompanying
// file COPYING or http://www.opensource.org/licenses/mit-license.php.

#include <rpc/auxpow_miner.h>

#include <arith_uint256.h>
#include <auxpow.h>
#include <chainparams.h>
#include <net.h>
#include <primitives/pureheader.h>
#include <rpc/protocol.h>
#include <streams.h>
#include <util/strencodings.h>
#include <util/time.h>
#include <validation.h>

#include <cassert>

namespace
{

void auxMiningCheck()
{
  if (!g_connman)
    throw JSONRPCError (RPC_CLIENT_P2P_DISABLED,
                        "Error: Peer-to-peer functionality missing or"
                        " disabled");

  if (g_connman->GetNodeCount (CConnman::CONNECTIONS_ALL) == 0
        && !Params ().MineBlocksOnDemand ())
    throw JSONRPCError (RPC_CLIENT_NOT_CONNECTED,
                        "Xaya is not connected!");

  if (IsInitialBlockDownload () && !Params ().MineBlocksOnDemand ())
    throw JSONRPCError (RPC_CLIENT_IN_INITIAL_DOWNLOAD,
                        "Xaya is downloading blocks...");
}

}  // anonymous namespace

const CBlock*
AuxpowMiner::getCurrentBlock (const PowAlgo algo, const CScript& scriptPubKey,
                              uint256& target)
{
  AssertLockHeld (cs);
  const CBlock* pblockCur = nullptr;

  {
    LOCK (cs_main);
<<<<<<< HEAD
    if (pindexPrev != chainActive.Tip ()
        || pblockCur->pow.getCoreAlgo () != algo
=======
    CScriptID scriptID (scriptPubKey);
    auto iter = curBlocks.find(scriptID);
    if (iter != curBlocks.end())
      pblockCur = iter->second;

    if (pblockCur == nullptr
        || pindexPrev != chainActive.Tip ()
>>>>>>> 7c2a5515
        || (mempool.GetTransactionsUpdated () != txUpdatedLast
            && GetTime () - startTime > 60))
      {
        if (pindexPrev != chainActive.Tip ())
          {
            /* Clear old blocks since they're obsolete now.  */
            blocks.clear ();
            templates.clear ();
            curBlocks.clear ();
          }

        /* Create new block with nonce = 0 and extraNonce = 1.  */
        std::unique_ptr<CBlockTemplate> newBlock
            = BlockAssembler (Params ()).CreateNewBlock (algo, scriptPubKey);
        if (newBlock == nullptr)
          throw JSONRPCError (RPC_OUT_OF_MEMORY, "out of memory");

        /* Update state only when CreateNewBlock succeeded.  */
        txUpdatedLast = mempool.GetTransactionsUpdated ();
        pindexPrev = chainActive.Tip ();
        startTime = GetTime ();

        /* Finalise it by building the merkle root.  */
        IncrementExtraNonce (&newBlock->block, pindexPrev, extraNonce);

        /* Save in our map of constructed blocks.  */
        pblockCur = &newBlock->block;
        curBlocks.emplace(scriptID, pblockCur);
        blocks[pblockCur->GetHash ()] = pblockCur;
        templates.push_back (std::move (newBlock));
      }
  }

  /* At this point, pblockCur is always initialised:  If we make it here
     without creating a new block above, it means that, in particular,
     pindexPrev == chainActive.Tip().  But for that to happen, we must
     already have created a pblockCur in a previous call, as pindexPrev is
     initialised only when pblockCur is.  */
  assert (pblockCur);

  arith_uint256 arithTarget;
  bool fNegative, fOverflow;
  arithTarget.SetCompact (pblockCur->pow.getBits (), &fNegative, &fOverflow);
  if (fNegative || fOverflow || arithTarget == 0)
    throw std::runtime_error ("invalid difficulty bits in block");
  target = ArithToUint256 (arithTarget);

  return pblockCur;
}

const CBlock*
AuxpowMiner::lookupSavedBlock (const std::string& hashHex) const
{
  AssertLockHeld (cs);

  uint256 hash;
  hash.SetHex (hashHex);

  const auto iter = blocks.find (hash);
  if (iter == blocks.end ())
    throw JSONRPCError (RPC_INVALID_PARAMETER, "block hash unknown");

  return iter->second;
}

UniValue
AuxpowMiner::createAuxBlock (const CScript& scriptPubKey)
{
  auxMiningCheck ();
  LOCK (cs);

  uint256 target;
  const CBlock* pblock = getCurrentBlock (PowAlgo::SHA256D, scriptPubKey,
                                          target);

  UniValue result(UniValue::VOBJ);
  result.pushKV ("hash", pblock->GetHash ().GetHex ());
  result.pushKV ("algo", PowAlgoToString (pblock->pow.getCoreAlgo ()));
  result.pushKV ("chainid", Params ().GetConsensus ().nAuxpowChainId);
  result.pushKV ("previousblockhash", pblock->hashPrevBlock.GetHex ());
  result.pushKV ("coinbasevalue",
                 static_cast<int64_t> (pblock->vtx[0]->vout[0].nValue));
  result.pushKV ("bits", strprintf ("%08x", pblock->pow.getBits ()));
  result.pushKV ("height", static_cast<int64_t> (pindexPrev->nHeight + 1));
  result.pushKV ("_target", HexStr (target.begin (), target.end ()));

  return result;
}

namespace
{

// Copied from the diff in https://github.com/bitcoin/bitcoin/pull/4100.
int
FormatHashBlocks(void* pbuffer, unsigned int len)
{
    unsigned char* pdata = (unsigned char*)pbuffer;
    unsigned int blocks = 1 + ((len + 8) / 64);
    unsigned char* pend = pdata + 64 * blocks;
    memset(pdata + len, 0, 64 * blocks - len);
    pdata[len] = 0x80;
    unsigned int bits = len * 8;
    pend[-1] = (bits >> 0) & 0xff;
    pend[-2] = (bits >> 8) & 0xff;
    pend[-3] = (bits >> 16) & 0xff;
    pend[-4] = (bits >> 24) & 0xff;
    return blocks;
}

}  // anonymous namespace

UniValue
AuxpowMiner::createWork (const CScript& scriptPubKey)
{
  auxMiningCheck ();
  LOCK (cs);

  uint256 target;
  const CBlock* pblock = getCurrentBlock (PowAlgo::NEOSCRYPT, scriptPubKey,
                                          target);

  CPureBlockHeader fakeHeader;
  fakeHeader.SetNull ();
  fakeHeader.hashMerkleRoot = pblock->GetHash ();

  /* To construct the data result, we first have to serialise the template
     fake header of the PoW data.  Then perform the byte-order swapping and
     add zero-padding up to 128 bytes.  */
  std::vector<unsigned char> data;
  CVectorWriter writer(SER_GETHASH, PROTOCOL_VERSION, data, 0);
  writer << fakeHeader;
  const size_t len = data.size ();
  data.resize (128, 0);
  FormatHashBlocks (&data[0], len);
  SwapGetWorkEndianness (data);

  UniValue result(UniValue::VOBJ);
  result.pushKV ("hash", pblock->GetHash ().GetHex ());
  result.pushKV ("data", HexStr (data.begin (), data.end ()));
  result.pushKV ("algo", PowAlgoToString (pblock->pow.getCoreAlgo ()));
  result.pushKV ("previousblockhash", pblock->hashPrevBlock.GetHex ());
  result.pushKV ("coinbasevalue",
                 static_cast<int64_t> (pblock->vtx[0]->vout[0].nValue));
  result.pushKV ("bits", strprintf ("%08x", pblock->pow.getBits ()));
  result.pushKV ("height", static_cast<int64_t> (pindexPrev->nHeight + 1));
  result.pushKV ("target", HexStr (target.begin (), target.end ()));

  return result;
}

bool
AuxpowMiner::submitAuxBlock (const std::string& hashHex,
                             const std::string& auxpowHex) const
{
  auxMiningCheck ();

  std::shared_ptr<CBlock> shared_block;
  {
    LOCK (cs);
    const CBlock* pblock = lookupSavedBlock (hashHex);
    shared_block = std::make_shared<CBlock> (*pblock);
  }

  const std::vector<unsigned char> vchAuxPow = ParseHex (auxpowHex);
  CDataStream ss(vchAuxPow, SER_GETHASH, PROTOCOL_VERSION);
  std::unique_ptr<CAuxPow> pow(new CAuxPow ());
  ss >> *pow;

  shared_block->pow.setAuxpow (std::move (pow));
  assert (shared_block->GetHash ().GetHex () == hashHex);

  return ProcessNewBlock (Params (), shared_block, true, nullptr);
}

bool
AuxpowMiner::submitWork (const std::string& hashHex,
                         const std::string& dataHex) const
{
  auxMiningCheck ();

  std::vector<unsigned char> vchData = ParseHex (dataHex);
  if (vchData.size () < 80)
    throw JSONRPCError (RPC_INVALID_PARAMETER, "invalid size of data");
  vchData.resize (80);
  SwapGetWorkEndianness (vchData);

  CDataStream ss(vchData, SER_GETHASH, PROTOCOL_VERSION);
  std::unique_ptr<CPureBlockHeader> fakeHeader(new CPureBlockHeader ());
  ss >> *fakeHeader;

  /* If hashHex is not given (old form of getwork), then we use the fake
     header's hashMerkleRoot, since that must contain the block hash.  */
  std::string hashForLookup = hashHex;
  if (hashForLookup.empty ())
    hashForLookup = fakeHeader->hashMerkleRoot.GetHex ();

  std::shared_ptr<CBlock> shared_block;
  {
    LOCK (cs);
    const CBlock* pblock = lookupSavedBlock (hashForLookup);
    shared_block = std::make_shared<CBlock> (*pblock);
  }

  shared_block->pow.setFakeHeader (std::move (fakeHeader));
  assert (shared_block->GetHash ().GetHex () == hashForLookup);

  return ProcessNewBlock (Params (), shared_block, true, nullptr);
}

AuxpowMiner&
AuxpowMiner::get ()
{
  static AuxpowMiner* instance = nullptr;
  static CCriticalSection lock;

  LOCK (lock);
  if (instance == nullptr)
    instance = new AuxpowMiner ();

  return *instance;
}<|MERGE_RESOLUTION|>--- conflicted
+++ resolved
@@ -48,18 +48,13 @@
 
   {
     LOCK (cs_main);
-<<<<<<< HEAD
-    if (pindexPrev != chainActive.Tip ()
-        || pblockCur->pow.getCoreAlgo () != algo
-=======
     CScriptID scriptID (scriptPubKey);
-    auto iter = curBlocks.find(scriptID);
+    auto iter = curBlocks.find (std::make_pair(algo, scriptID));
     if (iter != curBlocks.end())
       pblockCur = iter->second;
 
     if (pblockCur == nullptr
         || pindexPrev != chainActive.Tip ()
->>>>>>> 7c2a5515
         || (mempool.GetTransactionsUpdated () != txUpdatedLast
             && GetTime () - startTime > 60))
       {
@@ -87,7 +82,7 @@
 
         /* Save in our map of constructed blocks.  */
         pblockCur = &newBlock->block;
-        curBlocks.emplace(scriptID, pblockCur);
+        curBlocks.emplace (std::make_pair (algo, scriptID), pblockCur);
         blocks[pblockCur->GetHash ()] = pblockCur;
         templates.push_back (std::move (newBlock));
       }
