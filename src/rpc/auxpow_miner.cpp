--- conflicted
+++ resolved
@@ -44,13 +44,8 @@
 }  // anonymous namespace
 
 const CBlock*
-<<<<<<< HEAD
-AuxpowMiner::getCurrentBlock (const PowAlgo algo, const CScript& scriptPubKey,
-                              uint256& target)
-=======
-AuxpowMiner::getCurrentBlock (const CTxMemPool& mempool,
+AuxpowMiner::getCurrentBlock (const PowAlgo algo, const CTxMemPool& mempool,
                               const CScript& scriptPubKey, uint256& target)
->>>>>>> 76c04069
 {
   AssertLockHeld (cs);
   const CBlock* pblockCur = nullptr;
@@ -77,11 +72,8 @@
 
         /* Create new block with nonce = 0 and extraNonce = 1.  */
         std::unique_ptr<CBlockTemplate> newBlock
-<<<<<<< HEAD
-            = BlockAssembler (Params ()).CreateNewBlock (algo, scriptPubKey);
-=======
-            = BlockAssembler (mempool, Params ()).CreateNewBlock (scriptPubKey);
->>>>>>> 76c04069
+            = BlockAssembler (mempool, Params ())
+                  .CreateNewBlock (algo, scriptPubKey);
         if (newBlock == nullptr)
           throw JSONRPCError (RPC_OUT_OF_MEMORY, "out of memory");
 
@@ -142,12 +134,8 @@
   const auto& mempool = EnsureMemPool ();
 
   uint256 target;
-<<<<<<< HEAD
-  const CBlock* pblock = getCurrentBlock (PowAlgo::SHA256D, scriptPubKey,
-                                          target);
-=======
-  const CBlock* pblock = getCurrentBlock (mempool, scriptPubKey, target);
->>>>>>> 76c04069
+  const CBlock* pblock = getCurrentBlock (PowAlgo::SHA256D, mempool,
+                                          scriptPubKey, target);
 
   UniValue result(UniValue::VOBJ);
   result.pushKV ("hash", pblock->GetHash ().GetHex ());
@@ -191,9 +179,11 @@
   auxMiningCheck ();
   LOCK (cs);
 
+  const auto& mempool = EnsureMemPool ();
+
   uint256 target;
-  const CBlock* pblock = getCurrentBlock (PowAlgo::NEOSCRYPT, scriptPubKey,
-                                          target);
+  const CBlock* pblock = getCurrentBlock (PowAlgo::NEOSCRYPT, mempool,
+                                          scriptPubKey, target);
 
   CPureBlockHeader fakeHeader;
   fakeHeader.SetNull ();
