--- conflicted
+++ resolved
@@ -232,14 +232,10 @@
     // Event loop will exit after current HTTP requests have been handled, so
     // this reply will get back to the client.
     StartShutdown();
-<<<<<<< HEAD
-    return "Namecoin server stopping";
-=======
     if (jsonRequest.params[0].isNum()) {
         MilliSleep(jsonRequest.params[0].get_int());
     }
-    return "Bitcoin server stopping";
->>>>>>> 45a1bd06
+    return "Namecoin server stopping";
 }
 
 static UniValue uptime(const JSONRPCRequest& jsonRequest)
