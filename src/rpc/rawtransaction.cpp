--- conflicted
+++ resolved
@@ -450,40 +450,6 @@
 {
     if (request.fHelp || request.params.size() < 2 || request.params.size() > 4) {
         throw std::runtime_error(
-<<<<<<< HEAD
-            // clang-format off
-            "createrawtransaction [{\"txid\":\"id\",\"vout\":n},...] [{\"address\":amount},{\"data\":\"hex\"},...] ( locktime ) ( replaceable )\n"
-            "\nCreate a transaction spending the given inputs and creating new outputs.\n"
-            "Outputs can be addresses or data.\n"
-            "Returns hex-encoded raw transaction.\n"
-            "Note that the transaction's inputs are not signed, and\n"
-            "it is not stored in the wallet or transmitted to the network.\n"
-
-            "\nArguments:\n"
-            "1. \"inputs\"                (array, required) A json array of json objects\n"
-            "     [\n"
-            "       {\n"
-            "         \"txid\":\"id\",      (string, required) The transaction id\n"
-            "         \"vout\":n,         (numeric, required) The output number\n"
-            "         \"sequence\":n      (numeric, optional) The sequence number\n"
-            "       } \n"
-            "       ,...\n"
-            "     ]\n"
-            "2. \"outputs\"               (array, required) a json array with outputs (key-value pairs)\n"
-            "   [\n"
-            "    {\n"
-            "      \"address\": x.xxx,    (obj, optional) A key-value pair. The key (string) is the Xaya address, the value (float or string) is the amount in " + CURRENCY_UNIT + "\n"
-            "    },\n"
-            "    {\n"
-            "      \"data\": \"hex\"        (obj, optional) A key-value pair. The key must be \"data\", the value is hex-encoded data\n"
-            "    }\n"
-            "    ,...                     More key-value pairs of the above form. For compatibility reasons, a dictionary, which holds the key-value pairs directly, is also\n"
-            "                             accepted as second parameter.\n"
-            "   ]\n"
-            "3. locktime                  (numeric, optional, default=0) Raw locktime. Non-0 value also locktime-activates inputs\n"
-            "4. replaceable               (boolean, optional, default=false) Marks this transaction as BIP125-replaceable.\n"
-            "                             Allows this transaction to be replaced by a transaction with higher fees. If provided, it is an error if explicit sequence numbers are incompatible.\n"
-=======
             RPCHelpMan{"createrawtransaction",
                 "\nCreate a transaction spending the given inputs and creating new outputs.\n"
                 "Outputs can be addresses or data.\n"
@@ -524,7 +490,6 @@
             "                             Allows this transaction to be replaced by a transaction with higher fees. If provided, it is an error if explicit sequence numbers are incompatible."},
                 }}
                 .ToString() +
->>>>>>> f1cd927d
             "\nResult:\n"
             "\"transaction\"              (string) hex string of the transaction\n"
 
@@ -1668,33 +1633,6 @@
                             "                             Allows this transaction to be replaced by a transaction with higher fees. If provided, it is an error if explicit sequence numbers are incompatible."},
                 }}
                 .ToString() +
-<<<<<<< HEAD
-                            "\nArguments:\n"
-                            "1. \"inputs\"                (array, required) A json array of json objects\n"
-                            "     [\n"
-                            "       {\n"
-                            "         \"txid\":\"id\",      (string, required) The transaction id\n"
-                            "         \"vout\":n,         (numeric, required) The output number\n"
-                            "         \"sequence\":n      (numeric, optional) The sequence number\n"
-                            "       } \n"
-                            "       ,...\n"
-                            "     ]\n"
-                            "2. \"outputs\"               (array, required) a json array with outputs (key-value pairs)\n"
-                            "   [\n"
-                            "    {\n"
-                            "      \"address\": x.xxx,    (obj, optional) A key-value pair. The key (string) is the Xaya address, the value (float or string) is the amount in " + CURRENCY_UNIT + "\n"
-                            "    },\n"
-                            "    {\n"
-                            "      \"data\": \"hex\"        (obj, optional) A key-value pair. The key must be \"data\", the value is hex-encoded data\n"
-                            "    }\n"
-                            "    ,...                     More key-value pairs of the above form. For compatibility reasons, a dictionary, which holds the key-value pairs directly, is also\n"
-                            "                             accepted as second parameter.\n"
-                            "   ]\n"
-                            "3. locktime                  (numeric, optional, default=0) Raw locktime. Non-0 value also locktime-activates inputs\n"
-                            "4. replaceable               (boolean, optional, default=false) Marks this transaction as BIP125 replaceable.\n"
-                            "                             Allows this transaction to be replaced by a transaction with higher fees. If provided, it is an error if explicit sequence numbers are incompatible.\n"
-=======
->>>>>>> f1cd927d
                             "\nResult:\n"
                             "  \"psbt\"        (string)  The resulting raw transaction (base64-encoded string)\n"
                             "\nExamples:\n"
