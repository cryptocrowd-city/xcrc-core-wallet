// Copyright (c) 2010 Satoshi Nakamoto
// Copyright (c) 2009-2016 The Bitcoin Core developers
// Distributed under the MIT software license, see the accompanying
// file COPYING or http://www.opensource.org/licenses/mit-license.php.

#include "base58.h"
#include "chain.h"
#include "coins.h"
#include "consensus/validation.h"
#include "core_io.h"
#include "init.h"
#include "keystore.h"
#include "validation.h"
#include "merkleblock.h"
#include "net.h"
#include "policy/policy.h"
#include "policy/rbf.h"
#include "primitives/transaction.h"
#include "rpc/server.h"
#include "script/script.h"
#include "script/script_error.h"
#include "script/sign.h"
#include "script/standard.h"
#include "txmempool.h"
#include "uint256.h"
#include "utilstrencodings.h"
#ifdef ENABLE_WALLET
#include "wallet/rpcwallet.h"
#include "wallet/wallet.h"
#endif

#include <stdint.h>

#include <univalue.h>

void TxToJSON(const CTransaction& tx, const uint256 hashBlock, UniValue& entry)
{
    // Call into TxToUniv() in bitcoin-common to decode the transaction hex.
    //
    // Blockchain contextual information (confirmations and blocktime) is not
    // available to code in bitcoin-common, so we query them here and push the
    // data into the returned UniValue.
    TxToUniv(tx, uint256(), entry);

    if (!hashBlock.IsNull()) {
        entry.push_back(Pair("blockhash", hashBlock.GetHex()));
        BlockMap::iterator mi = mapBlockIndex.find(hashBlock);
        if (mi != mapBlockIndex.end() && (*mi).second) {
            CBlockIndex* pindex = (*mi).second;
            if (chainActive.Contains(pindex)) {
                entry.push_back(Pair("confirmations", 1 + chainActive.Height() - pindex->nHeight));
                entry.push_back(Pair("time", pindex->GetBlockTime()));
                entry.push_back(Pair("blocktime", pindex->GetBlockTime()));
            }
            else
                entry.push_back(Pair("confirmations", 0));
        }
    }
}

UniValue getrawtransaction(const JSONRPCRequest& request)
{
    if (request.fHelp || request.params.size() < 1 || request.params.size() > 2)
        throw std::runtime_error(
            "getrawtransaction \"txid\" ( verbose )\n"

            "\nNOTE: By default this function only works for mempool transactions. If the -txindex option is\n"
            "enabled, it also works for blockchain transactions.\n"
            "DEPRECATED: for now, it also works for transactions with unspent outputs.\n"

            "\nReturn the raw transaction data.\n"
            "\nIf verbose is 'true', returns an Object with information about 'txid'.\n"
            "If verbose is 'false' or omitted, returns a string that is serialized, hex-encoded data for 'txid'.\n"

            "\nArguments:\n"
            "1. \"txid\"      (string, required) The transaction id\n"
            "2. verbose       (bool, optional, default=false) If false, return a string, otherwise return a json object\n"

            "\nResult (if verbose is not set or set to false):\n"
            "\"data\"      (string) The serialized, hex-encoded data for 'txid'\n"

            "\nResult (if verbose is set to true):\n"
            "{\n"
            "  \"hex\" : \"data\",       (string) The serialized, hex-encoded data for 'txid'\n"
            "  \"txid\" : \"id\",        (string) The transaction id (same as provided)\n"
            "  \"hash\" : \"id\",        (string) The transaction hash (differs from txid for witness transactions)\n"
            "  \"size\" : n,             (numeric) The serialized transaction size\n"
            "  \"vsize\" : n,            (numeric) The virtual transaction size (differs from size for witness transactions)\n"
            "  \"version\" : n,          (numeric) The version\n"
            "  \"locktime\" : ttt,       (numeric) The lock time\n"
            "  \"vin\" : [               (array of json objects)\n"
            "     {\n"
            "       \"txid\": \"id\",    (string) The transaction id\n"
            "       \"vout\": n,         (numeric) \n"
            "       \"scriptSig\": {     (json object) The script\n"
            "         \"asm\": \"asm\",  (string) asm\n"
            "         \"hex\": \"hex\"   (string) hex\n"
            "       },\n"
            "       \"sequence\": n      (numeric) The script sequence number\n"
            "       \"txinwitness\": [\"hex\", ...] (array of string) hex-encoded witness data (if any)\n"
            "     }\n"
            "     ,...\n"
            "  ],\n"
            "  \"vout\" : [              (array of json objects)\n"
            "     {\n"
            "       \"value\" : x.xxx,            (numeric) The value in " + CURRENCY_UNIT + "\n"
            "       \"n\" : n,                    (numeric) index\n"
            "       \"scriptPubKey\" : {          (json object)\n"
            "         \"asm\" : \"asm\",          (string) the asm\n"
            "         \"hex\" : \"hex\",          (string) the hex\n"
            "         \"reqSigs\" : n,            (numeric) The required sigs\n"
            "         \"type\" : \"pubkeyhash\",  (string) The type, eg 'pubkeyhash'\n"
            "         \"addresses\" : [           (json array of string)\n"
            "           \"address\"        (string) namecoin address\n"
            "           ,...\n"
            "         ]\n"
            "       }\n"
            "     }\n"
            "     ,...\n"
            "  ],\n"
            "  \"blockhash\" : \"hash\",   (string) the block hash\n"
            "  \"confirmations\" : n,      (numeric) The confirmations\n"
            "  \"time\" : ttt,             (numeric) The transaction time in seconds since epoch (Jan 1 1970 GMT)\n"
            "  \"blocktime\" : ttt         (numeric) The block time in seconds since epoch (Jan 1 1970 GMT)\n"
            "}\n"

            "\nExamples:\n"
            + HelpExampleCli("getrawtransaction", "\"mytxid\"")
            + HelpExampleCli("getrawtransaction", "\"mytxid\" true")
            + HelpExampleRpc("getrawtransaction", "\"mytxid\", true")
        );

    LOCK(cs_main);

    uint256 hash = ParseHashV(request.params[0], "parameter 1");

    // Accept either a bool (true) or a num (>=1) to indicate verbose output.
    bool fVerbose = false;
    if (request.params.size() > 1) {
        if (request.params[1].isNum()) {
            if (request.params[1].get_int() != 0) {
                fVerbose = true;
            }
        }
        else if(request.params[1].isBool()) {
            if(request.params[1].isTrue()) {
                fVerbose = true;
            }
        }
        else {
            throw JSONRPCError(RPC_TYPE_ERROR, "Invalid type provided. Verbose parameter must be a boolean.");
        }
    }

    CTransactionRef tx;
    uint256 hashBlock;
    if (!GetTransaction(hash, tx, Params().GetConsensus(), hashBlock, true))
        throw JSONRPCError(RPC_INVALID_ADDRESS_OR_KEY, std::string(fTxIndex ? "No such mempool or blockchain transaction"
            : "No such mempool transaction. Use -txindex to enable blockchain transaction queries") +
            ". Use gettransaction for wallet transactions.");

    std::string strHex = EncodeHexTx(*tx, RPCSerializationFlags());

    if (!fVerbose)
        return strHex;

    UniValue result(UniValue::VOBJ);
    result.push_back(Pair("hex", strHex));
    TxToJSON(*tx, hashBlock, result);
    return result;
}

UniValue gettxoutproof(const JSONRPCRequest& request)
{
    if (request.fHelp || (request.params.size() != 1 && request.params.size() != 2))
        throw std::runtime_error(
            "gettxoutproof [\"txid\",...] ( blockhash )\n"
            "\nReturns a hex-encoded proof that \"txid\" was included in a block.\n"
            "\nNOTE: By default this function only works sometimes. This is when there is an\n"
            "unspent output in the utxo for this transaction. To make it always work,\n"
            "you need to maintain a transaction index, using the -txindex command line option or\n"
            "specify the block in which the transaction is included manually (by blockhash).\n"
            "\nArguments:\n"
            "1. \"txids\"       (string) A json array of txids to filter\n"
            "    [\n"
            "      \"txid\"     (string) A transaction hash\n"
            "      ,...\n"
            "    ]\n"
            "2. \"blockhash\"   (string, optional) If specified, looks for txid in the block with this hash\n"
            "\nResult:\n"
            "\"data\"           (string) A string that is a serialized, hex-encoded data for the proof.\n"
        );

    std::set<uint256> setTxids;
    uint256 oneTxid;
    UniValue txids = request.params[0].get_array();
    for (unsigned int idx = 0; idx < txids.size(); idx++) {
        const UniValue& txid = txids[idx];
        if (txid.get_str().length() != 64 || !IsHex(txid.get_str()))
            throw JSONRPCError(RPC_INVALID_PARAMETER, std::string("Invalid txid ")+txid.get_str());
        uint256 hash(uint256S(txid.get_str()));
        if (setTxids.count(hash))
            throw JSONRPCError(RPC_INVALID_PARAMETER, std::string("Invalid parameter, duplicated txid: ")+txid.get_str());
       setTxids.insert(hash);
       oneTxid = hash;
    }

    LOCK(cs_main);

    CBlockIndex* pblockindex = NULL;

    uint256 hashBlock;
    if (request.params.size() > 1)
    {
        hashBlock = uint256S(request.params[1].get_str());
        if (!mapBlockIndex.count(hashBlock))
            throw JSONRPCError(RPC_INVALID_ADDRESS_OR_KEY, "Block not found");
        pblockindex = mapBlockIndex[hashBlock];
    } else {
        // Loop through txids and try to find which block they're in. Exit loop once a block is found.
        for (const auto& tx : setTxids) {
            const Coin& coin = AccessByTxid(*pcoinsTip, tx);
            if (!coin.IsSpent()) {
                pblockindex = chainActive[coin.nHeight];
                break;
            }
        }
    }

    if (pblockindex == NULL)
    {
        CTransactionRef tx;
        if (!GetTransaction(oneTxid, tx, Params().GetConsensus(), hashBlock, false) || hashBlock.IsNull())
            throw JSONRPCError(RPC_INVALID_ADDRESS_OR_KEY, "Transaction not yet in block");
        if (!mapBlockIndex.count(hashBlock))
            throw JSONRPCError(RPC_INTERNAL_ERROR, "Transaction index corrupt");
        pblockindex = mapBlockIndex[hashBlock];
    }

    CBlock block;
    if(!ReadBlockFromDisk(block, pblockindex, Params().GetConsensus()))
        throw JSONRPCError(RPC_INTERNAL_ERROR, "Can't read block from disk");

    unsigned int ntxFound = 0;
    for (const auto& tx : block.vtx)
        if (setTxids.count(tx->GetHash()))
            ntxFound++;
    if (ntxFound != setTxids.size())
        throw JSONRPCError(RPC_INVALID_ADDRESS_OR_KEY, "Not all transactions found in specified or retrieved block");

    CDataStream ssMB(SER_NETWORK, PROTOCOL_VERSION | SERIALIZE_TRANSACTION_NO_WITNESS);
    CMerkleBlock mb(block, setTxids);
    ssMB << mb;
    std::string strHex = HexStr(ssMB.begin(), ssMB.end());
    return strHex;
}

UniValue verifytxoutproof(const JSONRPCRequest& request)
{
    if (request.fHelp || request.params.size() != 1)
        throw std::runtime_error(
            "verifytxoutproof \"proof\"\n"
            "\nVerifies that a proof points to a transaction in a block, returning the transaction it commits to\n"
            "and throwing an RPC error if the block is not in our best chain\n"
            "\nArguments:\n"
            "1. \"proof\"    (string, required) The hex-encoded proof generated by gettxoutproof\n"
            "\nResult:\n"
            "[\"txid\"]      (array, strings) The txid(s) which the proof commits to, or empty array if the proof is invalid\n"
        );

    CDataStream ssMB(ParseHexV(request.params[0], "proof"), SER_NETWORK, PROTOCOL_VERSION | SERIALIZE_TRANSACTION_NO_WITNESS);
    CMerkleBlock merkleBlock;
    ssMB >> merkleBlock;

    UniValue res(UniValue::VARR);

    std::vector<uint256> vMatch;
    std::vector<unsigned int> vIndex;
    if (merkleBlock.txn.ExtractMatches(vMatch, vIndex) != merkleBlock.header.hashMerkleRoot)
        return res;

    LOCK(cs_main);

    if (!mapBlockIndex.count(merkleBlock.header.GetHash()) || !chainActive.Contains(mapBlockIndex[merkleBlock.header.GetHash()]))
        throw JSONRPCError(RPC_INVALID_ADDRESS_OR_KEY, "Block not found in chain");

    for (const uint256& hash : vMatch)
        res.push_back(hash.GetHex());
    return res;
}

UniValue createrawtransaction(const JSONRPCRequest& request)
{
    if (request.fHelp || request.params.size() < 2 || request.params.size() > 4)
        throw std::runtime_error(
<<<<<<< HEAD
            "createrawtransaction [{\"txid\":\"id\",\"vout\":n},...] {\"address\":amount,\"data\":\"hex\",...} (name operation) (locktime) (optintorbf)\n"
=======
            "createrawtransaction [{\"txid\":\"id\",\"vout\":n},...] {\"address\":amount,\"data\":\"hex\",...} ( locktime ) ( replaceable )\n"
>>>>>>> 9902a5ec
            "\nCreate a transaction spending the given inputs and creating new outputs.\n"
            "Outputs can be addresses or data.\n"
            "Returns hex-encoded raw transaction.\n"
            "Note that the transaction's inputs are not signed, and\n"
            "it is not stored in the wallet or transmitted to the network.\n"

            "\nOptionally, a name update operation can be performed.  The name input must be added\n"
            "manually.  (name_show gives the necessary data.)\n"

            "\nArguments:\n"
            "1. \"inputs\"                (array, required) A json array of json objects\n"
            "     [\n"
            "       {\n"
            "         \"txid\":\"id\",    (string, required) The transaction id\n"
            "         \"vout\":n,         (numeric, required) The output number\n"
            "         \"sequence\":n      (numeric, optional) The sequence number\n"
            "       } \n"
            "       ,...\n"
            "     ]\n"
            "2. \"outputs\"               (object, required) a json object with outputs\n"
            "    {\n"
            "      \"address\": x.xxx,    (numeric or string, required) The key is the namecoin address, the numeric value (can be string) is the " + CURRENCY_UNIT + " amount\n"
            "      \"data\": \"hex\"      (string, required) The key is \"data\", the value is hex encoded data\n"
            "      ,...\n"
            "    }\n"
<<<<<<< HEAD
            "3. \"name_operation\"        (string, optional) json object for name operation\n"
            "    {\n"
            "      \"op\": \"name_update\",\n"
            "      \"name\": xxx,         (string, required) the name to update\n"
            "      \"value\": xxx,        (string, required) the new value\n"
            "      \"address\": xxx,      (string, required) address to send it to\n"
            "    }\n"
            "4. locktime                  (numeric, optional, default=0) Raw locktime. Non-0 value also locktime-activates inputs\n"
            "5. optintorbf                (boolean, optional, default=false) Allow this transaction to be replaced by a transaction with higher fees. If provided, it is an error if explicit sequence numbers are incompatible.\n"
=======
            "3. locktime                  (numeric, optional, default=0) Raw locktime. Non-0 value also locktime-activates inputs\n"
            "4. replaceable               (boolean, optional, default=false) Marks this transaction as BIP125 replaceable.\n"
            "                             Allows this transaction to be replaced by a transaction with higher fees. If provided, it is an error if explicit sequence numbers are incompatible.\n"
>>>>>>> 9902a5ec
            "\nResult:\n"
            "\"transaction\"              (string) hex string of the transaction\n"

            "\nExamples:\n"
            + HelpExampleCli("createrawtransaction", "\"[{\\\"txid\\\":\\\"myid\\\",\\\"vout\\\":0}]\" \"{\\\"address\\\":0.01}\"")
            + HelpExampleCli("createrawtransaction", "\"[{\\\"txid\\\":\\\"myid\\\",\\\"vout\\\":0}]\" \"{\\\"data\\\":\\\"00010203\\\"}\"")
            + HelpExampleCli("createrawtransaction", "\"[{\\\"txid\\\":\\\"myid\\\",\\\"vout\\\":0}]\" \"{}\" \"{\\\"op\""":\\\"name_update\\\",\\\"name\\\":\\\"my-name\\\",\\\"value\\\":\\\"new value\\\",\\\"address\\\":\\\"NFt4cuHJ97dxfsNZpz5qKxAxnQVAUShwdX\\\"}\"")
            + HelpExampleRpc("createrawtransaction", "\"[{\\\"txid\\\":\\\"myid\\\",\\\"vout\\\":0}]\", \"{\\\"address\\\":0.01}\"")
            + HelpExampleRpc("createrawtransaction", "\"[{\\\"txid\\\":\\\"myid\\\",\\\"vout\\\":0}]\", \"{\\\"data\\\":\\\"00010203\\\"}\"")
        );

    RPCTypeCheck(request.params, {UniValue::VARR, UniValue::VOBJ, UniValue::VOBJ, UniValue::VNUM}, true);
    if (request.params[0].isNull() || request.params[1].isNull())
        throw JSONRPCError(RPC_INVALID_PARAMETER, "Invalid parameter, arguments 1 and 2 must be non-null");

    UniValue inputs = request.params[0].get_array();
    UniValue sendTo = request.params[1].get_obj();

    CMutableTransaction rawTx;

    if (request.params.size() > 3 && !request.params[3].isNull()) {
        int64_t nLockTime = request.params[3].get_int64();
        if (nLockTime < 0 || nLockTime > std::numeric_limits<uint32_t>::max())
            throw JSONRPCError(RPC_INVALID_PARAMETER, "Invalid parameter, locktime out of range");
        rawTx.nLockTime = nLockTime;
    }

    bool rbfOptIn = request.params.size() > 4 ? request.params[4].isTrue() : false;

    for (unsigned int idx = 0; idx < inputs.size(); idx++) {
        const UniValue& input = inputs[idx];
        const UniValue& o = input.get_obj();

        uint256 txid = ParseHashO(o, "txid");

        const UniValue& vout_v = find_value(o, "vout");
        if (!vout_v.isNum())
            throw JSONRPCError(RPC_INVALID_PARAMETER, "Invalid parameter, missing vout key");
        int nOutput = vout_v.get_int();
        if (nOutput < 0)
            throw JSONRPCError(RPC_INVALID_PARAMETER, "Invalid parameter, vout must be positive");

        uint32_t nSequence;
        if (rbfOptIn) {
            nSequence = MAX_BIP125_RBF_SEQUENCE;
        } else if (rawTx.nLockTime) {
            nSequence = std::numeric_limits<uint32_t>::max() - 1;
        } else {
            nSequence = std::numeric_limits<uint32_t>::max();
        }

        // set the sequence number if passed in the parameters object
        const UniValue& sequenceObj = find_value(o, "sequence");
        if (sequenceObj.isNum()) {
            int64_t seqNr64 = sequenceObj.get_int64();
            if (seqNr64 < 0 || seqNr64 > std::numeric_limits<uint32_t>::max()) {
                throw JSONRPCError(RPC_INVALID_PARAMETER, "Invalid parameter, sequence number is out of range");
            } else {
                nSequence = (uint32_t)seqNr64;
            }
        }

        CTxIn in(COutPoint(txid, nOutput), CScript(), nSequence);

        rawTx.vin.push_back(in);
    }

    std::set<CBitcoinAddress> setAddress;
    std::vector<std::string> addrList = sendTo.getKeys();
    for (const std::string& name_ : addrList) {

        if (name_ == "data") {
            std::vector<unsigned char> data = ParseHexV(sendTo[name_].getValStr(),"Data");

            CTxOut out(0, CScript() << OP_RETURN << data);
            rawTx.vout.push_back(out);
        } else {
            CBitcoinAddress address(name_);
            if (!address.IsValid())
                throw JSONRPCError(RPC_INVALID_ADDRESS_OR_KEY, std::string("Invalid Namecoin address: ")+name_);

            if (setAddress.count(address))
                throw JSONRPCError(RPC_INVALID_PARAMETER, std::string("Invalid parameter, duplicated address: ")+name_);
            setAddress.insert(address);

            CScript scriptPubKey = GetScriptForDestination(address.Get());
            CAmount nAmount = AmountFromValue(sendTo[name_]);

            CTxOut out(nAmount, scriptPubKey);
            rawTx.vout.push_back(out);
        }
    }

<<<<<<< HEAD
    if (request.params.size() > 2 && !request.params[2].isNull())
        AddRawTxNameOperation(rawTx, request.params[2].get_obj());

    if (request.params.size() > 4 && rbfOptIn != SignalsOptInRBF(rawTx)) {
        throw JSONRPCError(RPC_INVALID_PARAMETER, "Invalid parameter combination: Sequence number(s) contradict optintorbf option");
=======
    if (request.params.size() > 3 && rbfOptIn != SignalsOptInRBF(rawTx)) {
        throw JSONRPCError(RPC_INVALID_PARAMETER, "Invalid parameter combination: Sequence number(s) contradict replaceable option");
>>>>>>> 9902a5ec
    }

    return EncodeHexTx(rawTx);
}

UniValue decoderawtransaction(const JSONRPCRequest& request)
{
    if (request.fHelp || request.params.size() != 1)
        throw std::runtime_error(
            "decoderawtransaction \"hexstring\"\n"
            "\nReturn a JSON object representing the serialized, hex-encoded transaction.\n"

            "\nArguments:\n"
            "1. \"hexstring\"      (string, required) The transaction hex string\n"

            "\nResult:\n"
            "{\n"
            "  \"txid\" : \"id\",        (string) The transaction id\n"
            "  \"hash\" : \"id\",        (string) The transaction hash (differs from txid for witness transactions)\n"
            "  \"size\" : n,             (numeric) The transaction size\n"
            "  \"vsize\" : n,            (numeric) The virtual transaction size (differs from size for witness transactions)\n"
            "  \"version\" : n,          (numeric) The version\n"
            "  \"locktime\" : ttt,       (numeric) The lock time\n"
            "  \"vin\" : [               (array of json objects)\n"
            "     {\n"
            "       \"txid\": \"id\",    (string) The transaction id\n"
            "       \"vout\": n,         (numeric) The output number\n"
            "       \"scriptSig\": {     (json object) The script\n"
            "         \"asm\": \"asm\",  (string) asm\n"
            "         \"hex\": \"hex\"   (string) hex\n"
            "       },\n"
            "       \"txinwitness\": [\"hex\", ...] (array of string) hex-encoded witness data (if any)\n"
            "       \"sequence\": n     (numeric) The script sequence number\n"
            "     }\n"
            "     ,...\n"
            "  ],\n"
            "  \"vout\" : [             (array of json objects)\n"
            "     {\n"
            "       \"value\" : x.xxx,            (numeric) The value in " + CURRENCY_UNIT + "\n"
            "       \"n\" : n,                    (numeric) index\n"
            "       \"scriptPubKey\" : {          (json object)\n"
            "         \"asm\" : \"asm\",          (string) the asm\n"
            "         \"hex\" : \"hex\",          (string) the hex\n"
            "         \"reqSigs\" : n,            (numeric) The required sigs\n"
            "         \"type\" : \"pubkeyhash\",  (string) The type, eg 'pubkeyhash'\n"
            "         \"addresses\" : [           (json array of string)\n"
            "           \"NDLTK7j8CzK5YAbpCdUxC3Gi1bXGDCdV5h\"   (string) namecoin address\n"
            "           ,...\n"
            "         ]\n"
            "       }\n"
            "     }\n"
            "     ,...\n"
            "  ],\n"
            "}\n"

            "\nExamples:\n"
            + HelpExampleCli("decoderawtransaction", "\"hexstring\"")
            + HelpExampleRpc("decoderawtransaction", "\"hexstring\"")
        );

    LOCK(cs_main);
    RPCTypeCheck(request.params, {UniValue::VSTR});

    CMutableTransaction mtx;

    if (!DecodeHexTx(mtx, request.params[0].get_str(), true))
        throw JSONRPCError(RPC_DESERIALIZATION_ERROR, "TX decode failed");

    UniValue result(UniValue::VOBJ);
    TxToUniv(CTransaction(std::move(mtx)), uint256(), result);

    return result;
}

UniValue decodescript(const JSONRPCRequest& request)
{
    if (request.fHelp || request.params.size() != 1)
        throw std::runtime_error(
            "decodescript \"hexstring\"\n"
            "\nDecode a hex-encoded script.\n"
            "\nArguments:\n"
            "1. \"hexstring\"     (string) the hex encoded script\n"
            "\nResult:\n"
            "{\n"
            "  \"asm\":\"asm\",   (string) Script public key\n"
            "  \"hex\":\"hex\",   (string) hex encoded public key\n"
            "  \"type\":\"type\", (string) The output type\n"
            "  \"reqSigs\": n,    (numeric) The required signatures\n"
            "  \"addresses\": [   (json array of string)\n"
            "     \"address\"     (string) namecoin address\n"
            "     ,...\n"
            "  ],\n"
            "  \"p2sh\",\"address\" (string) address of P2SH script wrapping this redeem script (not returned if the script is already a P2SH).\n"
            "}\n"
            "\nExamples:\n"
            + HelpExampleCli("decodescript", "\"hexstring\"")
            + HelpExampleRpc("decodescript", "\"hexstring\"")
        );

    RPCTypeCheck(request.params, {UniValue::VSTR});

    UniValue r(UniValue::VOBJ);
    CScript script;
    if (request.params[0].get_str().size() > 0){
        std::vector<unsigned char> scriptData(ParseHexV(request.params[0], "argument"));
        script = CScript(scriptData.begin(), scriptData.end());
    } else {
        // Empty scripts are valid
    }
    ScriptPubKeyToUniv(script, r, false);

    UniValue type;
    type = find_value(r, "type");

    if (type.isStr() && type.get_str() != "scripthash") {
        // P2SH cannot be wrapped in a P2SH. If this script is already a P2SH,
        // don't return the address for a P2SH of the P2SH.
        r.push_back(Pair("p2sh", CBitcoinAddress(CScriptID(script)).ToString()));
    }

    return r;
}

/** Pushes a JSON object for script verification or signing errors to vErrorsRet. */
static void TxInErrorToJSON(const CTxIn& txin, UniValue& vErrorsRet, const std::string& strMessage)
{
    UniValue entry(UniValue::VOBJ);
    entry.push_back(Pair("txid", txin.prevout.hash.ToString()));
    entry.push_back(Pair("vout", (uint64_t)txin.prevout.n));
    UniValue witness(UniValue::VARR);
    for (unsigned int i = 0; i < txin.scriptWitness.stack.size(); i++) {
        witness.push_back(HexStr(txin.scriptWitness.stack[i].begin(), txin.scriptWitness.stack[i].end()));
    }
    entry.push_back(Pair("witness", witness));
    entry.push_back(Pair("scriptSig", HexStr(txin.scriptSig.begin(), txin.scriptSig.end())));
    entry.push_back(Pair("sequence", (uint64_t)txin.nSequence));
    entry.push_back(Pair("error", strMessage));
    vErrorsRet.push_back(entry);
}

UniValue signrawtransaction(const JSONRPCRequest& request)
{
#ifdef ENABLE_WALLET
    CWallet * const pwallet = GetWalletForJSONRPCRequest(request);
#endif

    if (request.fHelp || request.params.size() < 1 || request.params.size() > 4)
        throw std::runtime_error(
            "signrawtransaction \"hexstring\" ( [{\"txid\":\"id\",\"vout\":n,\"scriptPubKey\":\"hex\",\"redeemScript\":\"hex\"},...] [\"privatekey1\",...] sighashtype )\n"
            "\nSign inputs for raw transaction (serialized, hex-encoded).\n"
            "The second optional argument (may be null) is an array of previous transaction outputs that\n"
            "this transaction depends on but may not yet be in the block chain.\n"
            "The third optional argument (may be null) is an array of base58-encoded private\n"
            "keys that, if given, will be the only keys used to sign the transaction.\n"
#ifdef ENABLE_WALLET
            + HelpRequiringPassphrase(pwallet) + "\n"
#endif

            "\nArguments:\n"
            "1. \"hexstring\"     (string, required) The transaction hex string\n"
            "2. \"prevtxs\"       (string, optional) An json array of previous dependent transaction outputs\n"
            "     [               (json array of json objects, or 'null' if none provided)\n"
            "       {\n"
            "         \"txid\":\"id\",             (string, required) The transaction id\n"
            "         \"vout\":n,                  (numeric, required) The output number\n"
            "         \"scriptPubKey\": \"hex\",   (string, required) script key\n"
            "         \"redeemScript\": \"hex\",   (string, required for P2SH or P2WSH) redeem script\n"
            "         \"amount\": value            (numeric, required) The amount spent\n"
            "       }\n"
            "       ,...\n"
            "    ]\n"
            "3. \"privkeys\"     (string, optional) A json array of base58-encoded private keys for signing\n"
            "    [                  (json array of strings, or 'null' if none provided)\n"
            "      \"privatekey\"   (string) private key in base58-encoding\n"
            "      ,...\n"
            "    ]\n"
            "4. \"sighashtype\"     (string, optional, default=ALL) The signature hash type. Must be one of\n"
            "       \"ALL\"\n"
            "       \"NONE\"\n"
            "       \"SINGLE\"\n"
            "       \"ALL|ANYONECANPAY\"\n"
            "       \"NONE|ANYONECANPAY\"\n"
            "       \"SINGLE|ANYONECANPAY\"\n"

            "\nResult:\n"
            "{\n"
            "  \"hex\" : \"value\",           (string) The hex-encoded raw transaction with signature(s)\n"
            "  \"complete\" : true|false,   (boolean) If the transaction has a complete set of signatures\n"
            "  \"errors\" : [                 (json array of objects) Script verification errors (if there are any)\n"
            "    {\n"
            "      \"txid\" : \"hash\",           (string) The hash of the referenced, previous transaction\n"
            "      \"vout\" : n,                (numeric) The index of the output to spent and used as input\n"
            "      \"scriptSig\" : \"hex\",       (string) The hex-encoded signature script\n"
            "      \"sequence\" : n,            (numeric) Script sequence number\n"
            "      \"error\" : \"text\"           (string) Verification or signing error related to the input\n"
            "    }\n"
            "    ,...\n"
            "  ]\n"
            "}\n"

            "\nExamples:\n"
            + HelpExampleCli("signrawtransaction", "\"myhex\"")
            + HelpExampleRpc("signrawtransaction", "\"myhex\"")
        );

#ifdef ENABLE_WALLET
    LOCK2(cs_main, pwallet ? &pwallet->cs_wallet : NULL);
#else
    LOCK(cs_main);
#endif
    RPCTypeCheck(request.params, {UniValue::VSTR, UniValue::VARR, UniValue::VARR, UniValue::VSTR}, true);

    std::vector<unsigned char> txData(ParseHexV(request.params[0], "argument 1"));
    CDataStream ssData(txData, SER_NETWORK, PROTOCOL_VERSION);
    std::vector<CMutableTransaction> txVariants;
    while (!ssData.empty()) {
        try {
            CMutableTransaction tx;
            ssData >> tx;
            txVariants.push_back(tx);
        }
        catch (const std::exception&) {
            throw JSONRPCError(RPC_DESERIALIZATION_ERROR, "TX decode failed");
        }
    }

    if (txVariants.empty())
        throw JSONRPCError(RPC_DESERIALIZATION_ERROR, "Missing transaction");

    // mergedTx will end up with all the signatures; it
    // starts as a clone of the rawtx:
    CMutableTransaction mergedTx(txVariants[0]);

    // Fetch previous transactions (inputs):
    CCoinsView viewDummy;
    CCoinsViewCache view(&viewDummy);
    {
        LOCK(mempool.cs);
        CCoinsViewCache &viewChain = *pcoinsTip;
        CCoinsViewMemPool viewMempool(&viewChain, mempool);
        view.SetBackend(viewMempool); // temporarily switch cache backend to db+mempool view

        for (const CTxIn& txin : mergedTx.vin) {
            view.AccessCoin(txin.prevout); // Load entries from viewChain into view; can fail.
        }

        view.SetBackend(viewDummy); // switch back to avoid locking mempool for too long
    }

    bool fGivenKeys = false;
    CBasicKeyStore tempKeystore;
    if (request.params.size() > 2 && !request.params[2].isNull()) {
        fGivenKeys = true;
        UniValue keys = request.params[2].get_array();
        for (unsigned int idx = 0; idx < keys.size(); idx++) {
            UniValue k = keys[idx];
            CBitcoinSecret vchSecret;
            bool fGood = vchSecret.SetString(k.get_str());
            if (!fGood)
                throw JSONRPCError(RPC_INVALID_ADDRESS_OR_KEY, "Invalid private key");
            CKey key = vchSecret.GetKey();
            if (!key.IsValid())
                throw JSONRPCError(RPC_INVALID_ADDRESS_OR_KEY, "Private key outside allowed range");
            tempKeystore.AddKey(key);
        }
    }
#ifdef ENABLE_WALLET
    else if (pwallet) {
        EnsureWalletIsUnlocked(pwallet);
    }
#endif

    // Add previous txouts given in the RPC call:
    if (request.params.size() > 1 && !request.params[1].isNull()) {
        UniValue prevTxs = request.params[1].get_array();
        for (unsigned int idx = 0; idx < prevTxs.size(); idx++) {
            const UniValue& p = prevTxs[idx];
            if (!p.isObject())
                throw JSONRPCError(RPC_DESERIALIZATION_ERROR, "expected object with {\"txid'\",\"vout\",\"scriptPubKey\"}");

            UniValue prevOut = p.get_obj();

            RPCTypeCheckObj(prevOut,
                {
                    {"txid", UniValueType(UniValue::VSTR)},
                    {"vout", UniValueType(UniValue::VNUM)},
                    {"scriptPubKey", UniValueType(UniValue::VSTR)},
                });

            uint256 txid = ParseHashO(prevOut, "txid");

            int nOut = find_value(prevOut, "vout").get_int();
            if (nOut < 0)
                throw JSONRPCError(RPC_DESERIALIZATION_ERROR, "vout must be positive");

            COutPoint out(txid, nOut);
            std::vector<unsigned char> pkData(ParseHexO(prevOut, "scriptPubKey"));
            CScript scriptPubKey(pkData.begin(), pkData.end());

            {
                const Coin& coin = view.AccessCoin(out);
                if (!coin.IsSpent() && coin.out.scriptPubKey != scriptPubKey) {
                    std::string err("Previous output scriptPubKey mismatch:\n");
                    err = err + ScriptToAsmStr(coin.out.scriptPubKey) + "\nvs:\n"+
                        ScriptToAsmStr(scriptPubKey);
                    throw JSONRPCError(RPC_DESERIALIZATION_ERROR, err);
                }
                Coin newcoin;
                newcoin.out.scriptPubKey = scriptPubKey;
                newcoin.out.nValue = 0;
                if (prevOut.exists("amount")) {
                    newcoin.out.nValue = AmountFromValue(find_value(prevOut, "amount"));
                }
                newcoin.nHeight = 1;
                view.AddCoin(out, std::move(newcoin), true);
            }

            // if redeemScript given and not using the local wallet (private keys
            // given), add redeemScript to the tempKeystore so it can be signed:
            if (fGivenKeys && (scriptPubKey.IsPayToScriptHash(true) || scriptPubKey.IsPayToWitnessScriptHash(true))) {
                RPCTypeCheckObj(prevOut,
                    {
                        {"txid", UniValueType(UniValue::VSTR)},
                        {"vout", UniValueType(UniValue::VNUM)},
                        {"scriptPubKey", UniValueType(UniValue::VSTR)},
                        {"redeemScript", UniValueType(UniValue::VSTR)},
                    });
                UniValue v = find_value(prevOut, "redeemScript");
                if (!v.isNull()) {
                    std::vector<unsigned char> rsData(ParseHexV(v, "redeemScript"));
                    CScript redeemScript(rsData.begin(), rsData.end());
                    tempKeystore.AddCScript(redeemScript);
                }
            }
        }
    }

#ifdef ENABLE_WALLET
    const CKeyStore& keystore = ((fGivenKeys || !pwallet) ? tempKeystore : *pwallet);
#else
    const CKeyStore& keystore = tempKeystore;
#endif

    int nHashType = SIGHASH_ALL;
    if (request.params.size() > 3 && !request.params[3].isNull()) {
        static std::map<std::string, int> mapSigHashValues = {
            {std::string("ALL"), int(SIGHASH_ALL)},
            {std::string("ALL|ANYONECANPAY"), int(SIGHASH_ALL|SIGHASH_ANYONECANPAY)},
            {std::string("NONE"), int(SIGHASH_NONE)},
            {std::string("NONE|ANYONECANPAY"), int(SIGHASH_NONE|SIGHASH_ANYONECANPAY)},
            {std::string("SINGLE"), int(SIGHASH_SINGLE)},
            {std::string("SINGLE|ANYONECANPAY"), int(SIGHASH_SINGLE|SIGHASH_ANYONECANPAY)},
        };
        std::string strHashType = request.params[3].get_str();
        if (mapSigHashValues.count(strHashType))
            nHashType = mapSigHashValues[strHashType];
        else
            throw JSONRPCError(RPC_INVALID_PARAMETER, "Invalid sighash param");
    }

    bool fHashSingle = ((nHashType & ~SIGHASH_ANYONECANPAY) == SIGHASH_SINGLE);

    // Script verification errors
    UniValue vErrors(UniValue::VARR);

    // Use CTransaction for the constant parts of the
    // transaction to avoid rehashing.
    const CTransaction txConst(mergedTx);
    // Sign what we can:
    for (unsigned int i = 0; i < mergedTx.vin.size(); i++) {
        CTxIn& txin = mergedTx.vin[i];
        const Coin& coin = view.AccessCoin(txin.prevout);
        if (coin.IsSpent()) {
            TxInErrorToJSON(txin, vErrors, "Input not found or already spent");
            continue;
        }
        const CScript& prevPubKey = coin.out.scriptPubKey;
        const CAmount& amount = coin.out.nValue;

        SignatureData sigdata;
        // Only sign SIGHASH_SINGLE if there's a corresponding output:
        if (!fHashSingle || (i < mergedTx.vout.size()))
            ProduceSignature(MutableTransactionSignatureCreator(&keystore, &mergedTx, i, amount, nHashType), prevPubKey, sigdata);

        // ... and merge in other signatures:
        for (const CMutableTransaction& txv : txVariants) {
            if (txv.vin.size() > i) {
                sigdata = CombineSignatures(prevPubKey, TransactionSignatureChecker(&txConst, i, amount), sigdata, DataFromTransaction(txv, i));
            }
        }

        UpdateTransaction(mergedTx, i, sigdata);

        ScriptError serror = SCRIPT_ERR_OK;
        if (!VerifyScript(txin.scriptSig, prevPubKey, &txin.scriptWitness, STANDARD_SCRIPT_VERIFY_FLAGS, TransactionSignatureChecker(&txConst, i, amount), &serror)) {
            TxInErrorToJSON(txin, vErrors, ScriptErrorString(serror));
        }
    }
    bool fComplete = vErrors.empty();

    UniValue result(UniValue::VOBJ);
    result.push_back(Pair("hex", EncodeHexTx(mergedTx)));
    result.push_back(Pair("complete", fComplete));
    if (!vErrors.empty()) {
        result.push_back(Pair("errors", vErrors));
    }

    return result;
}

UniValue sendrawtransaction(const JSONRPCRequest& request)
{
    if (request.fHelp || request.params.size() < 1 || request.params.size() > 2)
        throw std::runtime_error(
            "sendrawtransaction \"hexstring\" ( allowhighfees )\n"
            "\nSubmits raw transaction (serialized, hex-encoded) to local node and network.\n"
            "\nAlso see createrawtransaction and signrawtransaction calls.\n"
            "\nArguments:\n"
            "1. \"hexstring\"    (string, required) The hex string of the raw transaction)\n"
            "2. allowhighfees    (boolean, optional, default=false) Allow high fees\n"
            "\nResult:\n"
            "\"hex\"             (string) The transaction hash in hex\n"
            "\nExamples:\n"
            "\nCreate a transaction\n"
            + HelpExampleCli("createrawtransaction", "\"[{\\\"txid\\\" : \\\"mytxid\\\",\\\"vout\\\":0}]\" \"{\\\"myaddress\\\":0.01}\"") +
            "Sign the transaction, and get back the hex\n"
            + HelpExampleCli("signrawtransaction", "\"myhex\"") +
            "\nSend the transaction (signed hex)\n"
            + HelpExampleCli("sendrawtransaction", "\"signedhex\"") +
            "\nAs a json rpc call\n"
            + HelpExampleRpc("sendrawtransaction", "\"signedhex\"")
        );

    LOCK(cs_main);
    RPCTypeCheck(request.params, {UniValue::VSTR, UniValue::VBOOL});

    // parse hex string from parameter
    CMutableTransaction mtx;
    if (!DecodeHexTx(mtx, request.params[0].get_str()))
        throw JSONRPCError(RPC_DESERIALIZATION_ERROR, "TX decode failed");
    CTransactionRef tx(MakeTransactionRef(std::move(mtx)));
    const uint256& hashTx = tx->GetHash();

    CAmount nMaxRawTxFee = maxTxFee;
    if (request.params.size() > 1 && request.params[1].get_bool())
        nMaxRawTxFee = 0;

    CCoinsViewCache &view = *pcoinsTip;
    bool fHaveChain = false;
    for (size_t o = 0; !fHaveChain && o < tx->vout.size(); o++) {
        const Coin& existingCoin = view.AccessCoin(COutPoint(hashTx, o));
        fHaveChain = !existingCoin.IsSpent();
    }
    bool fHaveMempool = mempool.exists(hashTx);
    if (!fHaveMempool && !fHaveChain) {
        // push to local node and sync with wallets
        CValidationState state;
        bool fMissingInputs;
        bool fLimitFree = true;
        if (!AcceptToMemoryPool(mempool, state, std::move(tx), fLimitFree, &fMissingInputs, NULL, false, nMaxRawTxFee)) {
            if (state.IsInvalid()) {
                throw JSONRPCError(RPC_TRANSACTION_REJECTED, strprintf("%i: %s", state.GetRejectCode(), state.GetRejectReason()));
            } else {
                if (fMissingInputs) {
                    throw JSONRPCError(RPC_TRANSACTION_ERROR, "Missing inputs");
                }
                throw JSONRPCError(RPC_TRANSACTION_ERROR, state.GetRejectReason());
            }
        }
    } else if (fHaveChain) {
        throw JSONRPCError(RPC_TRANSACTION_ALREADY_IN_CHAIN, "transaction already in block chain");
    }
    if(!g_connman)
        throw JSONRPCError(RPC_CLIENT_P2P_DISABLED, "Error: Peer-to-peer functionality missing or disabled");

    CInv inv(MSG_TX, hashTx);
    g_connman->ForEachNode([&inv](CNode* pnode)
    {
        pnode->PushInventory(inv);
    });
    return hashTx.GetHex();
}

static const CRPCCommand commands[] =
{ //  category              name                      actor (function)         okSafeMode
  //  --------------------- ------------------------  -----------------------  ----------
    { "rawtransactions",    "getrawtransaction",      &getrawtransaction,      true,  {"txid","verbose"} },
<<<<<<< HEAD
    { "rawtransactions",    "createrawtransaction",   &createrawtransaction,   true,  {"inputs","outputs","name_operation","locktime"} },
=======
    { "rawtransactions",    "createrawtransaction",   &createrawtransaction,   true,  {"inputs","outputs","locktime","replaceable"} },
>>>>>>> 9902a5ec
    { "rawtransactions",    "decoderawtransaction",   &decoderawtransaction,   true,  {"hexstring"} },
    { "rawtransactions",    "decodescript",           &decodescript,           true,  {"hexstring"} },
    { "rawtransactions",    "sendrawtransaction",     &sendrawtransaction,     false, {"hexstring","allowhighfees"} },
    { "rawtransactions",    "signrawtransaction",     &signrawtransaction,     false, {"hexstring","prevtxs","privkeys","sighashtype"} }, /* uses wallet if enabled */

    { "blockchain",         "gettxoutproof",          &gettxoutproof,          true,  {"txids", "blockhash"} },
    { "blockchain",         "verifytxoutproof",       &verifytxoutproof,       true,  {"proof"} },
};

void RegisterRawTransactionRPCCommands(CRPCTable &t)
{
    for (unsigned int vcidx = 0; vcidx < ARRAYLEN(commands); vcidx++)
        t.appendCommand(commands[vcidx].name, &commands[vcidx]);
}<|MERGE_RESOLUTION|>--- conflicted
+++ resolved
@@ -293,11 +293,7 @@
 {
     if (request.fHelp || request.params.size() < 2 || request.params.size() > 4)
         throw std::runtime_error(
-<<<<<<< HEAD
-            "createrawtransaction [{\"txid\":\"id\",\"vout\":n},...] {\"address\":amount,\"data\":\"hex\",...} (name operation) (locktime) (optintorbf)\n"
-=======
-            "createrawtransaction [{\"txid\":\"id\",\"vout\":n},...] {\"address\":amount,\"data\":\"hex\",...} ( locktime ) ( replaceable )\n"
->>>>>>> 9902a5ec
+            "createrawtransaction [{\"txid\":\"id\",\"vout\":n},...] {\"address\":amount,\"data\":\"hex\",...} (name operation) (locktime) (replaceable)\n"
             "\nCreate a transaction spending the given inputs and creating new outputs.\n"
             "Outputs can be addresses or data.\n"
             "Returns hex-encoded raw transaction.\n"
@@ -323,7 +319,6 @@
             "      \"data\": \"hex\"      (string, required) The key is \"data\", the value is hex encoded data\n"
             "      ,...\n"
             "    }\n"
-<<<<<<< HEAD
             "3. \"name_operation\"        (string, optional) json object for name operation\n"
             "    {\n"
             "      \"op\": \"name_update\",\n"
@@ -332,12 +327,7 @@
             "      \"address\": xxx,      (string, required) address to send it to\n"
             "    }\n"
             "4. locktime                  (numeric, optional, default=0) Raw locktime. Non-0 value also locktime-activates inputs\n"
-            "5. optintorbf                (boolean, optional, default=false) Allow this transaction to be replaced by a transaction with higher fees. If provided, it is an error if explicit sequence numbers are incompatible.\n"
-=======
-            "3. locktime                  (numeric, optional, default=0) Raw locktime. Non-0 value also locktime-activates inputs\n"
-            "4. replaceable               (boolean, optional, default=false) Marks this transaction as BIP125 replaceable.\n"
-            "                             Allows this transaction to be replaced by a transaction with higher fees. If provided, it is an error if explicit sequence numbers are incompatible.\n"
->>>>>>> 9902a5ec
+            "5. replaceable               (boolean, optional, default=false) Allow this transaction to be replaced by a transaction with higher fees. If provided, it is an error if explicit sequence numbers are incompatible.\n"
             "\nResult:\n"
             "\"transaction\"              (string) hex string of the transaction\n"
 
@@ -431,16 +421,11 @@
         }
     }
 
-<<<<<<< HEAD
     if (request.params.size() > 2 && !request.params[2].isNull())
         AddRawTxNameOperation(rawTx, request.params[2].get_obj());
 
     if (request.params.size() > 4 && rbfOptIn != SignalsOptInRBF(rawTx)) {
-        throw JSONRPCError(RPC_INVALID_PARAMETER, "Invalid parameter combination: Sequence number(s) contradict optintorbf option");
-=======
-    if (request.params.size() > 3 && rbfOptIn != SignalsOptInRBF(rawTx)) {
         throw JSONRPCError(RPC_INVALID_PARAMETER, "Invalid parameter combination: Sequence number(s) contradict replaceable option");
->>>>>>> 9902a5ec
     }
 
     return EncodeHexTx(rawTx);
@@ -928,11 +913,7 @@
 { //  category              name                      actor (function)         okSafeMode
   //  --------------------- ------------------------  -----------------------  ----------
     { "rawtransactions",    "getrawtransaction",      &getrawtransaction,      true,  {"txid","verbose"} },
-<<<<<<< HEAD
-    { "rawtransactions",    "createrawtransaction",   &createrawtransaction,   true,  {"inputs","outputs","name_operation","locktime"} },
-=======
-    { "rawtransactions",    "createrawtransaction",   &createrawtransaction,   true,  {"inputs","outputs","locktime","replaceable"} },
->>>>>>> 9902a5ec
+    { "rawtransactions",    "createrawtransaction",   &createrawtransaction,   true,  {"inputs","outputs","name_operation","locktime","replaceable"} },
     { "rawtransactions",    "decoderawtransaction",   &decoderawtransaction,   true,  {"hexstring"} },
     { "rawtransactions",    "decodescript",           &decodescript,           true,  {"hexstring"} },
     { "rawtransactions",    "sendrawtransaction",     &sendrawtransaction,     false, {"hexstring","allowhighfees"} },
