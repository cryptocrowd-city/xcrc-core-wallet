--- conflicted
+++ resolved
@@ -97,53 +97,6 @@
                          RPCResult::Type::STR, "data", "The serialized, hex-encoded data for 'txid'"
                      },
                      RPCResult{"if verbose is set to true",
-<<<<<<< HEAD
-            "{\n"
-            "  \"in_active_chain\" : b, (boolean) Whether specified block is in the active chain or not (only present with explicit \"blockhash\" argument)\n"
-            "  \"hex\" : \"data\",       (string) The serialized, hex-encoded data for 'txid'\n"
-            "  \"txid\" : \"id\",        (string) The transaction id (same as provided)\n"
-            "  \"hash\" : \"id\",        (string) The transaction hash (differs from txid for witness transactions)\n"
-            "  \"size\" : n,             (numeric) The serialized transaction size\n"
-            "  \"vsize\" : n,            (numeric) The virtual transaction size (differs from size for witness transactions)\n"
-            "  \"weight\" : n,           (numeric) The transaction's weight (between vsize*4-3 and vsize*4)\n"
-            "  \"version\" : n,          (numeric) The version\n"
-            "  \"locktime\" : ttt,       (numeric) The lock time\n"
-            "  \"vin\" : [               (array of json objects)\n"
-            "     {\n"
-            "       \"txid\" : \"id\",    (string) The transaction id\n"
-            "       \"vout\" : n,         (numeric) \n"
-            "       \"scriptSig\" : {     (json object) The script\n"
-            "         \"asm\" : \"asm\",  (string) asm\n"
-            "         \"hex\" : \"hex\"   (string) hex\n"
-            "       },\n"
-            "       \"sequence\" : n      (numeric) The script sequence number\n"
-            "       \"txinwitness\" : [\"hex\", ...] (array of string) hex-encoded witness data (if any)\n"
-            "     }\n"
-            "     ,...\n"
-            "  ],\n"
-            "  \"vout\" : [              (array of json objects)\n"
-            "     {\n"
-            "       \"value\" : x.xxx,            (numeric) The value in " + CURRENCY_UNIT + "\n"
-            "       \"n\" : n,                    (numeric) index\n"
-            "       \"scriptPubKey\" : {          (json object)\n"
-            "         \"asm\" : \"asm\",          (string) the asm\n"
-            "         \"hex\" : \"hex\",          (string) the hex\n"
-            "         \"reqSigs\" : n,            (numeric) The required sigs\n"
-            "         \"type\" : \"pubkeyhash\",  (string) The type, eg 'pubkeyhash'\n"
-            "         \"addresses\" : [           (json array of string)\n"
-            "           \"address\"        (string) namecoin address\n"
-            "           ,...\n"
-            "         ]\n"
-            "       }\n"
-            "     }\n"
-            "     ,...\n"
-            "  ],\n"
-            "  \"blockhash\" : \"hash\",   (string) the block hash\n"
-            "  \"confirmations\" : n,      (numeric) The confirmations\n"
-            "  \"blocktime\" : ttt         (numeric) The block time expressed in " + UNIX_EPOCH_TIME + "\n"
-            "  \"time\" : ttt,             (numeric) Same as \"blocktime\"\n"
-            "}\n"
-=======
                          RPCResult::Type::OBJ, "", "",
                          {
                              {RPCResult::Type::BOOL, "in_active_chain", "Whether specified block is in the active chain or not (only present with explicit \"blockhash\" argument)"},
@@ -187,7 +140,7 @@
                                          {RPCResult::Type::STR, "type", "The type, eg 'pubkeyhash'"},
                                          {RPCResult::Type::ARR, "addresses", "",
                                          {
-                                             {RPCResult::Type::STR, "address", "bitcoin address"},
+                                             {RPCResult::Type::STR, "address", "address"},
                                          }},
                                      }},
                                  }},
@@ -197,7 +150,6 @@
                              {RPCResult::Type::NUM_TIME, "blocktime", "The block time expressed in " + UNIX_EPOCH_TIME},
                              {RPCResult::Type::NUM, "time", "Same as \"blocktime\""},
                         }
->>>>>>> fea9d3cd
                     },
                 },
                 RPCExamples{
@@ -491,47 +443,6 @@
                     },
                 },
                 RPCResult{
-<<<<<<< HEAD
-            "{\n"
-            "  \"txid\" : \"id\",        (string) The transaction id\n"
-            "  \"hash\" : \"id\",        (string) The transaction hash (differs from txid for witness transactions)\n"
-            "  \"size\" : n,             (numeric) The transaction size\n"
-            "  \"vsize\" : n,            (numeric) The virtual transaction size (differs from size for witness transactions)\n"
-            "  \"weight\" : n,           (numeric) The transaction's weight (between vsize*4 - 3 and vsize*4)\n"
-            "  \"version\" : n,          (numeric) The version\n"
-            "  \"locktime\" : ttt,       (numeric) The lock time\n"
-            "  \"vin\" : [               (array of json objects)\n"
-            "     {\n"
-            "       \"txid\" : \"id\",    (string) The transaction id\n"
-            "       \"vout\" : n,         (numeric) The output number\n"
-            "       \"scriptSig\" : {     (json object) The script\n"
-            "         \"asm\" : \"asm\",  (string) asm\n"
-            "         \"hex\" : \"hex\"   (string) hex\n"
-            "       },\n"
-            "       \"txinwitness\" : [\"hex\", ...] (array of string) hex-encoded witness data (if any)\n"
-            "       \"sequence\" : n     (numeric) The script sequence number\n"
-            "     }\n"
-            "     ,...\n"
-            "  ],\n"
-            "  \"vout\" : [             (array of json objects)\n"
-            "     {\n"
-            "       \"value\" : x.xxx,            (numeric) The value in " + CURRENCY_UNIT + "\n"
-            "       \"n\" : n,                    (numeric) index\n"
-            "       \"scriptPubKey\" : {          (json object)\n"
-            "         \"asm\" : \"asm\",          (string) the asm\n"
-            "         \"hex\" : \"hex\",          (string) the hex\n"
-            "         \"reqSigs\" : n,            (numeric) The required sigs\n"
-            "         \"type\" : \"pubkeyhash\",  (string) The type, eg 'pubkeyhash'\n"
-            "         \"addresses\" : [           (json array of string)\n"
-            "           \"NDLTK7j8CzK5YAbpCdUxC3Gi1bXGDCdV5h\"   (string) namecoin address\n"
-            "           ,...\n"
-            "         ]\n"
-            "       }\n"
-            "     }\n"
-            "     ,...\n"
-            "  ],\n"
-            "}\n"
-=======
                     RPCResult::Type::OBJ, "", "",
                     {
                         {RPCResult::Type::STR_HEX, "txid", "The transaction id"},
@@ -573,13 +484,12 @@
                                     {RPCResult::Type::STR, "type", "The type, eg 'pubkeyhash'"},
                                     {RPCResult::Type::ARR, "addresses", "",
                                     {
-                                        {RPCResult::Type::STR, "address", "bitcoin address"},
+                                        {RPCResult::Type::STR, "address", "address"},
                                     }},
                                 }},
                             }},
                         }},
                     }
->>>>>>> fea9d3cd
                 },
                 RPCExamples{
                     HelpExampleCli("decoderawtransaction", "\"hexstring\"")
@@ -622,28 +532,6 @@
                     {"hexstring", RPCArg::Type::STR_HEX, RPCArg::Optional::NO, "the hex-encoded script"},
                 },
                 RPCResult{
-<<<<<<< HEAD
-            "{\n"
-            "  \"asm\" : \"asm\",          (string) Script public key\n"
-            "  \"type\" : \"type\",        (string) The output type (e.g. "+GetAllOutputTypes()+")\n"
-            "  \"reqSigs\" : n,         (numeric) The required signatures\n"
-            "  \"addresses\" : [        (json array of string)\n"
-            "     \"address\"          (string) address\n"
-            "     ,...\n"
-            "  ],\n"
-            "  \"p2sh\":\"str\"          (string) address of P2SH script wrapping this redeem script (not returned if the script is already a P2SH).\n"
-            "  \"segwit\" : {           (json object) Result of a witness script public key wrapping this redeem script (not returned if the script is a P2SH or witness).\n"
-            "    \"asm\" : \"str\",        (string) String representation of the script public key\n"
-            "    \"hex\" : \"hexstr\",     (string) Hex string of the script public key\n"
-            "    \"type\" : \"str\",       (string) The type of the script public key (e.g. witness_v0_keyhash or witness_v0_scripthash)\n"
-            "    \"reqSigs\" : n,       (numeric) The required signatures (always 1)\n"
-            "    \"addresses\" : [      (json array of string) (always length 1)\n"
-            "      \"address\"         (string) segwit address\n"
-            "       ,...\n"
-            "    ],\n"
-            "    \"p2sh-segwit\":\"str\" (string) address of the P2SH script wrapping this witness redeem script.\n"
-            "}\n"
-=======
                     RPCResult::Type::OBJ, "", "",
                     {
                         {RPCResult::Type::STR, "asm", "Script public key"},
@@ -651,7 +539,7 @@
                         {RPCResult::Type::NUM, "reqSigs", "The required signatures"},
                         {RPCResult::Type::ARR, "addresses", "",
                         {
-                            {RPCResult::Type::STR, "address", "bitcoin address"},
+                            {RPCResult::Type::STR, "address", "address"},
                         }},
                         {RPCResult::Type::STR, "p2sh", "address of P2SH script wrapping this redeem script (not returned if the script is already a P2SH)"},
                         {RPCResult::Type::OBJ, "segwit", "Result of a witness script public key wrapping this redeem script (not returned if the script is a P2SH or witness)",
@@ -667,7 +555,6 @@
                             {RPCResult::Type::STR, "p2sh-segwit", "address of the P2SH script wrapping this witness redeem script"},
                         }},
                     }
->>>>>>> fea9d3cd
                 },
                 RPCExamples{
                     HelpExampleCli("decodescript", "\"hexstring\"")
@@ -1089,94 +976,6 @@
                     {"psbt", RPCArg::Type::STR, RPCArg::Optional::NO, "The PSBT base64 string"},
                 },
                 RPCResult{
-<<<<<<< HEAD
-            "{\n"
-            "  \"tx\" : {                   (json object) The decoded network-serialized unsigned transaction.\n"
-            "    ...                                      The layout is the same as the output of decoderawtransaction.\n"
-            "  },\n"
-            "  \"unknown\" : {                (json object) The unknown global fields\n"
-            "    \"key\" : \"value\"            (key-value pair) An unknown key-value pair\n"
-            "     ...\n"
-            "  },\n"
-            "  \"inputs\" : [                 (array of json objects)\n"
-            "    {\n"
-            "      \"non_witness_utxo\" : {   (json object, optional) Decoded network transaction for non-witness UTXOs\n"
-            "        ...\n"
-            "      },\n"
-            "      \"witness_utxo\" : {            (json object, optional) Transaction output for witness UTXOs\n"
-            "        \"amount\" : x.xxx,           (numeric) The value in " + CURRENCY_UNIT + "\n"
-            "        \"scriptPubKey\" : {          (json object)\n"
-            "          \"asm\" : \"asm\",            (string) The asm\n"
-            "          \"hex\" : \"hex\",            (string) The hex\n"
-            "          \"type\" : \"pubkeyhash\",    (string) The type, eg 'pubkeyhash'\n"
-            "          \"address\" : \"address\"     (string) The address if there is one\n"
-            "        }\n"
-            "      },\n"
-            "      \"partial_signatures\" : {             (json object, optional)\n"
-            "        \"pubkey\" : \"signature\",           (string) The public key and signature that corresponds to it.\n"
-            "        ,...\n"
-            "      }\n"
-            "      \"sighash\" : \"type\",                  (string, optional) The sighash type to be used\n"
-            "      \"redeem_script\" : {       (json object, optional)\n"
-            "          \"asm\" : \"asm\",            (string) The asm\n"
-            "          \"hex\" : \"hex\",            (string) The hex\n"
-            "          \"type\" : \"pubkeyhash\",    (string) The type, eg 'pubkeyhash'\n"
-            "        }\n"
-            "      \"witness_script\" : {       (json object, optional)\n"
-            "          \"asm\" : \"asm\",            (string) The asm\n"
-            "          \"hex\" : \"hex\",            (string) The hex\n"
-            "          \"type\" : \"pubkeyhash\",    (string) The type, eg 'pubkeyhash'\n"
-            "        }\n"
-            "      \"bip32_derivs\" : {          (json object, optional)\n"
-            "        \"pubkey\" : {                     (json object, optional) The public key with the derivation path as the value.\n"
-            "          \"master_fingerprint\" : \"fingerprint\"     (string) The fingerprint of the master key\n"
-            "          \"path\" : \"path\",                         (string) The path\n"
-            "        }\n"
-            "        ,...\n"
-            "      }\n"
-            "      \"final_scriptsig\" : {       (json object, optional)\n"
-            "          \"asm\" : \"asm\",            (string) The asm\n"
-            "          \"hex\" : \"hex\",            (string) The hex\n"
-            "        }\n"
-            "       \"final_scriptwitness\" : [\"hex\", ...] (array of string) hex-encoded witness data (if any)\n"
-            "      \"unknown\" : {                (json object) The unknown global fields\n"
-            "        \"key\" : \"value\"            (key-value pair) An unknown key-value pair\n"
-            "         ...\n"
-            "      },\n"
-            "    }\n"
-            "    ,...\n"
-            "  ]\n"
-            "  \"outputs\" : [                 (array of json objects)\n"
-            "    {\n"
-            "      \"redeem_script\" : {       (json object, optional)\n"
-            "          \"asm\" : \"asm\",            (string) The asm\n"
-            "          \"hex\" : \"hex\",            (string) The hex\n"
-            "          \"type\" : \"pubkeyhash\",    (string) The type, eg 'pubkeyhash'\n"
-            "        }\n"
-            "      \"witness_script\" : {       (json object, optional)\n"
-            "          \"asm\" : \"asm\",            (string) The asm\n"
-            "          \"hex\" : \"hex\",            (string) The hex\n"
-            "          \"type\" : \"pubkeyhash\",    (string) The type, eg 'pubkeyhash'\n"
-            "      }\n"
-            "      \"bip32_derivs\" : [          (array of json objects, optional)\n"
-            "        {\n"
-            "          \"pubkey\" : \"pubkey\",                     (string) The public key this path corresponds to\n"
-            "          \"master_fingerprint\" : \"fingerprint\"     (string) The fingerprint of the master key\n"
-            "          \"path\" : \"path\",                         (string) The path\n"
-            "          }\n"
-            "        }\n"
-            "        ,...\n"
-            "      ],\n"
-            "      \"unknown\" : {                (json object) The unknown global fields\n"
-            "        \"key\" : \"value\"            (key-value pair) An unknown key-value pair\n"
-            "         ...\n"
-            "      },\n"
-            "    }\n"
-            "    ,...\n"
-            "  ]\n"
-            "  \"fee\" : fee                      (numeric, optional) The transaction fee paid if all UTXOs slots in the PSBT have been filled.\n"
-            "}\n"
-=======
                     RPCResult::Type::OBJ, "", "",
                     {
                         {RPCResult::Type::OBJ, "tx", "The decoded network-serialized unsigned transaction.",
@@ -1203,7 +1002,7 @@
                                         {RPCResult::Type::STR, "asm", "The asm"},
                                         {RPCResult::Type::STR_HEX, "hex", "The hex"},
                                         {RPCResult::Type::STR, "type", "The type, eg 'pubkeyhash'"},
-                                        {RPCResult::Type::STR, "address"," Bitcoin address if there is one"},
+                                        {RPCResult::Type::STR, "address"," Address if there is one"},
                                     }},
                                 }},
                                 {RPCResult::Type::OBJ_DYN, "partial_signatures", /* optional */ true, "",
@@ -1279,7 +1078,6 @@
                         }},
                         {RPCResult::Type::STR_AMOUNT, "fee", /* optional */ true, "The transaction fee paid if all UTXOs slots in the PSBT have been filled."},
                     }
->>>>>>> fea9d3cd
                 },
                 RPCExamples{
                     HelpExampleCli("decodepsbt", "\"psbt\"")
