// Copyright (c) 2010 Satoshi Nakamoto
// Copyright (c) 2009-2017 The Bitcoin Core developers
// Distributed under the MIT software license, see the accompanying
// file COPYING or http://www.opensource.org/licenses/mit-license.php.

#ifndef BITCOIN_RPC_SERVER_H
#define BITCOIN_RPC_SERVER_H

#include <amount.h>
#include <rpc/protocol.h>
#include <uint256.h>

#include <list>
#include <map>
#include <stdint.h>
#include <string>

#include <univalue.h>

static const unsigned int DEFAULT_RPC_SERIALIZE_VERSION = 1;

class CRPCCommand;

namespace RPCServer
{
    void OnStarted(std::function<void ()> slot);
    void OnStopped(std::function<void ()> slot);
}

/** Wrapper for UniValue::VType, which includes typeAny:
 * Used to denote don't care type. */
struct UniValueType {
    UniValueType(UniValue::VType _type) : typeAny(false), type(_type) {}
    UniValueType() : typeAny(true) {}
    bool typeAny;
    UniValue::VType type;
};

class JSONRPCRequest
{
public:
    UniValue id;
    std::string strMethod;
    UniValue params;
    bool fHelp;
    std::string URI;
    std::string authUser;
    std::string peerAddr;

    JSONRPCRequest() : id(NullUniValue), params(NullUniValue), fHelp(false) {}
    void parse(const UniValue& valRequest);
};

/** Query whether RPC is running */
bool IsRPCRunning();

/**
 * Set the RPC warmup status.  When this is done, all RPC calls will error out
 * immediately with RPC_IN_WARMUP.
 */
void SetRPCWarmupStatus(const std::string& newStatus);
/* Mark warmup as done.  RPC calls will be processed from now on.  */
void SetRPCWarmupFinished();

/* returns the current warmup state.  */
bool RPCIsInWarmup(std::string *outStatus);

/**
 * Type-check arguments; throws JSONRPCError if wrong type given. Does not check that
 * the right number of arguments are passed, just that any passed are the correct type.
 */
void RPCTypeCheck(const UniValue& params,
                  const std::list<UniValueType>& typesExpected, bool fAllowNull=false);

/**
 * Type-check one argument; throws JSONRPCError if wrong type given.
 */
void RPCTypeCheckArgument(const UniValue& value, const UniValueType& typeExpected);

/*
  Check for expected keys/value types in an Object.
*/
void RPCTypeCheckObj(const UniValue& o,
    const std::map<std::string, UniValueType>& typesExpected,
    bool fAllowNull = false,
    bool fStrict = false);

/** Opaque base class for timers returned by NewTimerFunc.
 * This provides no methods at the moment, but makes sure that delete
 * cleans up the whole state.
 */
class RPCTimerBase
{
public:
    virtual ~RPCTimerBase() {}
};

/**
 * RPC timer "driver".
 */
class RPCTimerInterface
{
public:
    virtual ~RPCTimerInterface() {}
    /** Implementation name */
    virtual const char *Name() = 0;
    /** Factory function for timers.
     * RPC will call the function to create a timer that will call func in *millis* milliseconds.
     * @note As the RPC mechanism is backend-neutral, it can use different implementations of timers.
     * This is needed to cope with the case in which there is no HTTP server, but
     * only GUI RPC console, and to break the dependency of pcserver on httprpc.
     */
    virtual RPCTimerBase* NewTimer(std::function<void(void)>& func, int64_t millis) = 0;
};

/** Set the factory function for timers */
void RPCSetTimerInterface(RPCTimerInterface *iface);
/** Set the factory function for timer, but only, if unset */
void RPCSetTimerInterfaceIfUnset(RPCTimerInterface *iface);
/** Unset factory function for timers */
void RPCUnsetTimerInterface(RPCTimerInterface *iface);

/**
 * Run func nSeconds from now.
 * Overrides previous timer <name> (if any).
 */
void RPCRunLater(const std::string& name, std::function<void(void)> func, int64_t nSeconds);

typedef UniValue(*rpcfn_type)(const JSONRPCRequest& jsonRequest);

class CRPCCommand
{
public:
    std::string category;
    std::string name;
    rpcfn_type actor;
    std::vector<std::string> argNames;
};

/**
 * Bitcoin RPC command dispatcher.
 */
class CRPCTable
{
private:
    std::map<std::string, const CRPCCommand*> mapCommands;
public:
    CRPCTable();
    const CRPCCommand* operator[](const std::string& name) const;
    std::string help(const std::string& name, const JSONRPCRequest& helpreq) const;

    /**
     * Execute a method.
     * @param request The JSONRPCRequest to execute
     * @returns Result of the call.
     * @throws an exception (UniValue) when an error happens.
     */
    UniValue execute(const JSONRPCRequest &request) const;

    /**
    * Returns a list of registered commands
    * @returns List of registered commands.
    */
    std::vector<std::string> listCommands() const;


    /**
     * Appends a CRPCCommand to the dispatch table.
     *
     * Returns false if RPC server is already running (dump concurrency protection).
     *
     * Commands cannot be overwritten (returns false).
     *
     * Commands with different method names but the same callback function will
     * be considered aliases, and only the first registered method name will
     * show up in the help text command listing. Aliased commands do not have
     * to have the same behavior. Server and client code can distinguish
     * between calls based on method name, and aliased commands can also
     * register different names, types, and numbers of parameters.
     */
    bool appendCommand(const std::string& name, const CRPCCommand* pcmd);
};

bool IsDeprecatedRPCEnabled(const std::string& method);

extern CRPCTable tableRPC;

/**
 * Utilities: convert hex-encoded Values
 * (throws error if not hex).
 */
extern uint256 ParseHashV(const UniValue& v, std::string strName);
extern uint256 ParseHashO(const UniValue& o, std::string strKey);
extern std::vector<unsigned char> ParseHexV(const UniValue& v, std::string strName);
extern std::vector<unsigned char> ParseHexO(const UniValue& o, std::string strKey);

extern CAmount AmountFromValue(const UniValue& value);
extern std::string HelpExampleCli(const std::string& methodname, const std::string& args);
extern std::string HelpExampleRpc(const std::string& methodname, const std::string& args);

<<<<<<< HEAD
extern UniValue getNameInfo(const valtype& name, const valtype& value, const COutPoint& outp, const CScript& addr);
extern UniValue getNameInfo(const valtype& name, const CNameData& data);

#ifdef ENABLE_WALLET
class CWallet;
extern void addOwnershipInfo(const CScript& addr,
                             const CWallet* pwallet,
                             UniValue& data);
#endif

/**
 * Builder class for the help text of RPCs that return information about
 * names (like name_show, name_scan, name_pending or name_list).  Since the
 * exact fields contained and formatting to use depend on the case, this class
 * provides a simple and fluent interface to build the right help text for
 * each case.
 */
class NameInfoHelp
{
private:
  std::ostringstream result;
  const std::string indent;


public:
  explicit NameInfoHelp (const std::string& ind);

  NameInfoHelp& withField (const std::string& field, const std::string& doc);

  std::string finish (const std::string& trailing);
};

=======
>>>>>>> a00eb0f0
bool StartRPC();
void InterruptRPC();
void StopRPC();
std::string JSONRPCExecBatch(const JSONRPCRequest& jreq, const UniValue& vReq);

// Retrieves any serialization flags requested in command line argument
int RPCSerializationFlags();

#endif // BITCOIN_RPC_SERVER_H<|MERGE_RESOLUTION|>--- conflicted
+++ resolved
@@ -198,41 +198,6 @@
 extern std::string HelpExampleCli(const std::string& methodname, const std::string& args);
 extern std::string HelpExampleRpc(const std::string& methodname, const std::string& args);
 
-<<<<<<< HEAD
-extern UniValue getNameInfo(const valtype& name, const valtype& value, const COutPoint& outp, const CScript& addr);
-extern UniValue getNameInfo(const valtype& name, const CNameData& data);
-
-#ifdef ENABLE_WALLET
-class CWallet;
-extern void addOwnershipInfo(const CScript& addr,
-                             const CWallet* pwallet,
-                             UniValue& data);
-#endif
-
-/**
- * Builder class for the help text of RPCs that return information about
- * names (like name_show, name_scan, name_pending or name_list).  Since the
- * exact fields contained and formatting to use depend on the case, this class
- * provides a simple and fluent interface to build the right help text for
- * each case.
- */
-class NameInfoHelp
-{
-private:
-  std::ostringstream result;
-  const std::string indent;
-
-
-public:
-  explicit NameInfoHelp (const std::string& ind);
-
-  NameInfoHelp& withField (const std::string& field, const std::string& doc);
-
-  std::string finish (const std::string& trailing);
-};
-
-=======
->>>>>>> a00eb0f0
 bool StartRPC();
 void InterruptRPC();
 void StopRPC();
