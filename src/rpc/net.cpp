// Copyright (c) 2009-2019 The Bitcoin Core developers
// Distributed under the MIT software license, see the accompanying
// file COPYING or http://www.opensource.org/licenses/mit-license.php.

#include <rpc/server.h>

#include <banman.h>
#include <chainparams.h>
#include <clientversion.h>
#include <core_io.h>
#include <net.h>
#include <net_processing.h>
#include <netbase.h>
#include <policy/policy.h>
#include <rpc/protocol.h>
#include <rpc/util.h>
#include <sync.h>
#include <timedata.h>
#include <ui_interface.h>
#include <util/strencodings.h>
#include <util/system.h>
#include <validation.h>
#include <version.h>
#include <warnings.h>

#include <univalue.h>

static UniValue getconnectioncount(const JSONRPCRequest& request)
{
    if (request.fHelp || request.params.size() != 0)
        throw std::runtime_error(
            RPCHelpMan{"getconnectioncount",
                "\nReturns the number of connections to other nodes.\n",
                {},
                RPCResult{
            "n          (numeric) The connection count\n"
                },
                RPCExamples{
                    HelpExampleCli("getconnectioncount", "")
            + HelpExampleRpc("getconnectioncount", "")
                },
            }.ToString());

    if(!g_connman)
        throw JSONRPCError(RPC_CLIENT_P2P_DISABLED, "Error: Peer-to-peer functionality missing or disabled");

    return (int)g_connman->GetNodeCount(CConnman::CONNECTIONS_ALL);
}

static UniValue ping(const JSONRPCRequest& request)
{
    if (request.fHelp || request.params.size() != 0)
        throw std::runtime_error(
            RPCHelpMan{"ping",
                "\nRequests that a ping be sent to all other nodes, to measure ping time.\n"
                "Results provided in getpeerinfo, pingtime and pingwait fields are decimal seconds.\n"
                "Ping command is handled in queue with all other commands, so it measures processing backlog, not just network ping.\n",
                {},
                RPCResults{},
                RPCExamples{
                    HelpExampleCli("ping", "")
            + HelpExampleRpc("ping", "")
                },
            }.ToString());

    if(!g_connman)
        throw JSONRPCError(RPC_CLIENT_P2P_DISABLED, "Error: Peer-to-peer functionality missing or disabled");

    // Request that each node send a ping during next message processing pass
    g_connman->ForEachNode([](CNode* pnode) {
        pnode->fPingQueued = true;
    });
    return NullUniValue;
}

static UniValue getpeerinfo(const JSONRPCRequest& request)
{
    if (request.fHelp || request.params.size() != 0)
        throw std::runtime_error(
            RPCHelpMan{"getpeerinfo",
                "\nReturns data about each connected network node as a json array of objects.\n",
                {},
                RPCResult{
            "[\n"
            "  {\n"
            "    \"id\": n,                   (numeric) Peer index\n"
            "    \"addr\":\"host:port\",      (string) The IP address and port of the peer\n"
            "    \"addrbind\":\"ip:port\",    (string) Bind address of the connection to the peer\n"
            "    \"addrlocal\":\"ip:port\",   (string) Local address as reported by the peer\n"
            "    \"services\":\"xxxxxxxxxxxxxxxx\",   (string) The services offered\n"
            "    \"relaytxes\":true|false,    (boolean) Whether peer has asked us to relay transactions to it\n"
            "    \"lastsend\": ttt,           (numeric) The time in seconds since epoch (Jan 1 1970 GMT) of the last send\n"
            "    \"lastrecv\": ttt,           (numeric) The time in seconds since epoch (Jan 1 1970 GMT) of the last receive\n"
            "    \"bytessent\": n,            (numeric) The total bytes sent\n"
            "    \"bytesrecv\": n,            (numeric) The total bytes received\n"
            "    \"conntime\": ttt,           (numeric) The connection time in seconds since epoch (Jan 1 1970 GMT)\n"
            "    \"timeoffset\": ttt,         (numeric) The time offset in seconds\n"
            "    \"pingtime\": n,             (numeric) ping time (if available)\n"
            "    \"minping\": n,              (numeric) minimum observed ping time (if any at all)\n"
            "    \"pingwait\": n,             (numeric) ping wait (if non-zero)\n"
            "    \"version\": v,              (numeric) The peer version, such as 70001\n"
            "    \"subver\": \"/Satoshi:0.8.5/\",  (string) The string version\n"
            "    \"inbound\": true|false,     (boolean) Inbound (true) or Outbound (false)\n"
            "    \"addnode\": true|false,     (boolean) Whether connection was due to addnode/-connect or if it was an automatic/inbound connection\n"
            "    \"startingheight\": n,       (numeric) The starting height (block) of the peer\n"
            "    \"banscore\": n,             (numeric) The ban score\n"
            "    \"synced_headers\": n,       (numeric) The last header we have in common with this peer\n"
            "    \"synced_blocks\": n,        (numeric) The last block we have in common with this peer\n"
            "    \"inflight\": [\n"
            "       n,                        (numeric) The heights of blocks we're currently asking from this peer\n"
            "       ...\n"
            "    ],\n"
            "    \"whitelisted\": true|false, (boolean) Whether the peer is whitelisted\n"
            "    \"minfeefilter\": n,         (numeric) The minimum fee rate for transactions this peer accepts\n"
            "    \"bytessent_per_msg\": {\n"
            "       \"msg\": n,               (numeric) The total bytes sent aggregated by message type\n"
            "                               When a message type is not listed in this json object, the bytes sent are 0.\n"
            "                               Only known message types can appear as keys in the object.\n"
            "       ...\n"
            "    },\n"
            "    \"bytesrecv_per_msg\": {\n"
            "       \"msg\": n,               (numeric) The total bytes received aggregated by message type\n"
            "                               When a message type is not listed in this json object, the bytes received are 0.\n"
            "                               Only known message types can appear as keys in the object and all bytes received of unknown message types are listed under '"+NET_MESSAGE_COMMAND_OTHER+"'.\n"
            "       ...\n"
            "    }\n"
            "  }\n"
            "  ,...\n"
            "]\n"
                },
                RPCExamples{
                    HelpExampleCli("getpeerinfo", "")
            + HelpExampleRpc("getpeerinfo", "")
                },
            }.ToString());

    if(!g_connman)
        throw JSONRPCError(RPC_CLIENT_P2P_DISABLED, "Error: Peer-to-peer functionality missing or disabled");

    std::vector<CNodeStats> vstats;
    g_connman->GetNodeStats(vstats);

    UniValue ret(UniValue::VARR);

    for (const CNodeStats& stats : vstats) {
        UniValue obj(UniValue::VOBJ);
        CNodeStateStats statestats;
        bool fStateStats = GetNodeStateStats(stats.nodeid, statestats);
        obj.pushKV("id", stats.nodeid);
        obj.pushKV("addr", stats.addrName);
        if (!(stats.addrLocal.empty()))
            obj.pushKV("addrlocal", stats.addrLocal);
        if (stats.addrBind.IsValid())
            obj.pushKV("addrbind", stats.addrBind.ToString());
        obj.pushKV("services", strprintf("%016x", stats.nServices));
        obj.pushKV("relaytxes", stats.fRelayTxes);
        obj.pushKV("lastsend", stats.nLastSend);
        obj.pushKV("lastrecv", stats.nLastRecv);
        obj.pushKV("bytessent", stats.nSendBytes);
        obj.pushKV("bytesrecv", stats.nRecvBytes);
        obj.pushKV("conntime", stats.nTimeConnected);
        obj.pushKV("timeoffset", stats.nTimeOffset);
        if (stats.dPingTime > 0.0)
            obj.pushKV("pingtime", stats.dPingTime);
        if (stats.dMinPing < static_cast<double>(std::numeric_limits<int64_t>::max())/1e6)
            obj.pushKV("minping", stats.dMinPing);
        if (stats.dPingWait > 0.0)
            obj.pushKV("pingwait", stats.dPingWait);
        obj.pushKV("version", stats.nVersion);
        // Use the sanitized form of subver here, to avoid tricksy remote peers from
        // corrupting or modifying the JSON output by putting special characters in
        // their ver message.
        obj.pushKV("subver", stats.cleanSubVer);
        obj.pushKV("inbound", stats.fInbound);
        obj.pushKV("addnode", stats.m_manual_connection);
        obj.pushKV("startingheight", stats.nStartingHeight);
        if (fStateStats) {
            obj.pushKV("banscore", statestats.nMisbehavior);
            obj.pushKV("synced_headers", statestats.nSyncHeight);
            obj.pushKV("synced_blocks", statestats.nCommonHeight);
            UniValue heights(UniValue::VARR);
            for (const int height : statestats.vHeightInFlight) {
                heights.push_back(height);
            }
            obj.pushKV("inflight", heights);
        }
        obj.pushKV("whitelisted", stats.fWhitelisted);
        obj.pushKV("minfeefilter", ValueFromAmount(stats.minFeeFilter));

        UniValue sendPerMsgCmd(UniValue::VOBJ);
        for (const auto& i : stats.mapSendBytesPerMsgCmd) {
            if (i.second > 0)
                sendPerMsgCmd.pushKV(i.first, i.second);
        }
        obj.pushKV("bytessent_per_msg", sendPerMsgCmd);

        UniValue recvPerMsgCmd(UniValue::VOBJ);
        for (const auto& i : stats.mapRecvBytesPerMsgCmd) {
            if (i.second > 0)
                recvPerMsgCmd.pushKV(i.first, i.second);
        }
        obj.pushKV("bytesrecv_per_msg", recvPerMsgCmd);

        ret.push_back(obj);
    }

    return ret;
}

static UniValue addnode(const JSONRPCRequest& request)
{
    std::string strCommand;
    if (!request.params[1].isNull())
        strCommand = request.params[1].get_str();
    if (request.fHelp || request.params.size() != 2 ||
        (strCommand != "onetry" && strCommand != "add" && strCommand != "remove"))
        throw std::runtime_error(
            RPCHelpMan{"addnode",
                "\nAttempts to add or remove a node from the addnode list.\n"
                "Or try a connection to a node once.\n"
                "Nodes added using addnode (or -connect) are protected from DoS disconnection and are not required to be\n"
                "full nodes/support SegWit as other outbound peers are (though such peers will not be synced from).\n",
                {
                    {"node", RPCArg::Type::STR, /* opt */ false, /* default_val */ "", "The node (see getpeerinfo for nodes)"},
                    {"command", RPCArg::Type::STR, /* opt */ false, /* default_val */ "", "'add' to add a node to the list, 'remove' to remove a node from the list, 'onetry' to try a connection to the node once"},
<<<<<<< HEAD
                }}
                .ToString() +
            "\nExamples:\n"
            + HelpExampleCli("addnode", "\"192.168.0.6:8334\" \"onetry\"")
            + HelpExampleRpc("addnode", "\"192.168.0.6:8334\", \"onetry\"")
        );
=======
                },
                RPCResults{},
                RPCExamples{
                    HelpExampleCli("addnode", "\"192.168.0.6:8333\" \"onetry\"")
            + HelpExampleRpc("addnode", "\"192.168.0.6:8333\", \"onetry\"")
                },
            }.ToString());
>>>>>>> 3b2579f4

    if(!g_connman)
        throw JSONRPCError(RPC_CLIENT_P2P_DISABLED, "Error: Peer-to-peer functionality missing or disabled");

    std::string strNode = request.params[0].get_str();

    if (strCommand == "onetry")
    {
        CAddress addr;
        g_connman->OpenNetworkConnection(addr, false, nullptr, strNode.c_str(), false, false, true);
        return NullUniValue;
    }

    if (strCommand == "add")
    {
        if(!g_connman->AddNode(strNode))
            throw JSONRPCError(RPC_CLIENT_NODE_ALREADY_ADDED, "Error: Node already added");
    }
    else if(strCommand == "remove")
    {
        if(!g_connman->RemoveAddedNode(strNode))
            throw JSONRPCError(RPC_CLIENT_NODE_NOT_ADDED, "Error: Node has not been added.");
    }

    return NullUniValue;
}

static UniValue disconnectnode(const JSONRPCRequest& request)
{
    if (request.fHelp || request.params.size() == 0 || request.params.size() >= 3)
        throw std::runtime_error(
            RPCHelpMan{"disconnectnode",
                "\nImmediately disconnects from the specified peer node.\n"
                "\nStrictly one out of 'address' and 'nodeid' can be provided to identify the node.\n"
                "\nTo disconnect by nodeid, either set 'address' to the empty string, or call using the named 'nodeid' argument only.\n",
                {
                    {"address", RPCArg::Type::STR, /* opt */ true, /* default_val */ "fallback to nodeid", "The IP address/port of the node"},
                    {"nodeid", RPCArg::Type::NUM, /* opt */ true, /* default_val */ "fallback to address", "The node ID (see getpeerinfo for node IDs)"},
                },
                RPCResults{},
                RPCExamples{
                    HelpExampleCli("disconnectnode", "\"192.168.0.6:8333\"")
            + HelpExampleCli("disconnectnode", "\"\" 1")
            + HelpExampleRpc("disconnectnode", "\"192.168.0.6:8333\"")
            + HelpExampleRpc("disconnectnode", "\"\", 1")
                },
            }.ToString());

    if(!g_connman)
        throw JSONRPCError(RPC_CLIENT_P2P_DISABLED, "Error: Peer-to-peer functionality missing or disabled");

    bool success;
    const UniValue &address_arg = request.params[0];
    const UniValue &id_arg = request.params[1];

    if (!address_arg.isNull() && id_arg.isNull()) {
        /* handle disconnect-by-address */
        success = g_connman->DisconnectNode(address_arg.get_str());
    } else if (!id_arg.isNull() && (address_arg.isNull() || (address_arg.isStr() && address_arg.get_str().empty()))) {
        /* handle disconnect-by-id */
        NodeId nodeid = (NodeId) id_arg.get_int64();
        success = g_connman->DisconnectNode(nodeid);
    } else {
        throw JSONRPCError(RPC_INVALID_PARAMS, "Only one of address and nodeid should be provided.");
    }

    if (!success) {
        throw JSONRPCError(RPC_CLIENT_NODE_NOT_CONNECTED, "Node not found in connected nodes");
    }

    return NullUniValue;
}

static UniValue getaddednodeinfo(const JSONRPCRequest& request)
{
    if (request.fHelp || request.params.size() > 1)
        throw std::runtime_error(
            RPCHelpMan{"getaddednodeinfo",
                "\nReturns information about the given added node, or all added nodes\n"
                "(note that onetry addnodes are not listed here)\n",
                {
                    {"node", RPCArg::Type::STR, /* opt */ true, /* default_val */ "all nodes", "If provided, return information about this specific node, otherwise all nodes are returned."},
                },
                RPCResult{
            "[\n"
            "  {\n"
            "    \"addednode\" : \"192.168.0.201\",   (string) The node IP address or name (as provided to addnode)\n"
            "    \"connected\" : true|false,          (boolean) If connected\n"
            "    \"addresses\" : [                    (list of objects) Only when connected = true\n"
            "       {\n"
            "         \"address\" : \"192.168.0.201:8333\",  (string) The namecoin server IP and port we're connected to\n"
            "         \"connected\" : \"outbound\"           (string) connection, inbound or outbound\n"
            "       }\n"
            "     ]\n"
            "  }\n"
            "  ,...\n"
            "]\n"
                },
                RPCExamples{
                    HelpExampleCli("getaddednodeinfo", "\"192.168.0.201\"")
            + HelpExampleRpc("getaddednodeinfo", "\"192.168.0.201\"")
                },
            }.ToString());

    if(!g_connman)
        throw JSONRPCError(RPC_CLIENT_P2P_DISABLED, "Error: Peer-to-peer functionality missing or disabled");

    std::vector<AddedNodeInfo> vInfo = g_connman->GetAddedNodeInfo();

    if (!request.params[0].isNull()) {
        bool found = false;
        for (const AddedNodeInfo& info : vInfo) {
            if (info.strAddedNode == request.params[0].get_str()) {
                vInfo.assign(1, info);
                found = true;
                break;
            }
        }
        if (!found) {
            throw JSONRPCError(RPC_CLIENT_NODE_NOT_ADDED, "Error: Node has not been added.");
        }
    }

    UniValue ret(UniValue::VARR);

    for (const AddedNodeInfo& info : vInfo) {
        UniValue obj(UniValue::VOBJ);
        obj.pushKV("addednode", info.strAddedNode);
        obj.pushKV("connected", info.fConnected);
        UniValue addresses(UniValue::VARR);
        if (info.fConnected) {
            UniValue address(UniValue::VOBJ);
            address.pushKV("address", info.resolvedAddress.ToString());
            address.pushKV("connected", info.fInbound ? "inbound" : "outbound");
            addresses.push_back(address);
        }
        obj.pushKV("addresses", addresses);
        ret.push_back(obj);
    }

    return ret;
}

static UniValue getnettotals(const JSONRPCRequest& request)
{
    if (request.fHelp || request.params.size() > 0)
        throw std::runtime_error(
            RPCHelpMan{"getnettotals",
                "\nReturns information about network traffic, including bytes in, bytes out,\n"
                "and current time.\n",
                {},
                RPCResult{
            "{\n"
            "  \"totalbytesrecv\": n,   (numeric) Total bytes received\n"
            "  \"totalbytessent\": n,   (numeric) Total bytes sent\n"
            "  \"timemillis\": t,       (numeric) Current UNIX time in milliseconds\n"
            "  \"uploadtarget\":\n"
            "  {\n"
            "    \"timeframe\": n,                         (numeric) Length of the measuring timeframe in seconds\n"
            "    \"target\": n,                            (numeric) Target in bytes\n"
            "    \"target_reached\": true|false,           (boolean) True if target is reached\n"
            "    \"serve_historical_blocks\": true|false,  (boolean) True if serving historical blocks\n"
            "    \"bytes_left_in_cycle\": t,               (numeric) Bytes left in current time cycle\n"
            "    \"time_left_in_cycle\": t                 (numeric) Seconds left in current time cycle\n"
            "  }\n"
            "}\n"
                },
                RPCExamples{
                    HelpExampleCli("getnettotals", "")
            + HelpExampleRpc("getnettotals", "")
                },
            }.ToString());
    if(!g_connman)
        throw JSONRPCError(RPC_CLIENT_P2P_DISABLED, "Error: Peer-to-peer functionality missing or disabled");

    UniValue obj(UniValue::VOBJ);
    obj.pushKV("totalbytesrecv", g_connman->GetTotalBytesRecv());
    obj.pushKV("totalbytessent", g_connman->GetTotalBytesSent());
    obj.pushKV("timemillis", GetTimeMillis());

    UniValue outboundLimit(UniValue::VOBJ);
    outboundLimit.pushKV("timeframe", g_connman->GetMaxOutboundTimeframe());
    outboundLimit.pushKV("target", g_connman->GetMaxOutboundTarget());
    outboundLimit.pushKV("target_reached", g_connman->OutboundTargetReached(false));
    outboundLimit.pushKV("serve_historical_blocks", !g_connman->OutboundTargetReached(true));
    outboundLimit.pushKV("bytes_left_in_cycle", g_connman->GetOutboundTargetBytesLeft());
    outboundLimit.pushKV("time_left_in_cycle", g_connman->GetMaxOutboundTimeLeftInCycle());
    obj.pushKV("uploadtarget", outboundLimit);
    return obj;
}

static UniValue GetNetworksInfo()
{
    UniValue networks(UniValue::VARR);
    for(int n=0; n<NET_MAX; ++n)
    {
        enum Network network = static_cast<enum Network>(n);
        if(network == NET_UNROUTABLE || network == NET_INTERNAL)
            continue;
        proxyType proxy;
        UniValue obj(UniValue::VOBJ);
        GetProxy(network, proxy);
        obj.pushKV("name", GetNetworkName(network));
        obj.pushKV("limited", !IsReachable(network));
        obj.pushKV("reachable", IsReachable(network));
        obj.pushKV("proxy", proxy.IsValid() ? proxy.proxy.ToStringIPPort() : std::string());
        obj.pushKV("proxy_randomize_credentials", proxy.randomize_credentials);
        networks.push_back(obj);
    }
    return networks;
}

static UniValue getnetworkinfo(const JSONRPCRequest& request)
{
    if (request.fHelp || request.params.size() != 0)
        throw std::runtime_error(
            RPCHelpMan{"getnetworkinfo",
                "Returns an object containing various state info regarding P2P networking.\n",
                {},
                RPCResult{
            "{\n"
            "  \"version\": xxxxx,                      (numeric) the server version\n"
            "  \"subversion\": \"/Satoshi:x.x.x/\",     (string) the server subversion string\n"
            "  \"protocolversion\": xxxxx,              (numeric) the protocol version\n"
            "  \"localservices\": \"xxxxxxxxxxxxxxxx\", (string) the services we offer to the network\n"
            "  \"localrelay\": true|false,              (bool) true if transaction relay is requested from peers\n"
            "  \"timeoffset\": xxxxx,                   (numeric) the time offset\n"
            "  \"connections\": xxxxx,                  (numeric) the number of connections\n"
            "  \"networkactive\": true|false,           (bool) whether p2p networking is enabled\n"
            "  \"networks\": [                          (array) information per network\n"
            "  {\n"
            "    \"name\": \"xxx\",                     (string) network (ipv4, ipv6 or onion)\n"
            "    \"limited\": true|false,               (boolean) is the network limited using -onlynet?\n"
            "    \"reachable\": true|false,             (boolean) is the network reachable?\n"
            "    \"proxy\": \"host:port\"               (string) the proxy that is used for this network, or empty if none\n"
            "    \"proxy_randomize_credentials\": true|false,  (string) Whether randomized credentials are used\n"
            "  }\n"
            "  ,...\n"
            "  ],\n"
            "  \"relayfee\": x.xxxxxxxx,                (numeric) minimum relay fee for transactions in " + CURRENCY_UNIT + "/kB\n"
            "  \"incrementalfee\": x.xxxxxxxx,          (numeric) minimum fee increment for mempool limiting or BIP 125 replacement in " + CURRENCY_UNIT + "/kB\n"
            "  \"localaddresses\": [                    (array) list of local addresses\n"
            "  {\n"
            "    \"address\": \"xxxx\",                 (string) network address\n"
            "    \"port\": xxx,                         (numeric) network port\n"
            "    \"score\": xxx                         (numeric) relative score\n"
            "  }\n"
            "  ,...\n"
            "  ]\n"
            "  \"warnings\": \"...\"                    (string) any network and blockchain warnings\n"
            "}\n"
                },
                RPCExamples{
                    HelpExampleCli("getnetworkinfo", "")
            + HelpExampleRpc("getnetworkinfo", "")
                },
            }.ToString());

    LOCK(cs_main);
    UniValue obj(UniValue::VOBJ);
    obj.pushKV("version",       CLIENT_VERSION);
    obj.pushKV("subversion",    strSubVersion);
    obj.pushKV("protocolversion",PROTOCOL_VERSION);
    if(g_connman)
        obj.pushKV("localservices", strprintf("%016x", g_connman->GetLocalServices()));
    obj.pushKV("localrelay",     fRelayTxes);
    obj.pushKV("timeoffset",    GetTimeOffset());
    if (g_connman) {
        obj.pushKV("networkactive", g_connman->GetNetworkActive());
        obj.pushKV("connections",   (int)g_connman->GetNodeCount(CConnman::CONNECTIONS_ALL));
    }
    obj.pushKV("networks",      GetNetworksInfo());
    obj.pushKV("relayfee",      ValueFromAmount(::minRelayTxFee.GetFeePerK()));
    obj.pushKV("incrementalfee", ValueFromAmount(::incrementalRelayFee.GetFeePerK()));
    UniValue localAddresses(UniValue::VARR);
    {
        LOCK(cs_mapLocalHost);
        for (const std::pair<const CNetAddr, LocalServiceInfo> &item : mapLocalHost)
        {
            UniValue rec(UniValue::VOBJ);
            rec.pushKV("address", item.first.ToString());
            rec.pushKV("port", item.second.nPort);
            rec.pushKV("score", item.second.nScore);
            localAddresses.push_back(rec);
        }
    }
    obj.pushKV("localaddresses", localAddresses);
    obj.pushKV("warnings",       GetWarnings("statusbar"));
    return obj;
}

static UniValue setban(const JSONRPCRequest& request)
{
    std::string strCommand;
    if (!request.params[1].isNull())
        strCommand = request.params[1].get_str();
    if (request.fHelp || request.params.size() < 2 ||
        (strCommand != "add" && strCommand != "remove"))
        throw std::runtime_error(
            RPCHelpMan{"setban",
                "\nAttempts to add or remove an IP/Subnet from the banned list.\n",
                {
                    {"subnet", RPCArg::Type::STR, /* opt */ false, /* default_val */ "", "The IP/Subnet (see getpeerinfo for nodes IP) with an optional netmask (default is /32 = single IP)"},
                    {"command", RPCArg::Type::STR, /* opt */ false, /* default_val */ "", "'add' to add an IP/Subnet to the list, 'remove' to remove an IP/Subnet from the list"},
                    {"bantime", RPCArg::Type::NUM, /* opt */ true, /* default_val */ "0", "time in seconds how long (or until when if [absolute] is set) the IP is banned (0 or empty means using the default time of 24h which can also be overwritten by the -bantime startup argument)"},
                    {"absolute", RPCArg::Type::BOOL, /* opt */ true, /* default_val */ "false", "If set, the bantime must be an absolute timestamp in seconds since epoch (Jan 1 1970 GMT)"},
                },
                RPCResults{},
                RPCExamples{
                    HelpExampleCli("setban", "\"192.168.0.6\" \"add\" 86400")
                            + HelpExampleCli("setban", "\"192.168.0.0/24\" \"add\"")
                            + HelpExampleRpc("setban", "\"192.168.0.6\", \"add\", 86400")
                },
            }.ToString());
    if (!g_banman) {
        throw JSONRPCError(RPC_DATABASE_ERROR, "Error: Ban database not loaded");
    }

    CSubNet subNet;
    CNetAddr netAddr;
    bool isSubnet = false;

    if (request.params[0].get_str().find('/') != std::string::npos)
        isSubnet = true;

    if (!isSubnet) {
        CNetAddr resolved;
        LookupHost(request.params[0].get_str().c_str(), resolved, false);
        netAddr = resolved;
    }
    else
        LookupSubNet(request.params[0].get_str().c_str(), subNet);

    if (! (isSubnet ? subNet.IsValid() : netAddr.IsValid()) )
        throw JSONRPCError(RPC_CLIENT_INVALID_IP_OR_SUBNET, "Error: Invalid IP/Subnet");

    if (strCommand == "add")
    {
        if (isSubnet ? g_banman->IsBanned(subNet) : g_banman->IsBanned(netAddr)) {
            throw JSONRPCError(RPC_CLIENT_NODE_ALREADY_ADDED, "Error: IP/Subnet already banned");
        }

        int64_t banTime = 0; //use standard bantime if not specified
        if (!request.params[2].isNull())
            banTime = request.params[2].get_int64();

        bool absolute = false;
        if (request.params[3].isTrue())
            absolute = true;

        if (isSubnet) {
            g_banman->Ban(subNet, BanReasonManuallyAdded, banTime, absolute);
            if (g_connman) {
                g_connman->DisconnectNode(subNet);
            }
        } else {
            g_banman->Ban(netAddr, BanReasonManuallyAdded, banTime, absolute);
            if (g_connman) {
                g_connman->DisconnectNode(netAddr);
            }
        }
    }
    else if(strCommand == "remove")
    {
        if (!( isSubnet ? g_banman->Unban(subNet) : g_banman->Unban(netAddr) )) {
            throw JSONRPCError(RPC_CLIENT_INVALID_IP_OR_SUBNET, "Error: Unban failed. Requested address/subnet was not previously banned.");
        }
    }
    return NullUniValue;
}

static UniValue listbanned(const JSONRPCRequest& request)
{
    if (request.fHelp || request.params.size() != 0)
        throw std::runtime_error(
            RPCHelpMan{"listbanned",
                "\nList all banned IPs/Subnets.\n",
                {},
                RPCResults{},
                RPCExamples{
                    HelpExampleCli("listbanned", "")
                            + HelpExampleRpc("listbanned", "")
                },
            }.ToString());

    if(!g_banman) {
        throw JSONRPCError(RPC_DATABASE_ERROR, "Error: Ban database not loaded");
    }

    banmap_t banMap;
    g_banman->GetBanned(banMap);

    UniValue bannedAddresses(UniValue::VARR);
    for (const auto& entry : banMap)
    {
        const CBanEntry& banEntry = entry.second;
        UniValue rec(UniValue::VOBJ);
        rec.pushKV("address", entry.first.ToString());
        rec.pushKV("banned_until", banEntry.nBanUntil);
        rec.pushKV("ban_created", banEntry.nCreateTime);
        rec.pushKV("ban_reason", banEntry.banReasonToString());

        bannedAddresses.push_back(rec);
    }

    return bannedAddresses;
}

static UniValue clearbanned(const JSONRPCRequest& request)
{
    if (request.fHelp || request.params.size() != 0)
        throw std::runtime_error(
            RPCHelpMan{"clearbanned",
                "\nClear all banned IPs.\n",
                {},
                RPCResults{},
                RPCExamples{
                    HelpExampleCli("clearbanned", "")
                            + HelpExampleRpc("clearbanned", "")
                },
            }.ToString());
    if (!g_banman) {
        throw JSONRPCError(RPC_DATABASE_ERROR, "Error: Ban database not loaded");
    }

    g_banman->ClearBanned();

    return NullUniValue;
}

static UniValue setnetworkactive(const JSONRPCRequest& request)
{
    if (request.fHelp || request.params.size() != 1) {
        throw std::runtime_error(
            RPCHelpMan{"setnetworkactive",
                "\nDisable/enable all p2p network activity.\n",
                {
                    {"state", RPCArg::Type::BOOL, /* opt */ false, /* default_val */ "", "true to enable networking, false to disable"},
                },
                RPCResults{},
                RPCExamples{""},
            }.ToString()
        );
    }

    if (!g_connman) {
        throw JSONRPCError(RPC_CLIENT_P2P_DISABLED, "Error: Peer-to-peer functionality missing or disabled");
    }

    g_connman->SetNetworkActive(request.params[0].get_bool());

    return g_connman->GetNetworkActive();
}

static UniValue getnodeaddresses(const JSONRPCRequest& request)
{
    if (request.fHelp || request.params.size() > 1) {
        throw std::runtime_error(
            RPCHelpMan{"getnodeaddresses",
                "\nReturn known addresses which can potentially be used to find new nodes in the network\n",
                {
                    {"count", RPCArg::Type::NUM, /* opt */ true, /* default_val */ "1", "How many addresses to return. Limited to the smaller of " + std::to_string(ADDRMAN_GETADDR_MAX) + " or " + std::to_string(ADDRMAN_GETADDR_MAX_PCT) + "% of all known addresses."},
                },
                RPCResult{
            "[\n"
            "  {\n"
            "    \"time\": ttt,                (numeric) Timestamp in seconds since epoch (Jan 1 1970 GMT) keeping track of when the node was last seen\n"
            "    \"services\": n,              (numeric) The services offered\n"
            "    \"address\": \"host\",          (string) The address of the node\n"
            "    \"port\": n                   (numeric) The port of the node\n"
            "  }\n"
            "  ,....\n"
            "]\n"
                },
                RPCExamples{
                    HelpExampleCli("getnodeaddresses", "8")
            + HelpExampleRpc("getnodeaddresses", "8")
                },
            }.ToString());
    }
    if (!g_connman) {
        throw JSONRPCError(RPC_CLIENT_P2P_DISABLED, "Error: Peer-to-peer functionality missing or disabled");
    }

    int count = 1;
    if (!request.params[0].isNull()) {
        count = request.params[0].get_int();
        if (count <= 0) {
            throw JSONRPCError(RPC_INVALID_PARAMETER, "Address count out of range");
        }
    }
    // returns a shuffled list of CAddress
    std::vector<CAddress> vAddr = g_connman->GetAddresses();
    UniValue ret(UniValue::VARR);

    int address_return_count = std::min<int>(count, vAddr.size());
    for (int i = 0; i < address_return_count; ++i) {
        UniValue obj(UniValue::VOBJ);
        const CAddress& addr = vAddr[i];
        obj.pushKV("time", (int)addr.nTime);
        obj.pushKV("services", (uint64_t)addr.nServices);
        obj.pushKV("address", addr.ToStringIP());
        obj.pushKV("port", addr.GetPort());
        ret.push_back(obj);
    }
    return ret;
}

// clang-format off
static const CRPCCommand commands[] =
{ //  category              name                      actor (function)         argNames
  //  --------------------- ------------------------  -----------------------  ----------
    { "network",            "getconnectioncount",     &getconnectioncount,     {} },
    { "network",            "ping",                   &ping,                   {} },
    { "network",            "getpeerinfo",            &getpeerinfo,            {} },
    { "network",            "addnode",                &addnode,                {"node","command"} },
    { "network",            "disconnectnode",         &disconnectnode,         {"address", "nodeid"} },
    { "network",            "getaddednodeinfo",       &getaddednodeinfo,       {"node"} },
    { "network",            "getnettotals",           &getnettotals,           {} },
    { "network",            "getnetworkinfo",         &getnetworkinfo,         {} },
    { "network",            "setban",                 &setban,                 {"subnet", "command", "bantime", "absolute"} },
    { "network",            "listbanned",             &listbanned,             {} },
    { "network",            "clearbanned",            &clearbanned,            {} },
    { "network",            "setnetworkactive",       &setnetworkactive,       {"state"} },
    { "network",            "getnodeaddresses",       &getnodeaddresses,       {"count"} },
};
// clang-format on

void RegisterNetRPCCommands(CRPCTable &t)
{
    for (unsigned int vcidx = 0; vcidx < ARRAYLEN(commands); vcidx++)
        t.appendCommand(commands[vcidx].name, &commands[vcidx]);
}<|MERGE_RESOLUTION|>--- conflicted
+++ resolved
@@ -223,22 +223,13 @@
                 {
                     {"node", RPCArg::Type::STR, /* opt */ false, /* default_val */ "", "The node (see getpeerinfo for nodes)"},
                     {"command", RPCArg::Type::STR, /* opt */ false, /* default_val */ "", "'add' to add a node to the list, 'remove' to remove a node from the list, 'onetry' to try a connection to the node once"},
-<<<<<<< HEAD
-                }}
-                .ToString() +
-            "\nExamples:\n"
-            + HelpExampleCli("addnode", "\"192.168.0.6:8334\" \"onetry\"")
+                },
+                RPCResults{},
+                RPCExamples{
+                    HelpExampleCli("addnode", "\"192.168.0.6:8334\" \"onetry\"")
             + HelpExampleRpc("addnode", "\"192.168.0.6:8334\", \"onetry\"")
-        );
-=======
-                },
-                RPCResults{},
-                RPCExamples{
-                    HelpExampleCli("addnode", "\"192.168.0.6:8333\" \"onetry\"")
-            + HelpExampleRpc("addnode", "\"192.168.0.6:8333\", \"onetry\"")
-                },
-            }.ToString());
->>>>>>> 3b2579f4
+                },
+            }.ToString());
 
     if(!g_connman)
         throw JSONRPCError(RPC_CLIENT_P2P_DISABLED, "Error: Peer-to-peer functionality missing or disabled");
