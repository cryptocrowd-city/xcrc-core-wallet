// Copyright (c) 2009-2015 The Bitcoin Core developers
// Distributed under the MIT software license, see the accompanying
// file COPYING or http://www.opensource.org/licenses/mit-license.php.

#if defined(HAVE_CONFIG_H)
#include "config/bitcoin-config.h"
#endif

#include "base58.h"
#include "clientversion.h"
#include "coins.h"
#include "consensus/consensus.h"
#include "core_io.h"
#include "keystore.h"
#include "policy/policy.h"
#include "primitives/transaction.h"
#include "script/script.h"
#include "script/sign.h"
#include <univalue.h>
#include "util.h"
#include "utilmoneystr.h"
#include "utilstrencodings.h"

#include <stdio.h>

#include <boost/algorithm/string.hpp>
#include <boost/assign/list_of.hpp>

using namespace std;

static bool fCreateBlank;
static map<string,UniValue> registers;

static bool AppInitRawTx(int argc, char* argv[])
{
    //
    // Parameters
    //
    ParseParameters(argc, argv);

    // Check for -testnet or -regtest parameter (Params() calls are only valid after this clause)
    try {
        SelectParams(ChainNameFromCommandLine());
    } catch (const std::exception& e) {
        fprintf(stderr, "Error: %s\n", e.what());
        return false;
    }

    fCreateBlank = GetBoolArg("-create", false);

    if (argc<2 || mapArgs.count("-?") || mapArgs.count("-h") || mapArgs.count("-help"))
    {
        // First part of help message is specific to this utility
        std::string strUsage = strprintf(_("%s namecoin-tx utility version"), _(PACKAGE_NAME)) + " " + FormatFullVersion() + "\n\n" +
            _("Usage:") + "\n" +
              "  namecoin-tx [options] <hex-tx> [commands]  " + _("Update hex-encoded namecoin transaction") + "\n" +
              "  namecoin-tx [options] -create [commands]   " + _("Create hex-encoded namecoin transaction") + "\n" +
              "\n";

        fprintf(stdout, "%s", strUsage.c_str());

        strUsage = HelpMessageGroup(_("Options:"));
        strUsage += HelpMessageOpt("-?", _("This help message"));
        strUsage += HelpMessageOpt("-create", _("Create new, empty TX."));
        strUsage += HelpMessageOpt("-json", _("Select JSON output"));
        strUsage += HelpMessageOpt("-txid", _("Output only the hex-encoded transaction id of the resultant transaction."));
        AppendParamsHelpMessages(strUsage);

        fprintf(stdout, "%s", strUsage.c_str());

        strUsage = HelpMessageGroup(_("Commands:"));
        strUsage += HelpMessageOpt("delin=N", _("Delete input N from TX"));
        strUsage += HelpMessageOpt("delout=N", _("Delete output N from TX"));
        strUsage += HelpMessageOpt("in=TXID:VOUT(:SEQUENCE_NUMBER)", _("Add input to TX"));
        strUsage += HelpMessageOpt("locktime=N", _("Set TX lock time to N"));
        strUsage += HelpMessageOpt("nversion=N", _("Set TX version to N"));
        strUsage += HelpMessageOpt("outaddr=VALUE:ADDRESS", _("Add address-based output to TX"));
        strUsage += HelpMessageOpt("outdata=[VALUE:]DATA", _("Add data-based output to TX"));
        strUsage += HelpMessageOpt("outscript=VALUE:SCRIPT", _("Add raw script output to TX"));
        strUsage += HelpMessageOpt("sign=SIGHASH-FLAGS", _("Add zero or more signatures to transaction") + ". " +
            _("This command requires JSON registers:") +
            _("prevtxs=JSON object") + ", " +
            _("privatekeys=JSON object") + ". " +
            _("See signrawtransaction docs for format of sighash flags, JSON objects."));
        fprintf(stdout, "%s", strUsage.c_str());

        strUsage = HelpMessageGroup(_("Register Commands:"));
        strUsage += HelpMessageOpt("load=NAME:FILENAME", _("Load JSON file FILENAME into register NAME"));
        strUsage += HelpMessageOpt("set=NAME:JSON-STRING", _("Set register NAME to given JSON-STRING"));
        fprintf(stdout, "%s", strUsage.c_str());

        return false;
    }
    return true;
}

static void RegisterSetJson(const string& key, const string& rawJson)
{
    UniValue val;
    if (!val.read(rawJson)) {
        string strErr = "Cannot parse JSON for key " + key;
        throw runtime_error(strErr);
    }

    registers[key] = val;
}

static void RegisterSet(const string& strInput)
{
    // separate NAME:VALUE in string
    size_t pos = strInput.find(':');
    if ((pos == string::npos) ||
        (pos == 0) ||
        (pos == (strInput.size() - 1)))
        throw runtime_error("Register input requires NAME:VALUE");

    string key = strInput.substr(0, pos);
    string valStr = strInput.substr(pos + 1, string::npos);

    RegisterSetJson(key, valStr);
}

static void RegisterLoad(const string& strInput)
{
    // separate NAME:FILENAME in string
    size_t pos = strInput.find(':');
    if ((pos == string::npos) ||
        (pos == 0) ||
        (pos == (strInput.size() - 1)))
        throw runtime_error("Register load requires NAME:FILENAME");

    string key = strInput.substr(0, pos);
    string filename = strInput.substr(pos + 1, string::npos);

    FILE *f = fopen(filename.c_str(), "r");
    if (!f) {
        string strErr = "Cannot open file " + filename;
        throw runtime_error(strErr);
    }

    // load file chunks into one big buffer
    string valStr;
    while ((!feof(f)) && (!ferror(f))) {
        char buf[4096];
        int bread = fread(buf, 1, sizeof(buf), f);
        if (bread <= 0)
            break;

        valStr.insert(valStr.size(), buf, bread);
    }

    int error = ferror(f);
    fclose(f);

    if (error) {
        string strErr = "Error reading file " + filename;
        throw runtime_error(strErr);
    }

    // evaluate as JSON buffer register
    RegisterSetJson(key, valStr);
}

static void MutateTxVersion(CMutableTransaction& tx, const string& cmdVal)
{
    int64_t newVersion = atoi64(cmdVal);
    if (newVersion < 1 || newVersion > CTransaction::CURRENT_VERSION)
        throw runtime_error("Invalid TX version requested");

    tx.nVersion = (int) newVersion;
}

static void MutateTxLocktime(CMutableTransaction& tx, const string& cmdVal)
{
    int64_t newLocktime = atoi64(cmdVal);
    if (newLocktime < 0LL || newLocktime > 0xffffffffLL)
        throw runtime_error("Invalid TX locktime requested");

    tx.nLockTime = (unsigned int) newLocktime;
}

static void MutateTxAddInput(CMutableTransaction& tx, const string& strInput)
{
    std::vector<std::string> vStrInputParts;
    boost::split(vStrInputParts, strInput, boost::is_any_of(":"));

    // separate TXID:VOUT in string
    if (vStrInputParts.size()<2)
        throw runtime_error("TX input missing separator");

    // extract and validate TXID
    string strTxid = vStrInputParts[0];
    if ((strTxid.size() != 64) || !IsHex(strTxid))
        throw runtime_error("invalid TX input txid");
    uint256 txid(uint256S(strTxid));

    static const unsigned int minTxOutSz = 9;
    static const unsigned int maxVout = MAX_BLOCK_BASE_SIZE / minTxOutSz;

    // extract and validate vout
    string strVout = vStrInputParts[1];
    int vout = atoi(strVout);
    if ((vout < 0) || (vout > (int)maxVout))
        throw runtime_error("invalid TX input vout");

    // extract the optional sequence number
    uint32_t nSequenceIn=std::numeric_limits<unsigned int>::max();
    if (vStrInputParts.size() > 2)
        nSequenceIn = std::stoul(vStrInputParts[2]);

    // append to transaction input list
    CTxIn txin(txid, vout, CScript(), nSequenceIn);
    tx.vin.push_back(txin);
}

static void MutateTxAddOutAddr(CMutableTransaction& tx, const string& strInput)
{
    // separate VALUE:ADDRESS in string
    size_t pos = strInput.find(':');
    if ((pos == string::npos) ||
        (pos == 0) ||
        (pos == (strInput.size() - 1)))
        throw runtime_error("TX output missing separator");

    // extract and validate VALUE
    string strValue = strInput.substr(0, pos);
    CAmount value;
    if (!ParseMoney(strValue, value))
        throw runtime_error("invalid TX output value");

    // extract and validate ADDRESS
    string strAddr = strInput.substr(pos + 1, string::npos);
    CBitcoinAddress addr(strAddr);
    if (!addr.IsValid())
        throw runtime_error("invalid TX output address");

    // build standard output script via GetScriptForDestination()
    CScript scriptPubKey = GetScriptForDestination(addr.Get());

    // construct TxOut, append to transaction output list
    CTxOut txout(value, scriptPubKey);
    tx.vout.push_back(txout);
}

static void MutateTxAddOutData(CMutableTransaction& tx, const string& strInput)
{
    CAmount value = 0;

    // separate [VALUE:]DATA in string
    size_t pos = strInput.find(':');

    if (pos==0)
        throw runtime_error("TX output value not specified");

    if (pos != string::npos) {
        // extract and validate VALUE
        string strValue = strInput.substr(0, pos);
        if (!ParseMoney(strValue, value))
            throw runtime_error("invalid TX output value");
    }

    // extract and validate DATA
    string strData = strInput.substr(pos + 1, string::npos);

    if (!IsHex(strData))
        throw runtime_error("invalid TX output data");

    std::vector<unsigned char> data = ParseHex(strData);

    CTxOut txout(value, CScript() << OP_RETURN << data);
    tx.vout.push_back(txout);
}

static void MutateTxAddOutScript(CMutableTransaction& tx, const string& strInput)
{
    // separate VALUE:SCRIPT in string
    size_t pos = strInput.find(':');
    if ((pos == string::npos) ||
        (pos == 0))
        throw runtime_error("TX output missing separator");

    // extract and validate VALUE
    string strValue = strInput.substr(0, pos);
    CAmount value;
    if (!ParseMoney(strValue, value))
        throw runtime_error("invalid TX output value");

    // extract and validate script
    string strScript = strInput.substr(pos + 1, string::npos);
    CScript scriptPubKey = ParseScript(strScript); // throws on err

    // construct TxOut, append to transaction output list
    CTxOut txout(value, scriptPubKey);
    tx.vout.push_back(txout);
}

static void MutateTxDelInput(CMutableTransaction& tx, const string& strInIdx)
{
    // parse requested deletion index
    int inIdx = atoi(strInIdx);
    if (inIdx < 0 || inIdx >= (int)tx.vin.size()) {
        string strErr = "Invalid TX input index '" + strInIdx + "'";
        throw runtime_error(strErr.c_str());
    }

    // delete input from transaction
    tx.vin.erase(tx.vin.begin() + inIdx);
}

static void MutateTxDelOutput(CMutableTransaction& tx, const string& strOutIdx)
{
    // parse requested deletion index
    int outIdx = atoi(strOutIdx);
    if (outIdx < 0 || outIdx >= (int)tx.vout.size()) {
        string strErr = "Invalid TX output index '" + strOutIdx + "'";
        throw runtime_error(strErr.c_str());
    }

    // delete output from transaction
    tx.vout.erase(tx.vout.begin() + outIdx);
}

static const unsigned int N_SIGHASH_OPTS = 6;
static const struct {
    const char *flagStr;
    int flags;
} sighashOptions[N_SIGHASH_OPTS] = {
    {"ALL", SIGHASH_ALL},
    {"NONE", SIGHASH_NONE},
    {"SINGLE", SIGHASH_SINGLE},
    {"ALL|ANYONECANPAY", SIGHASH_ALL|SIGHASH_ANYONECANPAY},
    {"NONE|ANYONECANPAY", SIGHASH_NONE|SIGHASH_ANYONECANPAY},
    {"SINGLE|ANYONECANPAY", SIGHASH_SINGLE|SIGHASH_ANYONECANPAY},
};

static bool findSighashFlags(int& flags, const string& flagStr)
{
    flags = 0;

    for (unsigned int i = 0; i < N_SIGHASH_OPTS; i++) {
        if (flagStr == sighashOptions[i].flagStr) {
            flags = sighashOptions[i].flags;
            return true;
        }
    }

    return false;
}

uint256 ParseHashUO(map<string,UniValue>& o, string strKey)
{
    if (!o.count(strKey))
        return uint256();
    return ParseHashUV(o[strKey], strKey);
}

vector<unsigned char> ParseHexUO(map<string,UniValue>& o, string strKey)
{
    if (!o.count(strKey)) {
        vector<unsigned char> emptyVec;
        return emptyVec;
    }
    return ParseHexUV(o[strKey], strKey);
}

static CAmount AmountFromValue(const UniValue& value)
{
    if (!value.isNum() && !value.isStr())
        throw runtime_error("Amount is not a number or string");
    CAmount amount;
    if (!ParseFixedPoint(value.getValStr(), 8, &amount))
        throw runtime_error("Invalid amount");
    if (!MoneyRange(amount))
        throw runtime_error("Amount out of range");
    return amount;
}

static void MutateTxSign(CMutableTransaction& tx, const string& flagStr)
{
    int nHashType = SIGHASH_ALL;

    if (flagStr.size() > 0)
        if (!findSighashFlags(nHashType, flagStr))
            throw runtime_error("unknown sighash flag/sign option");

    vector<CTransaction> txVariants;
    txVariants.push_back(tx);

    // mergedTx will end up with all the signatures; it
    // starts as a clone of the raw tx:
    CMutableTransaction mergedTx(txVariants[0]);
    bool fComplete = true;
    CCoinsView viewDummy;
    CCoinsViewCache view(&viewDummy);

    if (!registers.count("privatekeys"))
        throw runtime_error("privatekeys register variable must be set.");
    CBasicKeyStore tempKeystore;
    UniValue keysObj = registers["privatekeys"];

    for (unsigned int kidx = 0; kidx < keysObj.size(); kidx++) {
        if (!keysObj[kidx].isStr())
            throw runtime_error("privatekey not a string");
        CBitcoinSecret vchSecret;
        bool fGood = vchSecret.SetString(keysObj[kidx].getValStr());
        if (!fGood)
            throw runtime_error("privatekey not valid");

        CKey key = vchSecret.GetKey();
        tempKeystore.AddKey(key);
    }

    // Add previous txouts given in the RPC call:
    if (!registers.count("prevtxs"))
        throw runtime_error("prevtxs register variable must be set.");
    UniValue prevtxsObj = registers["prevtxs"];
    {
        for (unsigned int previdx = 0; previdx < prevtxsObj.size(); previdx++) {
            UniValue prevOut = prevtxsObj[previdx];
            if (!prevOut.isObject())
                throw runtime_error("expected prevtxs internal object");

            map<string,UniValue::VType> types = boost::assign::map_list_of("txid", UniValue::VSTR)("vout",UniValue::VNUM)("scriptPubKey",UniValue::VSTR);
            if (!prevOut.checkObject(types))
                throw runtime_error("prevtxs internal object typecheck fail");

            uint256 txid = ParseHashUV(prevOut["txid"], "txid");

            int nOut = atoi(prevOut["vout"].getValStr());
            if (nOut < 0)
                throw runtime_error("vout must be positive");

            vector<unsigned char> pkData(ParseHexUV(prevOut["scriptPubKey"], "scriptPubKey"));
            CScript scriptPubKey(pkData.begin(), pkData.end());

            {
                CCoinsModifier coins = view.ModifyCoins(txid);
                if (coins->IsAvailable(nOut) && coins->vout[nOut].scriptPubKey != scriptPubKey) {
                    string err("Previous output scriptPubKey mismatch:\n");
                    err = err + ScriptToAsmStr(coins->vout[nOut].scriptPubKey) + "\nvs:\n"+
                        ScriptToAsmStr(scriptPubKey);
                    throw runtime_error(err);
                }
                if ((unsigned int)nOut >= coins->vout.size())
                    coins->vout.resize(nOut+1);
                coins->vout[nOut].scriptPubKey = scriptPubKey;
                coins->vout[nOut].nValue = 0;
                if (prevOut.exists("amount")) {
                    coins->vout[nOut].nValue = AmountFromValue(prevOut["amount"]);
                }
            }

            // if redeemScript given and private keys given,
            // add redeemScript to the tempKeystore so it can be signed:
<<<<<<< HEAD
            if (fGivenKeys && (scriptPubKey.IsPayToScriptHash(true) || scriptPubKey.IsPayToWitnessScriptHash(true)) &&
=======
            if ((scriptPubKey.IsPayToScriptHash() || scriptPubKey.IsPayToWitnessScriptHash()) &&
>>>>>>> 4b68a590
                prevOut.exists("redeemScript")) {
                UniValue v = prevOut["redeemScript"];
                vector<unsigned char> rsData(ParseHexUV(v, "redeemScript"));
                CScript redeemScript(rsData.begin(), rsData.end());
                tempKeystore.AddCScript(redeemScript);
            }
        }
    }

    const CKeyStore& keystore = tempKeystore;

    bool fHashSingle = ((nHashType & ~SIGHASH_ANYONECANPAY) == SIGHASH_SINGLE);

    // Sign what we can:
    for (unsigned int i = 0; i < mergedTx.vin.size(); i++) {
        CTxIn& txin = mergedTx.vin[i];
        const CCoins* coins = view.AccessCoins(txin.prevout.hash);
        if (!coins || !coins->IsAvailable(txin.prevout.n)) {
            fComplete = false;
            continue;
        }
        const CScript& prevPubKey = coins->vout[txin.prevout.n].scriptPubKey;
        const CAmount& amount = coins->vout[txin.prevout.n].nValue;

        SignatureData sigdata;
        // Only sign SIGHASH_SINGLE if there's a corresponding output:
        if (!fHashSingle || (i < mergedTx.vout.size()))
            ProduceSignature(MutableTransactionSignatureCreator(&keystore, &mergedTx, i, amount, nHashType), prevPubKey, sigdata);

        // ... and merge in other signatures:
        BOOST_FOREACH(const CTransaction& txv, txVariants)
            sigdata = CombineSignatures(prevPubKey, MutableTransactionSignatureChecker(&mergedTx, i, amount), sigdata, DataFromTransaction(txv, i));
        UpdateTransaction(mergedTx, i, sigdata);

        if (!VerifyScript(txin.scriptSig, prevPubKey, mergedTx.wit.vtxinwit.size() > i ? &mergedTx.wit.vtxinwit[i].scriptWitness : NULL, STANDARD_SCRIPT_VERIFY_FLAGS, MutableTransactionSignatureChecker(&mergedTx, i, amount)))
            fComplete = false;
    }

    if (fComplete) {
        // do nothing... for now
        // perhaps store this for later optional JSON output
    }

    tx = mergedTx;
}

class Secp256k1Init
{
    ECCVerifyHandle globalVerifyHandle;

public:
    Secp256k1Init() {
        ECC_Start();
    }
    ~Secp256k1Init() {
        ECC_Stop();
    }
};

static void MutateTx(CMutableTransaction& tx, const string& command,
                     const string& commandVal)
{
    boost::scoped_ptr<Secp256k1Init> ecc;

    if (command == "nversion")
        MutateTxVersion(tx, commandVal);
    else if (command == "locktime")
        MutateTxLocktime(tx, commandVal);

    else if (command == "delin")
        MutateTxDelInput(tx, commandVal);
    else if (command == "in")
        MutateTxAddInput(tx, commandVal);

    else if (command == "delout")
        MutateTxDelOutput(tx, commandVal);
    else if (command == "outaddr")
        MutateTxAddOutAddr(tx, commandVal);
    else if (command == "outdata")
        MutateTxAddOutData(tx, commandVal);
    else if (command == "outscript")
        MutateTxAddOutScript(tx, commandVal);

    else if (command == "sign") {
        if (!ecc) { ecc.reset(new Secp256k1Init()); }
        MutateTxSign(tx, commandVal);
    }

    else if (command == "load")
        RegisterLoad(commandVal);

    else if (command == "set")
        RegisterSet(commandVal);

    else
        throw runtime_error("unknown command");
}

static void OutputTxJSON(const CTransaction& tx)
{
    UniValue entry(UniValue::VOBJ);
    TxToUniv(tx, uint256(), entry);

    string jsonOutput = entry.write(4);
    fprintf(stdout, "%s\n", jsonOutput.c_str());
}

static void OutputTxHash(const CTransaction& tx)
{
    string strHexHash = tx.GetHash().GetHex(); // the hex-encoded transaction hash (aka the transaction id)

    fprintf(stdout, "%s\n", strHexHash.c_str());
}

static void OutputTxHex(const CTransaction& tx)
{
    string strHex = EncodeHexTx(tx);

    fprintf(stdout, "%s\n", strHex.c_str());
}

static void OutputTx(const CTransaction& tx)
{
    if (GetBoolArg("-json", false))
        OutputTxJSON(tx);
    else if (GetBoolArg("-txid", false))
        OutputTxHash(tx);
    else
        OutputTxHex(tx);
}

static string readStdin()
{
    char buf[4096];
    string ret;

    while (!feof(stdin)) {
        size_t bread = fread(buf, 1, sizeof(buf), stdin);
        ret.append(buf, bread);
        if (bread < sizeof(buf))
            break;
    }

    if (ferror(stdin))
        throw runtime_error("error reading stdin");

    boost::algorithm::trim_right(ret);

    return ret;
}

static int CommandLineRawTx(int argc, char* argv[])
{
    string strPrint;
    int nRet = 0;
    try {
        // Skip switches; Permit common stdin convention "-"
        while (argc > 1 && IsSwitchChar(argv[1][0]) &&
               (argv[1][1] != 0)) {
            argc--;
            argv++;
        }

        CTransaction txDecodeTmp;
        int startArg;

        if (!fCreateBlank) {
            // require at least one param
            if (argc < 2)
                throw runtime_error("too few parameters");

            // param: hex-encoded bitcoin transaction
            string strHexTx(argv[1]);
            if (strHexTx == "-")                 // "-" implies standard input
                strHexTx = readStdin();

            if (!DecodeHexTx(txDecodeTmp, strHexTx))
                throw runtime_error("invalid transaction encoding");

            startArg = 2;
        } else
            startArg = 1;

        CMutableTransaction tx(txDecodeTmp);

        for (int i = startArg; i < argc; i++) {
            string arg = argv[i];
            string key, value;
            size_t eqpos = arg.find('=');
            if (eqpos == string::npos)
                key = arg;
            else {
                key = arg.substr(0, eqpos);
                value = arg.substr(eqpos + 1);
            }

            MutateTx(tx, key, value);
        }

        OutputTx(tx);
    }

    catch (const boost::thread_interrupted&) {
        throw;
    }
    catch (const std::exception& e) {
        strPrint = string("error: ") + e.what();
        nRet = EXIT_FAILURE;
    }
    catch (...) {
        PrintExceptionContinue(NULL, "CommandLineRawTx()");
        throw;
    }

    if (strPrint != "") {
        fprintf((nRet == 0 ? stdout : stderr), "%s\n", strPrint.c_str());
    }
    return nRet;
}

int main(int argc, char* argv[])
{
    SetupEnvironment();

    try {
        if(!AppInitRawTx(argc, argv))
            return EXIT_FAILURE;
    }
    catch (const std::exception& e) {
        PrintExceptionContinue(&e, "AppInitRawTx()");
        return EXIT_FAILURE;
    } catch (...) {
        PrintExceptionContinue(NULL, "AppInitRawTx()");
        return EXIT_FAILURE;
    }

    int ret = EXIT_FAILURE;
    try {
        ret = CommandLineRawTx(argc, argv);
    }
    catch (const std::exception& e) {
        PrintExceptionContinue(&e, "CommandLineRawTx()");
    } catch (...) {
        PrintExceptionContinue(NULL, "CommandLineRawTx()");
    }
    return ret;
}<|MERGE_RESOLUTION|>--- conflicted
+++ resolved
@@ -452,11 +452,7 @@
 
             // if redeemScript given and private keys given,
             // add redeemScript to the tempKeystore so it can be signed:
-<<<<<<< HEAD
-            if (fGivenKeys && (scriptPubKey.IsPayToScriptHash(true) || scriptPubKey.IsPayToWitnessScriptHash(true)) &&
-=======
-            if ((scriptPubKey.IsPayToScriptHash() || scriptPubKey.IsPayToWitnessScriptHash()) &&
->>>>>>> 4b68a590
+            if ((scriptPubKey.IsPayToScriptHash(true) || scriptPubKey.IsPayToWitnessScriptHash(true)) &&
                 prevOut.exists("redeemScript")) {
                 UniValue v = prevOut["redeemScript"];
                 vector<unsigned char> rsData(ParseHexUV(v, "redeemScript"));
