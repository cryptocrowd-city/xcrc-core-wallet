// Copyright (c) 2009-2017 The Bitcoin Core developers
// Distributed under the MIT software license, see the accompanying
// file COPYING or http://www.opensource.org/licenses/mit-license.php.

#if defined(HAVE_CONFIG_H)
#include <config/bitcoin-config.h>
#endif

#include <clientversion.h>
#include <coins.h>
#include <consensus/consensus.h>
#include <core_io.h>
#include <key_io.h>
#include <keystore.h>
#include <policy/policy.h>
#include <policy/rbf.h>
#include <primitives/transaction.h>
#include <script/script.h>
#include <script/sign.h>
#include <univalue.h>
#include <util.h>
#include <utilmoneystr.h>
#include <utilstrencodings.h>

#include <memory>
#include <stdio.h>

#include <boost/algorithm/string.hpp>

static bool fCreateBlank;
static std::map<std::string,UniValue> registers;
static const int CONTINUE_EXECUTION=-1;

static void SetupBitcoinTxArgs()
{
    gArgs.AddArg("-?", "This help message", false, OptionsCategory::OPTIONS);
    gArgs.AddArg("-create", "Create new, empty TX.", false, OptionsCategory::OPTIONS);
    gArgs.AddArg("-json", "Select JSON output", false, OptionsCategory::OPTIONS);
    gArgs.AddArg("-txid", "Output only the hex-encoded transaction id of the resultant transaction.", false, OptionsCategory::OPTIONS);
    SetupChainParamsBaseOptions();

    gArgs.AddArg("delin=N", "Delete input N from TX", false, OptionsCategory::COMMANDS);
    gArgs.AddArg("delout=N", "Delete output N from TX", false, OptionsCategory::COMMANDS);
    gArgs.AddArg("in=TXID:VOUT(:SEQUENCE_NUMBER)", "Add input to TX", false, OptionsCategory::COMMANDS);
    gArgs.AddArg("locktime=N", "Set TX lock time to N", false, OptionsCategory::COMMANDS);
    gArgs.AddArg("nversion=N", "Set TX version to N", false, OptionsCategory::COMMANDS);
    gArgs.AddArg("outaddr=VALUE:ADDRESS", "Add address-based output to TX", false, OptionsCategory::COMMANDS);
    gArgs.AddArg("outdata=[VALUE:]DATA", "Add data-based output to TX", false, OptionsCategory::COMMANDS);
    gArgs.AddArg("outmultisig=VALUE:REQUIRED:PUBKEYS:PUBKEY1:PUBKEY2:....[:FLAGS]", "Add Pay To n-of-m Multi-sig output to TX. n = REQUIRED, m = PUBKEYS. "
        "Optionally add the \"W\" flag to produce a pay-to-witness-script-hash output. "
        "Optionally add the \"S\" flag to wrap the output in a pay-to-script-hash.", false, OptionsCategory::COMMANDS);
    gArgs.AddArg("outpubkey=VALUE:PUBKEY[:FLAGS]", "Add pay-to-pubkey output to TX. "
        "Optionally add the \"W\" flag to produce a pay-to-witness-pubkey-hash output. "
        "Optionally add the \"S\" flag to wrap the output in a pay-to-script-hash.", false, OptionsCategory::COMMANDS);
    gArgs.AddArg("outscript=VALUE:SCRIPT[:FLAGS]", "Add raw script output to TX. "
        "Optionally add the \"W\" flag to produce a pay-to-witness-script-hash output. "
        "Optionally add the \"S\" flag to wrap the output in a pay-to-script-hash.", false, OptionsCategory::COMMANDS);
    gArgs.AddArg("replaceable(=N)", "Set RBF opt-in sequence number for input N (if not provided, opt-in all available inputs)", false, OptionsCategory::COMMANDS);
    gArgs.AddArg("sign=SIGHASH-FLAGS", "Add zero or more signatures to transaction. "
        "This command requires JSON registers:"
        "prevtxs=JSON object, "
        "privatekeys=JSON object. "
        "See signrawtransaction docs for format of sighash flags, JSON objects.", false, OptionsCategory::COMMANDS);

    gArgs.AddArg("load=NAME:FILENAME", "Load JSON file FILENAME into register NAME", false, OptionsCategory::REGISTER_COMMANDS);
    gArgs.AddArg("set=NAME:JSON-STRING", "Set register NAME to given JSON-STRING", false, OptionsCategory::REGISTER_COMMANDS);
}

//
// This function returns either one of EXIT_ codes when it's expected to stop the process or
// CONTINUE_EXECUTION when it's expected to continue further.
//
static int AppInitRawTx(int argc, char* argv[])
{
    //
    // Parameters
    //
    SetupBitcoinTxArgs();
    gArgs.ParseParameters(argc, argv);

    // Check for -testnet or -regtest parameter (Params() calls are only valid after this clause)
    try {
        SelectParams(gArgs.GetChainName());
    } catch (const std::exception& e) {
        fprintf(stderr, "Error: %s\n", e.what());
        return EXIT_FAILURE;
    }

    fCreateBlank = gArgs.GetBoolArg("-create", false);

    if (argc < 2 || HelpRequested(gArgs)) {
        // First part of help message is specific to this utility
<<<<<<< HEAD
        std::string strUsage = strprintf(_("%s chimaera-tx utility version"), _(PACKAGE_NAME)) + " " + FormatFullVersion() + "\n\n" +
            _("Usage:") + "\n" +
              "  chimaera-tx [options] <hex-tx> [commands]  " + _("Update hex-encoded chimaera transaction") + "\n" +
              "  chimaera-tx [options] -create [commands]   " + _("Create hex-encoded chimaera transaction") + "\n" +
=======
        std::string strUsage = strprintf("%s namecoin-tx utility version", PACKAGE_NAME) + " " + FormatFullVersion() + "\n\n" +
            "Usage:\n"
              "  namecoin-tx [options] <hex-tx> [commands]  Update hex-encoded namecoin transaction\n" +
              "  namecoin-tx [options] -create [commands]   Create hex-encoded namecoin transaction\n" +
>>>>>>> eda1039a
              "\n";
        strUsage += gArgs.GetHelpMessage();

        fprintf(stdout, "%s", strUsage.c_str());

        if (argc < 2) {
            fprintf(stderr, "Error: too few parameters\n");
            return EXIT_FAILURE;
        }
        return EXIT_SUCCESS;
    }
    return CONTINUE_EXECUTION;
}

static void RegisterSetJson(const std::string& key, const std::string& rawJson)
{
    UniValue val;
    if (!val.read(rawJson)) {
        std::string strErr = "Cannot parse JSON for key " + key;
        throw std::runtime_error(strErr);
    }

    registers[key] = val;
}

static void RegisterSet(const std::string& strInput)
{
    // separate NAME:VALUE in string
    size_t pos = strInput.find(':');
    if ((pos == std::string::npos) ||
        (pos == 0) ||
        (pos == (strInput.size() - 1)))
        throw std::runtime_error("Register input requires NAME:VALUE");

    std::string key = strInput.substr(0, pos);
    std::string valStr = strInput.substr(pos + 1, std::string::npos);

    RegisterSetJson(key, valStr);
}

static void RegisterLoad(const std::string& strInput)
{
    // separate NAME:FILENAME in string
    size_t pos = strInput.find(':');
    if ((pos == std::string::npos) ||
        (pos == 0) ||
        (pos == (strInput.size() - 1)))
        throw std::runtime_error("Register load requires NAME:FILENAME");

    std::string key = strInput.substr(0, pos);
    std::string filename = strInput.substr(pos + 1, std::string::npos);

    FILE *f = fopen(filename.c_str(), "r");
    if (!f) {
        std::string strErr = "Cannot open file " + filename;
        throw std::runtime_error(strErr);
    }

    // load file chunks into one big buffer
    std::string valStr;
    while ((!feof(f)) && (!ferror(f))) {
        char buf[4096];
        int bread = fread(buf, 1, sizeof(buf), f);
        if (bread <= 0)
            break;

        valStr.insert(valStr.size(), buf, bread);
    }

    int error = ferror(f);
    fclose(f);

    if (error) {
        std::string strErr = "Error reading file " + filename;
        throw std::runtime_error(strErr);
    }

    // evaluate as JSON buffer register
    RegisterSetJson(key, valStr);
}

static CAmount ExtractAndValidateValue(const std::string& strValue)
{
    CAmount value;
    if (!ParseMoney(strValue, value))
        throw std::runtime_error("invalid TX output value");
    return value;
}

static void MutateTxVersion(CMutableTransaction& tx, const std::string& cmdVal)
{
    int64_t newVersion = atoi64(cmdVal);
    if (newVersion < 1 || newVersion > CTransaction::MAX_STANDARD_VERSION)
        throw std::runtime_error("Invalid TX version requested");

    tx.nVersion = (int) newVersion;
}

static void MutateTxLocktime(CMutableTransaction& tx, const std::string& cmdVal)
{
    int64_t newLocktime = atoi64(cmdVal);
    if (newLocktime < 0LL || newLocktime > 0xffffffffLL)
        throw std::runtime_error("Invalid TX locktime requested");

    tx.nLockTime = (unsigned int) newLocktime;
}

static void MutateTxRBFOptIn(CMutableTransaction& tx, const std::string& strInIdx)
{
    // parse requested index
    int inIdx = atoi(strInIdx);
    if (inIdx < 0 || inIdx >= (int)tx.vin.size()) {
        throw std::runtime_error("Invalid TX input index '" + strInIdx + "'");
    }

    // set the nSequence to MAX_INT - 2 (= RBF opt in flag)
    int cnt = 0;
    for (CTxIn& txin : tx.vin) {
        if (strInIdx == "" || cnt == inIdx) {
            if (txin.nSequence > MAX_BIP125_RBF_SEQUENCE) {
                txin.nSequence = MAX_BIP125_RBF_SEQUENCE;
            }
        }
        ++cnt;
    }
}

static void MutateTxAddInput(CMutableTransaction& tx, const std::string& strInput)
{
    std::vector<std::string> vStrInputParts;
    boost::split(vStrInputParts, strInput, boost::is_any_of(":"));

    // separate TXID:VOUT in string
    if (vStrInputParts.size()<2)
        throw std::runtime_error("TX input missing separator");

    // extract and validate TXID
    std::string strTxid = vStrInputParts[0];
    if ((strTxid.size() != 64) || !IsHex(strTxid))
        throw std::runtime_error("invalid TX input txid");
    uint256 txid(uint256S(strTxid));

    static const unsigned int minTxOutSz = 9;
    static const unsigned int maxVout = MAX_BLOCK_WEIGHT / (WITNESS_SCALE_FACTOR * minTxOutSz);

    // extract and validate vout
    std::string strVout = vStrInputParts[1];
    int vout = atoi(strVout);
    if ((vout < 0) || (vout > (int)maxVout))
        throw std::runtime_error("invalid TX input vout");

    // extract the optional sequence number
    uint32_t nSequenceIn=std::numeric_limits<unsigned int>::max();
    if (vStrInputParts.size() > 2)
        nSequenceIn = std::stoul(vStrInputParts[2]);

    // append to transaction input list
    CTxIn txin(txid, vout, CScript(), nSequenceIn);
    tx.vin.push_back(txin);
}

static void MutateTxAddOutAddr(CMutableTransaction& tx, const std::string& strInput)
{
    // Separate into VALUE:ADDRESS
    std::vector<std::string> vStrInputParts;
    boost::split(vStrInputParts, strInput, boost::is_any_of(":"));

    if (vStrInputParts.size() != 2)
        throw std::runtime_error("TX output missing or too many separators");

    // Extract and validate VALUE
    CAmount value = ExtractAndValidateValue(vStrInputParts[0]);

    // extract and validate ADDRESS
    std::string strAddr = vStrInputParts[1];
    CTxDestination destination = DecodeDestination(strAddr);
    if (!IsValidDestination(destination)) {
        throw std::runtime_error("invalid TX output address");
    }
    CScript scriptPubKey = GetScriptForDestination(destination);

    // construct TxOut, append to transaction output list
    CTxOut txout(value, scriptPubKey);
    tx.vout.push_back(txout);
}

static void MutateTxAddOutPubKey(CMutableTransaction& tx, const std::string& strInput)
{
    // Separate into VALUE:PUBKEY[:FLAGS]
    std::vector<std::string> vStrInputParts;
    boost::split(vStrInputParts, strInput, boost::is_any_of(":"));

    if (vStrInputParts.size() < 2 || vStrInputParts.size() > 3)
        throw std::runtime_error("TX output missing or too many separators");

    // Extract and validate VALUE
    CAmount value = ExtractAndValidateValue(vStrInputParts[0]);

    // Extract and validate PUBKEY
    CPubKey pubkey(ParseHex(vStrInputParts[1]));
    if (!pubkey.IsFullyValid())
        throw std::runtime_error("invalid TX output pubkey");
    CScript scriptPubKey = GetScriptForRawPubKey(pubkey);

    // Extract and validate FLAGS
    bool bSegWit = false;
    bool bScriptHash = false;
    if (vStrInputParts.size() == 3) {
        std::string flags = vStrInputParts[2];
        bSegWit = (flags.find('W') != std::string::npos);
        bScriptHash = (flags.find('S') != std::string::npos);
    }

    if (bSegWit) {
        if (!pubkey.IsCompressed()) {
            throw std::runtime_error("Uncompressed pubkeys are not useable for SegWit outputs");
        }
        // Call GetScriptForWitness() to build a P2WSH scriptPubKey
        scriptPubKey = GetScriptForWitness(scriptPubKey);
    }
    if (bScriptHash) {
        // Get the ID for the script, and then construct a P2SH destination for it.
        scriptPubKey = GetScriptForDestination(CScriptID(scriptPubKey));
    }

    // construct TxOut, append to transaction output list
    CTxOut txout(value, scriptPubKey);
    tx.vout.push_back(txout);
}

static void MutateTxAddOutMultiSig(CMutableTransaction& tx, const std::string& strInput)
{
    // Separate into VALUE:REQUIRED:NUMKEYS:PUBKEY1:PUBKEY2:....[:FLAGS]
    std::vector<std::string> vStrInputParts;
    boost::split(vStrInputParts, strInput, boost::is_any_of(":"));

    // Check that there are enough parameters
    if (vStrInputParts.size()<3)
        throw std::runtime_error("Not enough multisig parameters");

    // Extract and validate VALUE
    CAmount value = ExtractAndValidateValue(vStrInputParts[0]);

    // Extract REQUIRED
    uint32_t required = stoul(vStrInputParts[1]);

    // Extract NUMKEYS
    uint32_t numkeys = stoul(vStrInputParts[2]);

    // Validate there are the correct number of pubkeys
    if (vStrInputParts.size() < numkeys + 3)
        throw std::runtime_error("incorrect number of multisig pubkeys");

    if (required < 1 || required > 20 || numkeys < 1 || numkeys > 20 || numkeys < required)
        throw std::runtime_error("multisig parameter mismatch. Required " \
                            + std::to_string(required) + " of " + std::to_string(numkeys) + "signatures.");

    // extract and validate PUBKEYs
    std::vector<CPubKey> pubkeys;
    for(int pos = 1; pos <= int(numkeys); pos++) {
        CPubKey pubkey(ParseHex(vStrInputParts[pos + 2]));
        if (!pubkey.IsFullyValid())
            throw std::runtime_error("invalid TX output pubkey");
        pubkeys.push_back(pubkey);
    }

    // Extract FLAGS
    bool bSegWit = false;
    bool bScriptHash = false;
    if (vStrInputParts.size() == numkeys + 4) {
        std::string flags = vStrInputParts.back();
        bSegWit = (flags.find('W') != std::string::npos);
        bScriptHash = (flags.find('S') != std::string::npos);
    }
    else if (vStrInputParts.size() > numkeys + 4) {
        // Validate that there were no more parameters passed
        throw std::runtime_error("Too many parameters");
    }

    CScript scriptPubKey = GetScriptForMultisig(required, pubkeys);

    if (bSegWit) {
        for (CPubKey& pubkey : pubkeys) {
            if (!pubkey.IsCompressed()) {
                throw std::runtime_error("Uncompressed pubkeys are not useable for SegWit outputs");
            }
        }
        // Call GetScriptForWitness() to build a P2WSH scriptPubKey
        scriptPubKey = GetScriptForWitness(scriptPubKey);
    }
    if (bScriptHash) {
        if (scriptPubKey.size() > MAX_SCRIPT_ELEMENT_SIZE) {
            throw std::runtime_error(strprintf(
                        "redeemScript exceeds size limit: %d > %d", scriptPubKey.size(), MAX_SCRIPT_ELEMENT_SIZE));
        }
        // Get the ID for the script, and then construct a P2SH destination for it.
        scriptPubKey = GetScriptForDestination(CScriptID(scriptPubKey));
    }

    // construct TxOut, append to transaction output list
    CTxOut txout(value, scriptPubKey);
    tx.vout.push_back(txout);
}

static void MutateTxAddOutData(CMutableTransaction& tx, const std::string& strInput)
{
    CAmount value = 0;

    // separate [VALUE:]DATA in string
    size_t pos = strInput.find(':');

    if (pos==0)
        throw std::runtime_error("TX output value not specified");

    if (pos != std::string::npos) {
        // Extract and validate VALUE
        value = ExtractAndValidateValue(strInput.substr(0, pos));
    }

    // extract and validate DATA
    std::string strData = strInput.substr(pos + 1, std::string::npos);

    if (!IsHex(strData))
        throw std::runtime_error("invalid TX output data");

    std::vector<unsigned char> data = ParseHex(strData);

    CTxOut txout(value, CScript() << OP_RETURN << data);
    tx.vout.push_back(txout);
}

static void MutateTxAddOutScript(CMutableTransaction& tx, const std::string& strInput)
{
    // separate VALUE:SCRIPT[:FLAGS]
    std::vector<std::string> vStrInputParts;
    boost::split(vStrInputParts, strInput, boost::is_any_of(":"));
    if (vStrInputParts.size() < 2)
        throw std::runtime_error("TX output missing separator");

    // Extract and validate VALUE
    CAmount value = ExtractAndValidateValue(vStrInputParts[0]);

    // extract and validate script
    std::string strScript = vStrInputParts[1];
    CScript scriptPubKey = ParseScript(strScript);

    // Extract FLAGS
    bool bSegWit = false;
    bool bScriptHash = false;
    if (vStrInputParts.size() == 3) {
        std::string flags = vStrInputParts.back();
        bSegWit = (flags.find('W') != std::string::npos);
        bScriptHash = (flags.find('S') != std::string::npos);
    }

    if (scriptPubKey.size() > MAX_SCRIPT_SIZE) {
        throw std::runtime_error(strprintf(
                    "script exceeds size limit: %d > %d", scriptPubKey.size(), MAX_SCRIPT_SIZE));
    }

    if (bSegWit) {
        scriptPubKey = GetScriptForWitness(scriptPubKey);
    }
    if (bScriptHash) {
        if (scriptPubKey.size() > MAX_SCRIPT_ELEMENT_SIZE) {
            throw std::runtime_error(strprintf(
                        "redeemScript exceeds size limit: %d > %d", scriptPubKey.size(), MAX_SCRIPT_ELEMENT_SIZE));
        }
        scriptPubKey = GetScriptForDestination(CScriptID(scriptPubKey));
    }

    // construct TxOut, append to transaction output list
    CTxOut txout(value, scriptPubKey);
    tx.vout.push_back(txout);
}

static void MutateTxDelInput(CMutableTransaction& tx, const std::string& strInIdx)
{
    // parse requested deletion index
    int inIdx = atoi(strInIdx);
    if (inIdx < 0 || inIdx >= (int)tx.vin.size()) {
        std::string strErr = "Invalid TX input index '" + strInIdx + "'";
        throw std::runtime_error(strErr.c_str());
    }

    // delete input from transaction
    tx.vin.erase(tx.vin.begin() + inIdx);
}

static void MutateTxDelOutput(CMutableTransaction& tx, const std::string& strOutIdx)
{
    // parse requested deletion index
    int outIdx = atoi(strOutIdx);
    if (outIdx < 0 || outIdx >= (int)tx.vout.size()) {
        std::string strErr = "Invalid TX output index '" + strOutIdx + "'";
        throw std::runtime_error(strErr.c_str());
    }

    // delete output from transaction
    tx.vout.erase(tx.vout.begin() + outIdx);
}

static const unsigned int N_SIGHASH_OPTS = 6;
static const struct {
    const char *flagStr;
    int flags;
} sighashOptions[N_SIGHASH_OPTS] = {
    {"ALL", SIGHASH_ALL},
    {"NONE", SIGHASH_NONE},
    {"SINGLE", SIGHASH_SINGLE},
    {"ALL|ANYONECANPAY", SIGHASH_ALL|SIGHASH_ANYONECANPAY},
    {"NONE|ANYONECANPAY", SIGHASH_NONE|SIGHASH_ANYONECANPAY},
    {"SINGLE|ANYONECANPAY", SIGHASH_SINGLE|SIGHASH_ANYONECANPAY},
};

static bool findSighashFlags(int& flags, const std::string& flagStr)
{
    flags = 0;

    for (unsigned int i = 0; i < N_SIGHASH_OPTS; i++) {
        if (flagStr == sighashOptions[i].flagStr) {
            flags = sighashOptions[i].flags;
            return true;
        }
    }

    return false;
}

static CAmount AmountFromValue(const UniValue& value)
{
    if (!value.isNum() && !value.isStr())
        throw std::runtime_error("Amount is not a number or string");
    CAmount amount;
    if (!ParseFixedPoint(value.getValStr(), 8, &amount))
        throw std::runtime_error("Invalid amount");
    if (!MoneyRange(amount))
        throw std::runtime_error("Amount out of range");
    return amount;
}

static void MutateTxSign(CMutableTransaction& tx, const std::string& flagStr)
{
    int nHashType = SIGHASH_ALL;

    if (flagStr.size() > 0)
        if (!findSighashFlags(nHashType, flagStr))
            throw std::runtime_error("unknown sighash flag/sign option");

    // mergedTx will end up with all the signatures; it
    // starts as a clone of the raw tx:
    CMutableTransaction mergedTx{tx};
    const CMutableTransaction txv{tx};
    CCoinsView viewDummy;
    CCoinsViewCache view(&viewDummy);

    if (!registers.count("privatekeys"))
        throw std::runtime_error("privatekeys register variable must be set.");
    CBasicKeyStore tempKeystore;
    UniValue keysObj = registers["privatekeys"];

    for (unsigned int kidx = 0; kidx < keysObj.size(); kidx++) {
        if (!keysObj[kidx].isStr())
            throw std::runtime_error("privatekey not a std::string");
        CKey key = DecodeSecret(keysObj[kidx].getValStr());
        if (!key.IsValid()) {
            throw std::runtime_error("privatekey not valid");
        }
        tempKeystore.AddKey(key);
    }

    // Add previous txouts given in the RPC call:
    if (!registers.count("prevtxs"))
        throw std::runtime_error("prevtxs register variable must be set.");
    UniValue prevtxsObj = registers["prevtxs"];
    {
        for (unsigned int previdx = 0; previdx < prevtxsObj.size(); previdx++) {
            UniValue prevOut = prevtxsObj[previdx];
            if (!prevOut.isObject())
                throw std::runtime_error("expected prevtxs internal object");

            std::map<std::string, UniValue::VType> types = {
                {"txid", UniValue::VSTR},
                {"vout", UniValue::VNUM},
                {"scriptPubKey", UniValue::VSTR},
            };
            if (!prevOut.checkObject(types))
                throw std::runtime_error("prevtxs internal object typecheck fail");

            uint256 txid = ParseHashUV(prevOut["txid"], "txid");

            int nOut = atoi(prevOut["vout"].getValStr());
            if (nOut < 0)
                throw std::runtime_error("vout must be positive");

            COutPoint out(txid, nOut);
            std::vector<unsigned char> pkData(ParseHexUV(prevOut["scriptPubKey"], "scriptPubKey"));
            CScript scriptPubKey(pkData.begin(), pkData.end());

            {
                const Coin& coin = view.AccessCoin(out);
                if (!coin.IsSpent() && coin.out.scriptPubKey != scriptPubKey) {
                    std::string err("Previous output scriptPubKey mismatch:\n");
                    err = err + ScriptToAsmStr(coin.out.scriptPubKey) + "\nvs:\n"+
                        ScriptToAsmStr(scriptPubKey);
                    throw std::runtime_error(err);
                }
                Coin newcoin;
                newcoin.out.scriptPubKey = scriptPubKey;
                newcoin.out.nValue = 0;
                if (prevOut.exists("amount")) {
                    newcoin.out.nValue = AmountFromValue(prevOut["amount"]);
                }
                newcoin.nHeight = 1;
                view.AddCoin(out, std::move(newcoin), true);
            }

            // if redeemScript given and private keys given,
            // add redeemScript to the tempKeystore so it can be signed:
            if ((scriptPubKey.IsPayToScriptHash(true) || scriptPubKey.IsPayToWitnessScriptHash(true)) &&
                prevOut.exists("redeemScript")) {
                UniValue v = prevOut["redeemScript"];
                std::vector<unsigned char> rsData(ParseHexUV(v, "redeemScript"));
                CScript redeemScript(rsData.begin(), rsData.end());
                tempKeystore.AddCScript(redeemScript);
            }
        }
    }

    const CKeyStore& keystore = tempKeystore;

    bool fHashSingle = ((nHashType & ~SIGHASH_ANYONECANPAY) == SIGHASH_SINGLE);

    // Sign what we can:
    for (unsigned int i = 0; i < mergedTx.vin.size(); i++) {
        const CTxIn& txin = mergedTx.vin[i];
        const Coin& coin = view.AccessCoin(txin.prevout);
        if (coin.IsSpent()) {
            continue;
        }
        const CScript& prevPubKey = coin.out.scriptPubKey;
        const CAmount& amount = coin.out.nValue;

        SignatureData sigdata;
        // Only sign SIGHASH_SINGLE if there's a corresponding output:
        if (!fHashSingle || (i < mergedTx.vout.size()))
            ProduceSignature(keystore, MutableTransactionSignatureCreator(&mergedTx, i, amount, nHashType), prevPubKey, sigdata);

        // ... and merge in other signatures:
        sigdata = CombineSignatures(prevPubKey, MutableTransactionSignatureChecker(&mergedTx, i, amount), sigdata, DataFromTransaction(txv, i));
        UpdateTransaction(mergedTx, i, sigdata);
    }

    tx = mergedTx;
}

class Secp256k1Init
{
    ECCVerifyHandle globalVerifyHandle;

public:
    Secp256k1Init() {
        ECC_Start();
    }
    ~Secp256k1Init() {
        ECC_Stop();
    }
};

static void MutateTx(CMutableTransaction& tx, const std::string& command,
                     const std::string& commandVal)
{
    std::unique_ptr<Secp256k1Init> ecc;

    if (command == "nversion")
        MutateTxVersion(tx, commandVal);
    else if (command == "locktime")
        MutateTxLocktime(tx, commandVal);
    else if (command == "replaceable") {
        MutateTxRBFOptIn(tx, commandVal);
    }

    else if (command == "delin")
        MutateTxDelInput(tx, commandVal);
    else if (command == "in")
        MutateTxAddInput(tx, commandVal);

    else if (command == "delout")
        MutateTxDelOutput(tx, commandVal);
    else if (command == "outaddr")
        MutateTxAddOutAddr(tx, commandVal);
    else if (command == "outpubkey") {
        ecc.reset(new Secp256k1Init());
        MutateTxAddOutPubKey(tx, commandVal);
    } else if (command == "outmultisig") {
        ecc.reset(new Secp256k1Init());
        MutateTxAddOutMultiSig(tx, commandVal);
    } else if (command == "outscript")
        MutateTxAddOutScript(tx, commandVal);
    else if (command == "outdata")
        MutateTxAddOutData(tx, commandVal);

    else if (command == "sign") {
        ecc.reset(new Secp256k1Init());
        MutateTxSign(tx, commandVal);
    }

    else if (command == "load")
        RegisterLoad(commandVal);

    else if (command == "set")
        RegisterSet(commandVal);

    else
        throw std::runtime_error("unknown command");
}

static void OutputTxJSON(const CTransaction& tx)
{
    UniValue entry(UniValue::VOBJ);
    TxToUniv(tx, uint256(), entry);

    std::string jsonOutput = entry.write(4);
    fprintf(stdout, "%s\n", jsonOutput.c_str());
}

static void OutputTxHash(const CTransaction& tx)
{
    std::string strHexHash = tx.GetHash().GetHex(); // the hex-encoded transaction hash (aka the transaction id)

    fprintf(stdout, "%s\n", strHexHash.c_str());
}

static void OutputTxHex(const CTransaction& tx)
{
    std::string strHex = EncodeHexTx(tx);

    fprintf(stdout, "%s\n", strHex.c_str());
}

static void OutputTx(const CTransaction& tx)
{
    if (gArgs.GetBoolArg("-json", false))
        OutputTxJSON(tx);
    else if (gArgs.GetBoolArg("-txid", false))
        OutputTxHash(tx);
    else
        OutputTxHex(tx);
}

static std::string readStdin()
{
    char buf[4096];
    std::string ret;

    while (!feof(stdin)) {
        size_t bread = fread(buf, 1, sizeof(buf), stdin);
        ret.append(buf, bread);
        if (bread < sizeof(buf))
            break;
    }

    if (ferror(stdin))
        throw std::runtime_error("error reading stdin");

    boost::algorithm::trim_right(ret);

    return ret;
}

static int CommandLineRawTx(int argc, char* argv[])
{
    std::string strPrint;
    int nRet = 0;
    try {
        // Skip switches; Permit common stdin convention "-"
        while (argc > 1 && IsSwitchChar(argv[1][0]) &&
               (argv[1][1] != 0)) {
            argc--;
            argv++;
        }

        CMutableTransaction tx;
        int startArg;

        if (!fCreateBlank) {
            // require at least one param
            if (argc < 2)
                throw std::runtime_error("too few parameters");

            // param: hex-encoded bitcoin transaction
            std::string strHexTx(argv[1]);
            if (strHexTx == "-")                 // "-" implies standard input
                strHexTx = readStdin();

            if (!DecodeHexTx(tx, strHexTx, true))
                throw std::runtime_error("invalid transaction encoding");

            startArg = 2;
        } else
            startArg = 1;

        for (int i = startArg; i < argc; i++) {
            std::string arg = argv[i];
            std::string key, value;
            size_t eqpos = arg.find('=');
            if (eqpos == std::string::npos)
                key = arg;
            else {
                key = arg.substr(0, eqpos);
                value = arg.substr(eqpos + 1);
            }

            MutateTx(tx, key, value);
        }

        OutputTx(tx);
    }

    catch (const boost::thread_interrupted&) {
        throw;
    }
    catch (const std::exception& e) {
        strPrint = std::string("error: ") + e.what();
        nRet = EXIT_FAILURE;
    }
    catch (...) {
        PrintExceptionContinue(nullptr, "CommandLineRawTx()");
        throw;
    }

    if (strPrint != "") {
        fprintf((nRet == 0 ? stdout : stderr), "%s\n", strPrint.c_str());
    }
    return nRet;
}

int main(int argc, char* argv[])
{
    SetupEnvironment();

    try {
        int ret = AppInitRawTx(argc, argv);
        if (ret != CONTINUE_EXECUTION)
            return ret;
    }
    catch (const std::exception& e) {
        PrintExceptionContinue(&e, "AppInitRawTx()");
        return EXIT_FAILURE;
    } catch (...) {
        PrintExceptionContinue(nullptr, "AppInitRawTx()");
        return EXIT_FAILURE;
    }

    int ret = EXIT_FAILURE;
    try {
        ret = CommandLineRawTx(argc, argv);
    }
    catch (const std::exception& e) {
        PrintExceptionContinue(&e, "CommandLineRawTx()");
    } catch (...) {
        PrintExceptionContinue(nullptr, "CommandLineRawTx()");
    }
    return ret;
}<|MERGE_RESOLUTION|>--- conflicted
+++ resolved
@@ -90,17 +90,10 @@
 
     if (argc < 2 || HelpRequested(gArgs)) {
         // First part of help message is specific to this utility
-<<<<<<< HEAD
-        std::string strUsage = strprintf(_("%s chimaera-tx utility version"), _(PACKAGE_NAME)) + " " + FormatFullVersion() + "\n\n" +
-            _("Usage:") + "\n" +
-              "  chimaera-tx [options] <hex-tx> [commands]  " + _("Update hex-encoded chimaera transaction") + "\n" +
-              "  chimaera-tx [options] -create [commands]   " + _("Create hex-encoded chimaera transaction") + "\n" +
-=======
-        std::string strUsage = strprintf("%s namecoin-tx utility version", PACKAGE_NAME) + " " + FormatFullVersion() + "\n\n" +
+        std::string strUsage = strprintf("%s chimaera-tx utility version", PACKAGE_NAME) + " " + FormatFullVersion() + "\n\n" +
             "Usage:\n"
-              "  namecoin-tx [options] <hex-tx> [commands]  Update hex-encoded namecoin transaction\n" +
-              "  namecoin-tx [options] -create [commands]   Create hex-encoded namecoin transaction\n" +
->>>>>>> eda1039a
+              "  chimaera-tx [options] <hex-tx> [commands]  Update hex-encoded Chimaera transaction\n" +
+              "  chimaera-tx [options] -create [commands]   Create hex-encoded Chimaera transaction\n" +
               "\n";
         strUsage += gArgs.GetHelpMessage();
 
