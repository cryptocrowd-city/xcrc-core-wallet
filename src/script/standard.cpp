// Copyright (c) 2009-2010 Satoshi Nakamoto
// Copyright (c) 2009-2014 The Bitcoin Core developers
// Distributed under the MIT software license, see the accompanying
// file COPYING or http://www.opensource.org/licenses/mit-license.php.

#include "script/standard.h"

#include "pubkey.h"
#include "script/script.h"
#include "script/names.h"
#include "util.h"
#include "utilstrencodings.h"

#include <boost/foreach.hpp>

using namespace std;

unsigned nMaxDatacarrierBytes = MAX_OP_RETURN_RELAY;

CScriptID::CScriptID(const CScript& in) : uint160(Hash160(in.begin(), in.end())) {}

const char* GetTxnOutputType(txnouttype t)
{
    switch (t)
    {
    case TX_NONSTANDARD: return "nonstandard";
    case TX_PUBKEY: return "pubkey";
    case TX_PUBKEYHASH: return "pubkeyhash";
    case TX_SCRIPTHASH: return "scripthash";
    case TX_MULTISIG: return "multisig";
    case TX_NULL_DATA: return "nulldata";
    }
    return NULL;
}

/**
 * Return public keys or hashes from scriptPubKey, for 'standard' transaction types.
 */
bool Solver(const CScript& scriptPubKey, txnouttype& typeRet, vector<vector<unsigned char> >& vSolutionsRet)
{
    // Templates
    static multimap<txnouttype, CScript> mTemplates;
    if (mTemplates.empty())
    {
        // Standard tx, sender provides pubkey, receiver adds signature
        mTemplates.insert(make_pair(TX_PUBKEY, CScript() << OP_PUBKEY << OP_CHECKSIG));

        // Bitcoin address tx, sender provides hash of pubkey, receiver provides signature and pubkey
        mTemplates.insert(make_pair(TX_PUBKEYHASH, CScript() << OP_DUP << OP_HASH160 << OP_PUBKEYHASH << OP_EQUALVERIFY << OP_CHECKSIG));

        // Sender provides N pubkeys, receivers provides M signatures
        mTemplates.insert(make_pair(TX_MULTISIG, CScript() << OP_SMALLINTEGER << OP_PUBKEYS << OP_SMALLINTEGER << OP_CHECKMULTISIG));
    }

<<<<<<< HEAD
    // If we have a name script, strip the prefix
    const CNameScript nameOp(scriptPubKey);
    const CScript& script1 = nameOp.getAddress();
=======
    vSolutionsRet.clear();
>>>>>>> 7ae7a67b

    // Shortcut for pay-to-script-hash, which are more constrained than the other types:
    // it is always OP_HASH160 20 [20 byte hash] OP_EQUAL
    if (script1.IsPayToScriptHash(false))
    {
        typeRet = TX_SCRIPTHASH;
        vector<unsigned char> hashBytes(script1.begin()+2, script1.begin()+22);
        vSolutionsRet.push_back(hashBytes);
        return true;
    }

    // Provably prunable, data-carrying output
    //
    // So long as script passes the IsUnspendable() test and all but the first
    // byte passes the IsPushOnly() test we don't care what exactly is in the
    // script.
    if (scriptPubKey.size() >= 1 && scriptPubKey[0] == OP_RETURN && scriptPubKey.IsPushOnly(scriptPubKey.begin()+1)) {
        typeRet = TX_NULL_DATA;
        return true;
    }

    // Scan templates
    BOOST_FOREACH(const PAIRTYPE(txnouttype, CScript)& tplate, mTemplates)
    {
        const CScript& script2 = tplate.second;
        vSolutionsRet.clear();

        opcodetype opcode1, opcode2;
        vector<unsigned char> vch1, vch2;

        // Compare
        CScript::const_iterator pc1 = script1.begin();
        CScript::const_iterator pc2 = script2.begin();
        while (true)
        {
            if (pc1 == script1.end() && pc2 == script2.end())
            {
                // Found a match
                typeRet = tplate.first;
                if (typeRet == TX_MULTISIG)
                {
                    // Additional checks for TX_MULTISIG:
                    unsigned char m = vSolutionsRet.front()[0];
                    unsigned char n = vSolutionsRet.back()[0];
                    if (m < 1 || n < 1 || m > n || vSolutionsRet.size()-2 != n)
                        return false;
                }
                return true;
            }
            if (!script1.GetOp(pc1, opcode1, vch1))
                break;
            if (!script2.GetOp(pc2, opcode2, vch2))
                break;

            // Template matching opcodes:
            if (opcode2 == OP_PUBKEYS)
            {
                while (vch1.size() >= 33 && vch1.size() <= 65)
                {
                    vSolutionsRet.push_back(vch1);
                    if (!script1.GetOp(pc1, opcode1, vch1))
                        break;
                }
                if (!script2.GetOp(pc2, opcode2, vch2))
                    break;
                // Normal situation is to fall through
                // to other if/else statements
            }

            if (opcode2 == OP_PUBKEY)
            {
                if (vch1.size() < 33 || vch1.size() > 65)
                    break;
                vSolutionsRet.push_back(vch1);
            }
            else if (opcode2 == OP_PUBKEYHASH)
            {
                if (vch1.size() != sizeof(uint160))
                    break;
                vSolutionsRet.push_back(vch1);
            }
            else if (opcode2 == OP_SMALLINTEGER)
            {   // Single-byte small integer pushed onto vSolutions
                if (opcode1 == OP_0 ||
                    (opcode1 >= OP_1 && opcode1 <= OP_16))
                {
                    char n = (char)CScript::DecodeOP_N(opcode1);
                    vSolutionsRet.push_back(valtype(1, n));
                }
                else
                    break;
            }
            else if (opcode1 != opcode2 || vch1 != vch2)
            {
                // Others must match exactly
                break;
            }
        }
    }

    vSolutionsRet.clear();
    typeRet = TX_NONSTANDARD;
    return false;
}

int ScriptSigArgsExpected(txnouttype t, const std::vector<std::vector<unsigned char> >& vSolutions)
{
    switch (t)
    {
    case TX_NONSTANDARD:
    case TX_NULL_DATA:
        return -1;
    case TX_PUBKEY:
        return 1;
    case TX_PUBKEYHASH:
        return 2;
    case TX_MULTISIG:
        if (vSolutions.size() < 1 || vSolutions[0].size() < 1)
            return -1;
        return vSolutions[0][0] + 1;
    case TX_SCRIPTHASH:
        return 1; // doesn't include args needed by the script
    }
    return -1;
}

bool ExtractDestination(const CScript& scriptPubKey, CTxDestination& addressRet)
{
    vector<valtype> vSolutions;
    txnouttype whichType;
    if (!Solver(scriptPubKey, whichType, vSolutions))
        return false;

    if (whichType == TX_PUBKEY)
    {
        CPubKey pubKey(vSolutions[0]);
        if (!pubKey.IsValid())
            return false;

        addressRet = pubKey.GetID();
        return true;
    }
    else if (whichType == TX_PUBKEYHASH)
    {
        addressRet = CKeyID(uint160(vSolutions[0]));
        return true;
    }
    else if (whichType == TX_SCRIPTHASH)
    {
        addressRet = CScriptID(uint160(vSolutions[0]));
        return true;
    }
    // Multisig txns have more than one address...
    return false;
}

bool ExtractDestinations(const CScript& scriptPubKey, txnouttype& typeRet, vector<CTxDestination>& addressRet, int& nRequiredRet)
{
    addressRet.clear();
    typeRet = TX_NONSTANDARD;
    vector<valtype> vSolutions;
    if (!Solver(scriptPubKey, typeRet, vSolutions))
        return false;
    if (typeRet == TX_NULL_DATA){
        // This is data, not addresses
        return false;
    }

    if (typeRet == TX_MULTISIG)
    {
        nRequiredRet = vSolutions.front()[0];
        for (unsigned int i = 1; i < vSolutions.size()-1; i++)
        {
            CPubKey pubKey(vSolutions[i]);
            if (!pubKey.IsValid())
                continue;

            CTxDestination address = pubKey.GetID();
            addressRet.push_back(address);
        }

        if (addressRet.empty())
            return false;
    }
    else
    {
        nRequiredRet = 1;
        CTxDestination address;
        if (!ExtractDestination(scriptPubKey, address))
           return false;
        addressRet.push_back(address);
    }

    return true;
}

namespace
{
class CScriptVisitor : public boost::static_visitor<bool>
{
private:
    CScript *script;
public:
    CScriptVisitor(CScript *scriptin) { script = scriptin; }

    bool operator()(const CNoDestination &dest) const {
        script->clear();
        return false;
    }

    bool operator()(const CKeyID &keyID) const {
        script->clear();
        *script << OP_DUP << OP_HASH160 << ToByteVector(keyID) << OP_EQUALVERIFY << OP_CHECKSIG;
        return true;
    }

    bool operator()(const CScriptID &scriptID) const {
        script->clear();
        *script << OP_HASH160 << ToByteVector(scriptID) << OP_EQUAL;
        return true;
    }
};
}

CScript GetScriptForDestination(const CTxDestination& dest)
{
    CScript script;

    boost::apply_visitor(CScriptVisitor(&script), dest);
    return script;
}

CScript GetScriptForRawPubKey(const CPubKey& pubKey)
{
    return CScript() << std::vector<unsigned char>(pubKey.begin(), pubKey.end()) << OP_CHECKSIG;
}

CScript GetScriptForMultisig(int nRequired, const std::vector<CPubKey>& keys)
{
    CScript script;

    script << CScript::EncodeOP_N(nRequired);
    BOOST_FOREACH(const CPubKey& key, keys)
        script << ToByteVector(key);
    script << CScript::EncodeOP_N(keys.size()) << OP_CHECKMULTISIG;
    return script;
}<|MERGE_RESOLUTION|>--- conflicted
+++ resolved
@@ -52,13 +52,11 @@
         mTemplates.insert(make_pair(TX_MULTISIG, CScript() << OP_SMALLINTEGER << OP_PUBKEYS << OP_SMALLINTEGER << OP_CHECKMULTISIG));
     }
 
-<<<<<<< HEAD
+    vSolutionsRet.clear();
+
     // If we have a name script, strip the prefix
     const CNameScript nameOp(scriptPubKey);
     const CScript& script1 = nameOp.getAddress();
-=======
-    vSolutionsRet.clear();
->>>>>>> 7ae7a67b
 
     // Shortcut for pay-to-script-hash, which are more constrained than the other types:
     // it is always OP_HASH160 20 [20 byte hash] OP_EQUAL
