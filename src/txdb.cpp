--- conflicted
+++ resolved
@@ -5,12 +5,7 @@
 
 #include <txdb.h>
 
-<<<<<<< HEAD
-#include <chainparams.h>
-#include <hash.h>
 #include <names/encoding.h>
-=======
->>>>>>> a464af1a
 #include <random.h>
 #include <pow.h>
 #include <script/names.h>
