--- conflicted
+++ resolved
@@ -8,7 +8,7 @@
 from test_framework.names import NameTestFramework, val
 from test_framework.util import *
 
-<<<<<<< HEAD
+
 def valueOfLength (size):
   """Returns a valid JSON value for name update of the given length in bytes."""
   prefix = '{"text": "'
@@ -18,8 +18,7 @@
   result = prefix + 'x' * (size - overhead) + suffix
   assert len (result) == size
   return result
-=======
->>>>>>> d8c537bf
+
 
 class NameRegistrationTest (NameTestFramework):
 
@@ -42,135 +41,86 @@
     node.generate (50)
     self.generateToOther (150)
 
-<<<<<<< HEAD
     # Perform name_register's.  Check for too long names exception and
     # too long values.
-    addrA = self.nodes[0].getnewaddress ()
-    txidA = self.nodes[0].name_register ("x/node-0", val ("value-0"),
-                                         {"destAddress": addrA})
-    self.nodes[1].name_register ("x/node-1", valueOfLength (2048))
+    addrA = node.getnewaddress ()
+    txidA = node.name_register ("x/name-0", val ("value-0"),
+                                {"destAddress": addrA})
+    node.name_register ("x/name-1", valueOfLength (2048))
     assert_raises_rpc_error (-8, 'tx-value-too-long',
-                             self.nodes[0].name_register,
+                             node.name_register,
                              "x/dummy name", valueOfLength (2049))
-    self.nodes[0].name_register ("x/" + "x" * 254, val ("value"))
+    node.name_register ("x/" + "x" * 254, val ("value"))
     assert_raises_rpc_error (-8, 'tx-name-too-long',
-                             self.nodes[0].name_register,
+                             node.name_register,
                              "x/" + "x" * 255, val ("dummy value"))
-=======
-    # Perform name_new's.  Check for too long names exception.
-    newA = node.name_new ("name-0")
-    newAconfl = node.name_new ("name-0")
-    addr = node.getnewaddress ()
-    newB = node.name_new ("name-1", {"destAddress": addr})
-    node.name_new ("x" * 255)
-    assert_raises_rpc_error (-8, 'name is too long', node.name_new, "x" * 256)
-    self.generateToOther (5)
-
-    # Verify that the name_new with explicit address sent really to this
-    # address.  Since there is no equivalent to name_show while we only
-    # have a name_new, explicitly check the raw tx.
-    txHex = node.gettransaction (newB[0])['hex']
-    newTx = node.decoderawtransaction (txHex)
-    found = False
-    for out in newTx['vout']:
-      if 'nameOp' in out['scriptPubKey']:
-        assert not found
-        found = True
-        assert_equal (out['scriptPubKey']['addresses'], [addr])
-    assert found
->>>>>>> d8c537bf
 
     # Check for exception with name_history and without -namehistory.
     self.sync_blocks ()
     assert_raises_rpc_error (-1, 'namehistory is not enabled',
-<<<<<<< HEAD
-                             self.nodes[0].name_history, "x/node-0")
+                             self.nodes[1].name_history, "x/name-0")
 
-    # Check for mempool conflict detection with registration of "node-0".
-    self.sync_with_mode ('both')
+    # Check for mempool conflict detection with registration of "name-0".
     assert_raises_rpc_error (-25, 'is already a pending registration',
-                             self.nodes[1].name_register,
-                             "x/node-0", val ("foo"))
+                             node.name_register,
+                             "x/name-0", val ("foo"))
     
     # Check that the name data appears when the tx are mined.
-    self.generate (0, 1)
-    data = self.checkName (1, "x/node-0", val ("value-0"))
+    assert_raises_rpc_error (-4, 'name not found',
+                             node.name_show, "x/name-0")
+    assert_raises_rpc_error (-4, 'name not found',
+                             node.name_history, "x/name-0")
+    self.generateToOther (1)
+    data = self.checkName (1, "x/name-0", val ("value-0"))
     assert_equal (data['address'], addrA)
-=======
-                             self.nodes[1].name_history, "name-0")
-
-    # first_update the names.  Check for too long values.
-    addr = node.getnewaddress ()
-    txidA = self.firstupdateName (0, "name-0", newA, "value-0",
-                                  {"destAddress": addr})
-    assert_raises_rpc_error (-8, 'value is too long',
-                             self.firstupdateName, 0, "name-1", newB, "x" * 521)
-    self.firstupdateName (0, "name-1", newB, "x" * 520)
-
-    # Check for mempool conflict detection with registration of "name-0".
-    assert_raises_rpc_error (-25, 'is already being registered',
-                             self.firstupdateName,
-                             0, "name-0", newAconfl, "foo")
-    
-    # Check that the name appears when the name_new is ripe.
-    self.generateToOther (7)
-    assert_raises_rpc_error (-4, 'name not found',
-                             node.name_show, "name-0")
-    assert_raises_rpc_error (-4, 'name not found',
-                             node.name_history, "name-0")
-    self.generateToOther (1)
-
-    data = self.checkName (0, "name-0", "value-0", 30, False)
-    assert_equal (data['address'], addr)
->>>>>>> d8c537bf
     assert_equal (data['txid'], txidA)
     assert_equal (data['height'], 201)
 
-<<<<<<< HEAD
-    self.checkNameHistory (1, "x/node-0", [val ("value-0")])
-    self.checkNameHistory (1, "x/node-1", [valueOfLength (2048)])
+    self.checkNameHistory (0, "x/name-0", [val ("value-0")])
+    self.checkNameHistory (0, "x/name-1", [valueOfLength (2048)])
 
     # Check for disallowed registration when the name is active.
-    self.checkName (1, "x/node-0", val ("value-0"))
+    self.checkName (0, "x/name-0", val ("value-0"))
     assert_raises_rpc_error (-25, 'exists already',
-                             self.nodes[1].name_register,
-                             "x/node-0", val ("stolen"))
+                             node.name_register, "x/name-0", val ("stolen"))
 
     # Check basic updating.
-    self.nodes[0].name_register ("x/test-name", val ("test-value"))
-    self.generate (0, 1)
+    node.name_register ("x/test-name", val ("test-value"))
+    self.generateToOther (1)
     assert_raises_rpc_error (-8, 'tx-value-too-long',
-                             self.nodes[0].name_update,
-                             "x/test-name",
-                             valueOfLength (2049))
-    self.nodes[0].name_update ("x/test-name", valueOfLength (2048))
+                             node.name_update,
+                             "x/test-name", valueOfLength (2049))
+    node.name_update ("x/test-name", valueOfLength (2048))
     self.checkName (0, "x/test-name", val ("test-value"))
-    self.generate (0, 1)
-    self.checkName (1, "x/test-name", valueOfLength (2048))
+    self.generateToOther (1)
+    self.checkName (0, "x/test-name", valueOfLength (2048))
+    self.checkNameHistory (0, "x/test-name",
+                           [val ("test-value"), valueOfLength (2048)])
 
     # In Xaya, we also verify that the value must be valid JSON.
     # It is specifically allowed to have JSON objects with duplicated keys.
     # Verify this is true.
     duplicateKeys = '{"x": 1, "x": 2}'
-    self.nodes[0].name_update ("x/test-name", duplicateKeys)
-    self.generate (0, 1)
-    self.checkName (1, "x/test-name", duplicateKeys)
-    self.checkNameHistory (1, "x/test-name", [
+    node.name_update ("x/test-name", duplicateKeys)
+    self.generateToOther (1)
+    self.checkName (0, "x/test-name", duplicateKeys)
+    self.checkNameHistory (0, "x/test-name", [
       val ("test-value"),
       valueOfLength (2048),
       duplicateKeys,
     ])
 
-    addrB = self.nodes[1].getnewaddress ()
-    self.nodes[0].name_update ("x/test-name", val ("sent"),
-                               {"destAddress": addrB})
-    self.generate (0, 1)
+    addrOther = self.nodes[1].getnewaddress ()
+    node.name_update ("x/test-name", val ("sent"), {"destAddress": addrOther})
+    self.generateToOther (1)
+    self.sync_blocks ()
     data = self.checkName (0, "x/test-name", val ("sent"))
-    assert_equal (data['address'], addrB)
+    assert_equal (data['address'], addrOther)
     self.nodes[1].name_update ("x/test-name", val ("updated"))
-    self.generate (0, 1)
-    data = self.checkName (0, "x/test-name", val ("updated"))
-    self.checkNameHistory (1, "x/test-name", [
+    self.nodes[1].generate (1)
+    self.sync_blocks ()
+    data = self.checkName (1, "x/test-name", val ("updated"))
+    self.checkNameHistory (0, "x/test-name", [
       val ("test-value"),
       valueOfLength (2048),
       duplicateKeys,
@@ -180,138 +130,24 @@
 
     # Invalid updates.
     assert_raises_rpc_error (-25, 'this name can not be updated',
-                             self.nodes[1].name_update,
-                             "x/wrong-name", val ("foo"))
+                             node.name_update, "x/wrong-name", val ("foo"))
     assert_raises_rpc_error (-4, 'Input tx not found in wallet',
-                             self.nodes[0].name_update,
-                             "x/test-name", val ("stolen?"))
-=======
-    self.checkNameHistory (0, "name-0", ["value-0"])
-    self.checkNameHistory (0, "name-1", ["x" * 520])
-
-    # Verify the allowExisting option for name_new.
-    assert_raises_rpc_error (-25, 'exists already',
-                             node.name_new, "name-0")
-    assert_raises_rpc_error (-25, 'exists already',
-                             node.name_new, "name-0",
-                             {"allowExisting": False})
-    assert_raises_rpc_error (-3, 'Expected type bool for allowExisting',
-                             node.name_new, "other",
-                             {"allowExisting": 42.5})
-    node.name_new ("name-0", {"allowExisting": True})
-
-    # Check for error with rand mismatch (wrong name)
-    newA = node.name_new ("test-name")
-    self.generateToOther (10)
-    assert_raises_rpc_error (-25, 'rand value is wrong',
-                             self.firstupdateName,
-                             0, "test-name-wrong", newA, "value")
-
-    # Check for mismatch with prev tx from another node for name_firstupdate
-    # and name_update.
-    self.sync_blocks ()
-    assert_raises_rpc_error (-4, 'Input tx not found in wallet',
-                             self.firstupdateName,
-                             1, "test-name", newA, "value")
-    self.firstupdateName (0, "test-name", newA, "test-value")
-
-    # Check for disallowed firstupdate when the name is active.
-    newSteal = node.name_new ("name-0", {"allowExisting": True})
-    newSteal2 = node.name_new ("name-0", {"allowExisting": True})
-    self.generateToOther (19)
-    self.checkName (0, "name-0", "value-0", 1, False)
-    assert_raises_rpc_error (-25, 'this name is already active',
-                             self.firstupdateName,
-                             0, "name-0", newSteal, "stolen")
-
-    # Check for "stealing" of the name after expiry.
-    self.generateToOther (1)
-    self.firstupdateName (0, "name-0", newSteal, "stolen")
-    self.checkName (0, "name-0", "value-0", 0, True)
-    self.generateToOther (1)
-    self.checkName (0, "name-0", "stolen", 30, False)
-    self.checkNameHistory (0, "name-0", ["value-0", "stolen"])
-
-    # Check for firstupdating an active name, but this time without the check
-    # present in the RPC call itself.  This should still be prevented by the
-    # mempool logic.  There was a bug that allowed these transactiosn to get
-    # into the mempool, so make sure it is no longer there.
-    self.firstupdateName (0, "name-0", newSteal2, "unstolen", allowActive=True)
-    assert_equal (node.getrawmempool (), [])
-    self.checkName (0, "name-0", "stolen", None, False)
-
-    # Check basic updating.
-    assert_raises_rpc_error (-8, 'value is too long',
-                             node.name_update, "test-name", "x" * 521)
-    node.name_update ("test-name", "x" * 520)
-    self.checkName (0, "test-name", "test-value", None, False)
-    self.generateToOther (1)
-    self.checkName (0, "test-name", "x" * 520, 30, False)
-    self.checkNameHistory (0, "test-name", ["test-value", "x" * 520])
-
-    addrOther = self.nodes[1].getnewaddress ()
-    node.name_update ("test-name", "sent", {"destAddress": addrOther})
-    self.generateToOther (1)
-    self.sync_blocks ()
-    data = self.checkName (0, "test-name", "sent", 30, False)
-    assert_equal (data['address'], addrOther)
-    self.nodes[1].name_update ("test-name", "updated")
-    self.nodes[1].generate (1)
-    self.sync_blocks ()
-    data = self.checkName (1, "test-name", "updated", 30, False)
-    self.checkNameHistory (0, "test-name",
-                           ["test-value", "x" * 520, "sent", "updated"])
-
-    # Invalid updates.
-    assert_raises_rpc_error (-25, 'this name can not be updated',
-                             node.name_update, "wrong-name", "foo")
-    assert_raises_rpc_error (-4, 'Input tx not found in wallet',
-                             node.name_update, "test-name", "stolen?")
-
-    # Update failing after expiry.  Re-registration possible.
-    self.checkName (0, "name-1", "x" * 520, None, True)
-    assert_raises_rpc_error (-25, 'this name can not be updated',
-                             node.name_update, "name-1", "updated?")
-
-    newSteal = node.name_new ("name-1")
-    self.generateToOther (10)
-    self.firstupdateName (0, "name-1", newSteal, "reregistered")
-    self.generateToOther (10)
-    self.checkName (0, "name-1", "reregistered", 23, False)
-    self.checkNameHistory (0, "name-1", ["x" * 520, "reregistered"])
->>>>>>> d8c537bf
+                             node.name_update, "x/test-name", val ("stolen?"))
 
     # Test that name updates are even possible with less balance in the wallet
     # than what is locked in a name (0.01 NMC).  There was a bug preventing
     # this from working.
-<<<<<<< HEAD
-    self.generate (0, 50)  # make node1 not get maturing rewards
-    balance = self.nodes[1].getbalance ()
-    keep = Decimal ("0.001")
-    addr0 = self.nodes[0].getnewaddress ()
-    self.nodes[1].sendtoaddress (addr0, balance - keep, "", "", True)
-    addr1 = self.nodes[1].getnewaddress ()
-    self.nodes[0].name_update ("x/node-0", val ("value"),
-                               {"destAddress": addr1})
-    self.generate (0, 1)
-    assert_equal (self.nodes[1].getbalance (), keep)
-    self.nodes[1].name_update ("x/node-0", val ("new value"))
-    self.generate (0, 1)
-    self.checkName (1, "x/node-0", val ("new value"))
-    assert self.nodes[1].getbalance () < Decimal ("0.01")
-=======
     balance = node.getbalance ()
     keep = Decimal ("0.001")
     addrOther = self.nodes[1].getnewaddress ()
     node.sendtoaddress (addrOther, balance - keep, "", "", True)
     self.generateToOther (1)
     assert_equal (node.getbalance (), keep)
-    node.name_update ("name-1", "new value")
+    node.name_update ("x/name-1", val ("new value"))
     self.generateToOther (1)
     assert node.getbalance () < Decimal ("0.01")
-    self.checkName (0, "name-1", "new value", None, False)
+    self.checkName (0, "x/name-1", val ("new value"))
 
->>>>>>> d8c537bf
 
 if __name__ == '__main__':
   NameRegistrationTest ().main ()