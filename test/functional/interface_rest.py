--- conflicted
+++ resolved
@@ -24,12 +24,8 @@
     hex_str_to_bytes,
 )
 
-<<<<<<< HEAD
-=======
-from test_framework.auxpow_testing import mineAuxpowBlock
 from test_framework.messages import BLOCK_HEADER_SIZE
 
->>>>>>> fc64d249
 class ReqType(Enum):
     JSON = 1
     BIN = 2
@@ -228,7 +224,7 @@
         # Compare with block header
         response_header = self.test_rest_request("/headers/1/{}".format(bb_hash), req_type=ReqType.BIN, ret_type=RetType.OBJ)
         headerLen = int(response_header.getheader('content-length'))
-        assert_greater_than(headerLen, BLOCK_HEADER_SIZE)
+        assert_equal(headerLen, BLOCK_HEADER_SIZE)
         response_header_bytes = response_header.read()
         assert_equal(response_bytes[:headerLen], response_header_bytes)
 
