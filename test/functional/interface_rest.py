#!/usr/bin/env python3
# Copyright (c) 2014-2017 The Bitcoin Core developers
# Distributed under the MIT software license, see the accompanying
# file COPYING or http://www.opensource.org/licenses/mit-license.php.
"""Test the REST API."""

<<<<<<< HEAD
from test_framework import auxpow
from test_framework.test_framework import BitcoinTestFramework
from test_framework.util import *
from struct import *
=======
import binascii
from decimal import Decimal
from enum import Enum
>>>>>>> 39439e5a
from io import BytesIO
import json
from struct import pack, unpack

import http.client
import urllib.parse

from test_framework.test_framework import BitcoinTestFramework
from test_framework.util import (
    assert_equal,
    assert_greater_than,
    assert_greater_than_or_equal,
    hex_str_to_bytes,
)

class ReqType(Enum):
    JSON = 1
    BIN = 2
    HEX = 3

class RetType(Enum):
    OBJ = 1
    BYTES = 2
    JSON = 3

def filter_output_indices_by_value(vouts, value):
    for vout in vouts:
        if vout['value'] == value:
            yield vout['n']

class RESTTest (BitcoinTestFramework):
    def set_test_params(self):
        self.setup_clean_chain = True
        self.num_nodes = 2
        self.extra_args = [["-rest"], []]

    def test_rest_request(self, uri, http_method='GET', req_type=ReqType.JSON, body='', status=200, ret_type=RetType.JSON):
        rest_uri = '/rest' + uri
        if req_type == ReqType.JSON:
            rest_uri += '.json'
        elif req_type == ReqType.BIN:
            rest_uri += '.bin'
        elif req_type == ReqType.HEX:
            rest_uri += '.hex'

        conn = http.client.HTTPConnection(self.url.hostname, self.url.port)
        self.log.debug('%s %s %s', http_method, rest_uri, body)
        if http_method == 'GET':
            conn.request('GET', rest_uri)
        elif http_method == 'POST':
            conn.request('POST', rest_uri, body)
        resp = conn.getresponse()

        assert_equal(resp.status, status)

        if ret_type == RetType.OBJ:
            return resp
        elif ret_type == RetType.BYTES:
            return resp.read()
        elif ret_type == RetType.JSON:
            return json.loads(resp.read().decode('utf-8'), parse_float=Decimal)

    def run_test(self):
        self.url = urllib.parse.urlparse(self.nodes[0].url)
        self.log.info("Mine blocks and send Bitcoin to node 1")

        # Random address so node1's balance doesn't increase
        not_related_address = "2MxqoHEdNQTyYeX1mHcbrrpzgojbosTpCvJ"

        self.nodes[0].generate(1)
        self.sync_all()
        self.nodes[1].generatetoaddress(100, not_related_address)
        self.sync_all()

        assert_equal(self.nodes[0].getbalance(), 50)

        txid = self.nodes[0].sendtoaddress(self.nodes[1].getnewaddress(), 0.1)
        self.sync_all()
        self.nodes[1].generatetoaddress(1, not_related_address)
        self.sync_all()
        bb_hash = self.nodes[0].getbestblockhash()

        assert_equal(self.nodes[1].getbalance(), Decimal("0.1"))

        self.log.info("Load the transaction using the /tx URI")

        json_obj = self.test_rest_request("/tx/{}".format(txid))
        spent = (json_obj['vin'][0]['txid'], json_obj['vin'][0]['vout'])  # get the vin to later check for utxo (should be spent by then)
        # get n of 0.1 outpoint
        n, = filter_output_indices_by_value(json_obj['vout'], Decimal('0.1'))
        spending = (txid, n)

        self.log.info("Query an unspent TXO using the /getutxos URI")

        json_obj = self.test_rest_request("/getutxos/{}-{}".format(*spending))

        # Check chainTip response
        assert_equal(json_obj['chaintipHash'], bb_hash)

        # Make sure there is one utxo
        assert_equal(len(json_obj['utxos']), 1)
        assert_equal(json_obj['utxos'][0]['value'], Decimal('0.1'))

        self.log.info("Query a spent TXO using the /getutxos URI")

        json_obj = self.test_rest_request("/getutxos/{}-{}".format(*spent))

        # Check chainTip response
        assert_equal(json_obj['chaintipHash'], bb_hash)

        # Make sure there is no utxo in the response because this outpoint has been spent
        assert_equal(len(json_obj['utxos']), 0)

        # Check bitmap
        assert_equal(json_obj['bitmap'], "0")

        self.log.info("Query two TXOs using the /getutxos URI")

        json_obj = self.test_rest_request("/getutxos/{}-{}/{}-{}".format(*(spending + spent)))

        assert_equal(len(json_obj['utxos']), 1)
        assert_equal(json_obj['bitmap'], "10")

        self.log.info("Query the TXOs using the /getutxos URI with a binary response")

        bin_request = b'\x01\x02'
        for txid, n in [spending, spent]:
            bin_request += hex_str_to_bytes(txid)
            bin_request += pack("i", n)

        bin_response = self.test_rest_request("/getutxos", http_method='POST', req_type=ReqType.BIN, body=bin_request, ret_type=RetType.BYTES)
        output = BytesIO(bin_response)
        chain_height, = unpack("i", output.read(4))
        response_hash = binascii.hexlify(output.read(32)[::-1]).decode('ascii')

        assert_equal(bb_hash, response_hash)  # check if getutxo's chaintip during calculation was fine
        assert_equal(chain_height, 102)  # chain height must be 102

        self.log.info("Test the /getutxos URI with and without /checkmempool")
        # Create a transaction, check that it's found with /checkmempool, but
        # not found without. Then confirm the transaction and check that it's
        # found with or without /checkmempool.

        # do a tx and don't sync
        txid = self.nodes[0].sendtoaddress(self.nodes[1].getnewaddress(), 0.1)
        json_obj = self.test_rest_request("/tx/{}".format(txid))
        # get the spent output to later check for utxo (should be spent by then)
        spent = (json_obj['vin'][0]['txid'], json_obj['vin'][0]['vout'])
        # get n of 0.1 outpoint
        n, = filter_output_indices_by_value(json_obj['vout'], Decimal('0.1'))
        spending = (txid, n)

        json_obj = self.test_rest_request("/getutxos/{}-{}".format(*spending))
        assert_equal(len(json_obj['utxos']), 0)

        json_obj = self.test_rest_request("/getutxos/checkmempool/{}-{}".format(*spending))
        assert_equal(len(json_obj['utxos']), 1)

        json_obj = self.test_rest_request("/getutxos/{}-{}".format(*spent))
        assert_equal(len(json_obj['utxos']), 1)

        json_obj = self.test_rest_request("/getutxos/checkmempool/{}-{}".format(*spent))
        assert_equal(len(json_obj['utxos']), 0)

        self.nodes[0].generate(1)
        self.sync_all()

<<<<<<< HEAD
        json_request = '/'+spending
        json_string = http_get_call(url.hostname, url.port, '/rest/getutxos'+json_request+self.FORMAT_SEPARATOR+'json')
        json_obj = json.loads(json_string)
        assert_equal(len(json_obj['utxos']), 1) #there should be an outpoint because it was mined

        json_request = '/checkmempool/'+spending
        json_string = http_get_call(url.hostname, url.port, '/rest/getutxos'+json_request+self.FORMAT_SEPARATOR+'json')
        json_obj = json.loads(json_string)
        assert_equal(len(json_obj['utxos']), 1) #there should be an outpoint because it was mined

        #do some invalid requests
        json_request = '{"checkmempool'
        response = http_post_call(url.hostname, url.port, '/rest/getutxos'+self.FORMAT_SEPARATOR+'json', json_request, True)
        assert_equal(response.status, 400) #must be a 400 because we send an invalid json request

        json_request = '{"checkmempool'
        response = http_post_call(url.hostname, url.port, '/rest/getutxos'+self.FORMAT_SEPARATOR+'bin', json_request, True)
        assert_equal(response.status, 400) #must be a 400 because we send an invalid bin request

        response = http_post_call(url.hostname, url.port, '/rest/getutxos/checkmempool'+self.FORMAT_SEPARATOR+'bin', '', True)
        assert_equal(response.status, 400) #must be a 400 because we send an invalid bin request

        #test limits
        json_request = '/checkmempool/'
        for x in range(0, 20):
            json_request += txid+'-'+str(n)+'/'
        json_request = json_request.rstrip("/")
        response = http_post_call(url.hostname, url.port, '/rest/getutxos'+json_request+self.FORMAT_SEPARATOR+'json', '', True)
        assert_equal(response.status, 400) #must be a 400 because we exceeding the limits

        json_request = '/checkmempool/'
        for x in range(0, 15):
            json_request += txid+'-'+str(n)+'/'
        json_request = json_request.rstrip("/")
        response = http_post_call(url.hostname, url.port, '/rest/getutxos'+json_request+self.FORMAT_SEPARATOR+'json', '', True)
        assert_equal(response.status, 200) #must be a 200 because we are within the limits

        # Generate a block to not affect upcoming tests.
        auxpow.mineAuxpowBlock(self.nodes[0]) #generate
=======
        json_obj = self.test_rest_request("/getutxos/{}-{}".format(*spending))
        assert_equal(len(json_obj['utxos']), 1)

        json_obj = self.test_rest_request("/getutxos/checkmempool/{}-{}".format(*spending))
        assert_equal(len(json_obj['utxos']), 1)

        # Do some invalid requests
        self.test_rest_request("/getutxos", http_method='POST', req_type=ReqType.JSON, body='{"checkmempool', status=400, ret_type=RetType.OBJ)
        self.test_rest_request("/getutxos", http_method='POST', req_type=ReqType.BIN, body='{"checkmempool', status=400, ret_type=RetType.OBJ)
        self.test_rest_request("/getutxos/checkmempool", http_method='POST', req_type=ReqType.JSON, status=400, ret_type=RetType.OBJ)

        # Test limits
        long_uri = '/'.join(["{}-{}".format(txid, n) for n in range(20)])
        self.test_rest_request("/getutxos/checkmempool/{}".format(long_uri), http_method='POST', status=400, ret_type=RetType.OBJ)

        long_uri = '/'.join(['{}-{}'.format(txid, n) for n in range(15)])
        self.test_rest_request("/getutxos/checkmempool/{}".format(long_uri), http_method='POST', status=200)

        self.nodes[0].generate(1)  # generate block to not affect upcoming tests
>>>>>>> 39439e5a
        self.sync_all()
        bb_hash = self.nodes[0].getbestblockhash()

        self.log.info("Test the /block and /headers URIs")
        bb_hash = self.nodes[0].getbestblockhash()

        # Check binary format
        response = self.test_rest_request("/block/{}".format(bb_hash), req_type=ReqType.BIN, ret_type=RetType.OBJ)
        assert_greater_than(int(response.getheader('content-length')), 80)
        response_bytes = response.read()

<<<<<<< HEAD
        # compare with block header
        response_header = http_get_call(url.hostname, url.port, '/rest/headers/1/'+bb_hash+self.FORMAT_SEPARATOR+"bin", True)
        assert_equal(response_header.status, 200)
        headerLen = int(response_header.getheader('content-length'))
        assert_greater_than(headerLen, 80)
        response_header_str = response_header.read()
        assert_equal(response_str[0:headerLen], response_header_str)
=======
        # Compare with block header
        response_header = self.test_rest_request("/headers/1/{}".format(bb_hash), req_type=ReqType.BIN, ret_type=RetType.OBJ)
        assert_equal(int(response_header.getheader('content-length')), 80)
        response_header_bytes = response_header.read()
        assert_equal(response_bytes[:80], response_header_bytes)
>>>>>>> 39439e5a

        # Check block hex format
        response_hex = self.test_rest_request("/block/{}".format(bb_hash), req_type=ReqType.HEX, ret_type=RetType.OBJ)
        assert_greater_than(int(response_hex.getheader('content-length')), 160)
<<<<<<< HEAD
        response_hex_str = response_hex.read().strip()
        assert_equal(encode(response_str, "hex_codec"), response_hex_str)
=======
        response_hex_bytes = response_hex.read().strip(b'\n')
        assert_equal(binascii.hexlify(response_bytes), response_hex_bytes)
>>>>>>> 39439e5a

        # Compare with hex block header
        response_header_hex = self.test_rest_request("/headers/1/{}".format(bb_hash), req_type=ReqType.HEX, ret_type=RetType.OBJ)
        assert_greater_than(int(response_header_hex.getheader('content-length')), 160)
<<<<<<< HEAD
        response_header_hex_str = response_header_hex.read().strip()
        headerLen = len (response_header_hex_str)
        assert_equal(response_hex_str[0:headerLen], response_header_hex_str)
        assert_equal(encode(response_header_str, "hex_codec"), response_header_hex_str)
=======
        response_header_hex_bytes = response_header_hex.read(160)
        assert_equal(binascii.hexlify(response_bytes[:80]), response_header_hex_bytes)
>>>>>>> 39439e5a

        # Check json format
        block_json_obj = self.test_rest_request("/block/{}".format(bb_hash))
        assert_equal(block_json_obj['hash'], bb_hash)

        # Compare with json block header
        json_obj = self.test_rest_request("/headers/1/{}".format(bb_hash))
        assert_equal(len(json_obj), 1)  # ensure that there is one header in the json response
        assert_equal(json_obj[0]['hash'], bb_hash)  # request/response hash should be the same

        # Compare with normal RPC block response
        rpc_block_json = self.nodes[0].getblock(bb_hash)
        for key in ['hash', 'confirmations', 'height', 'version', 'merkleroot', 'time', 'nonce', 'bits', 'difficulty', 'chainwork', 'previousblockhash']:
            assert_equal(json_obj[0][key], rpc_block_json[key])

        # See if we can get 5 headers in one response
        self.nodes[1].generate(5)
        self.sync_all()
        json_obj = self.test_rest_request("/headers/5/{}".format(bb_hash))
        assert_equal(len(json_obj), 5)  # now we should have 5 header objects

        self.log.info("Test the /tx URI")

        tx_hash = block_json_obj['tx'][0]['txid']
        json_obj = self.test_rest_request("/tx/{}".format(tx_hash))
        assert_equal(json_obj['txid'], tx_hash)

        # Check hex format response
        hex_response = self.test_rest_request("/tx/{}".format(tx_hash), req_type=ReqType.HEX, ret_type=RetType.OBJ)
        assert_greater_than_or_equal(int(hex_response.getheader('content-length')),
                                     json_obj['size']*2)

        self.log.info("Test tx inclusion in the /mempool and /block URIs")

        # Make 3 tx and mine them on node 1
        txs = []
        txs.append(self.nodes[0].sendtoaddress(not_related_address, 11))
        txs.append(self.nodes[0].sendtoaddress(not_related_address, 11))
        txs.append(self.nodes[0].sendtoaddress(not_related_address, 11))
        self.sync_all()

        # Check that there are exactly 3 transactions in the TX memory pool before generating the block
        json_obj = self.test_rest_request("/mempool/info")
        assert_equal(json_obj['size'], 3)
        # the size of the memory pool should be greater than 3x ~100 bytes
        assert_greater_than(json_obj['bytes'], 300)

        # Check that there are our submitted transactions in the TX memory pool
        json_obj = self.test_rest_request("/mempool/contents")
        for i, tx in enumerate(txs):
            assert tx in json_obj
            assert_equal(json_obj[tx]['spentby'], txs[i + 1:i + 2])
            assert_equal(json_obj[tx]['depends'], txs[i - 1:i])

        # Now mine the transactions
        newblockhash = self.nodes[1].generate(1)
        self.sync_all()

        # Check if the 3 tx show up in the new block
        json_obj = self.test_rest_request("/block/{}".format(newblockhash[0]))
        non_coinbase_txs = {tx['txid'] for tx in json_obj['tx']
                            if 'coinbase' not in tx['vin'][0]}
        assert_equal(non_coinbase_txs, set(txs))

        # Check the same but without tx details
        json_obj = self.test_rest_request("/block/notxdetails/{}".format(newblockhash[0]))
        for tx in txs:
            assert tx in json_obj['tx']

        self.log.info("Test the /chaininfo URI")

        bb_hash = self.nodes[0].getbestblockhash()

        json_obj = self.test_rest_request("/chaininfo")
        assert_equal(json_obj['bestblockhash'], bb_hash)

if __name__ == '__main__':
    RESTTest().main()<|MERGE_RESOLUTION|>--- conflicted
+++ resolved
@@ -4,16 +4,9 @@
 # file COPYING or http://www.opensource.org/licenses/mit-license.php.
 """Test the REST API."""
 
-<<<<<<< HEAD
-from test_framework import auxpow
-from test_framework.test_framework import BitcoinTestFramework
-from test_framework.util import *
-from struct import *
-=======
 import binascii
 from decimal import Decimal
 from enum import Enum
->>>>>>> 39439e5a
 from io import BytesIO
 import json
 from struct import pack, unpack
@@ -21,6 +14,7 @@
 import http.client
 import urllib.parse
 
+from test_framework import auxpow
 from test_framework.test_framework import BitcoinTestFramework
 from test_framework.util import (
     assert_equal,
@@ -181,47 +175,6 @@
         self.nodes[0].generate(1)
         self.sync_all()
 
-<<<<<<< HEAD
-        json_request = '/'+spending
-        json_string = http_get_call(url.hostname, url.port, '/rest/getutxos'+json_request+self.FORMAT_SEPARATOR+'json')
-        json_obj = json.loads(json_string)
-        assert_equal(len(json_obj['utxos']), 1) #there should be an outpoint because it was mined
-
-        json_request = '/checkmempool/'+spending
-        json_string = http_get_call(url.hostname, url.port, '/rest/getutxos'+json_request+self.FORMAT_SEPARATOR+'json')
-        json_obj = json.loads(json_string)
-        assert_equal(len(json_obj['utxos']), 1) #there should be an outpoint because it was mined
-
-        #do some invalid requests
-        json_request = '{"checkmempool'
-        response = http_post_call(url.hostname, url.port, '/rest/getutxos'+self.FORMAT_SEPARATOR+'json', json_request, True)
-        assert_equal(response.status, 400) #must be a 400 because we send an invalid json request
-
-        json_request = '{"checkmempool'
-        response = http_post_call(url.hostname, url.port, '/rest/getutxos'+self.FORMAT_SEPARATOR+'bin', json_request, True)
-        assert_equal(response.status, 400) #must be a 400 because we send an invalid bin request
-
-        response = http_post_call(url.hostname, url.port, '/rest/getutxos/checkmempool'+self.FORMAT_SEPARATOR+'bin', '', True)
-        assert_equal(response.status, 400) #must be a 400 because we send an invalid bin request
-
-        #test limits
-        json_request = '/checkmempool/'
-        for x in range(0, 20):
-            json_request += txid+'-'+str(n)+'/'
-        json_request = json_request.rstrip("/")
-        response = http_post_call(url.hostname, url.port, '/rest/getutxos'+json_request+self.FORMAT_SEPARATOR+'json', '', True)
-        assert_equal(response.status, 400) #must be a 400 because we exceeding the limits
-
-        json_request = '/checkmempool/'
-        for x in range(0, 15):
-            json_request += txid+'-'+str(n)+'/'
-        json_request = json_request.rstrip("/")
-        response = http_post_call(url.hostname, url.port, '/rest/getutxos'+json_request+self.FORMAT_SEPARATOR+'json', '', True)
-        assert_equal(response.status, 200) #must be a 200 because we are within the limits
-
-        # Generate a block to not affect upcoming tests.
-        auxpow.mineAuxpowBlock(self.nodes[0]) #generate
-=======
         json_obj = self.test_rest_request("/getutxos/{}-{}".format(*spending))
         assert_equal(len(json_obj['utxos']), 1)
 
@@ -240,8 +193,7 @@
         long_uri = '/'.join(['{}-{}'.format(txid, n) for n in range(15)])
         self.test_rest_request("/getutxos/checkmempool/{}".format(long_uri), http_method='POST', status=200)
 
-        self.nodes[0].generate(1)  # generate block to not affect upcoming tests
->>>>>>> 39439e5a
+        auxpow.mineAuxpowBlock(self.nodes[0])  # generate block to not affect upcoming tests
         self.sync_all()
         bb_hash = self.nodes[0].getbestblockhash()
 
@@ -253,45 +205,25 @@
         assert_greater_than(int(response.getheader('content-length')), 80)
         response_bytes = response.read()
 
-<<<<<<< HEAD
-        # compare with block header
-        response_header = http_get_call(url.hostname, url.port, '/rest/headers/1/'+bb_hash+self.FORMAT_SEPARATOR+"bin", True)
-        assert_equal(response_header.status, 200)
+        # Compare with block header
+        response_header = self.test_rest_request("/headers/1/{}".format(bb_hash), req_type=ReqType.BIN, ret_type=RetType.OBJ)
         headerLen = int(response_header.getheader('content-length'))
         assert_greater_than(headerLen, 80)
-        response_header_str = response_header.read()
-        assert_equal(response_str[0:headerLen], response_header_str)
-=======
-        # Compare with block header
-        response_header = self.test_rest_request("/headers/1/{}".format(bb_hash), req_type=ReqType.BIN, ret_type=RetType.OBJ)
-        assert_equal(int(response_header.getheader('content-length')), 80)
         response_header_bytes = response_header.read()
-        assert_equal(response_bytes[:80], response_header_bytes)
->>>>>>> 39439e5a
+        assert_equal(response_bytes[:headerLen], response_header_bytes)
 
         # Check block hex format
         response_hex = self.test_rest_request("/block/{}".format(bb_hash), req_type=ReqType.HEX, ret_type=RetType.OBJ)
         assert_greater_than(int(response_hex.getheader('content-length')), 160)
-<<<<<<< HEAD
-        response_hex_str = response_hex.read().strip()
-        assert_equal(encode(response_str, "hex_codec"), response_hex_str)
-=======
         response_hex_bytes = response_hex.read().strip(b'\n')
         assert_equal(binascii.hexlify(response_bytes), response_hex_bytes)
->>>>>>> 39439e5a
 
         # Compare with hex block header
         response_header_hex = self.test_rest_request("/headers/1/{}".format(bb_hash), req_type=ReqType.HEX, ret_type=RetType.OBJ)
         assert_greater_than(int(response_header_hex.getheader('content-length')), 160)
-<<<<<<< HEAD
-        response_header_hex_str = response_header_hex.read().strip()
-        headerLen = len (response_header_hex_str)
-        assert_equal(response_hex_str[0:headerLen], response_header_hex_str)
-        assert_equal(encode(response_header_str, "hex_codec"), response_header_hex_str)
-=======
-        response_header_hex_bytes = response_header_hex.read(160)
-        assert_equal(binascii.hexlify(response_bytes[:80]), response_header_hex_bytes)
->>>>>>> 39439e5a
+        response_header_hex_bytes = response_header_hex.read().strip()
+        headerLen = len (response_header_hex_bytes) // 2
+        assert_equal(binascii.hexlify(response_bytes[:headerLen]), response_header_hex_bytes)
 
         # Check json format
         block_json_obj = self.test_rest_request("/block/{}".format(bb_hash))
