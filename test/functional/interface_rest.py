#!/usr/bin/env python3
# Copyright (c) 2014-2018 The Bitcoin Core developers
# Distributed under the MIT software license, see the accompanying
# file COPYING or http://www.opensource.org/licenses/mit-license.php.
"""Test the REST API."""

import binascii
from decimal import Decimal
from enum import Enum
from io import BytesIO
import json
from struct import pack, unpack

import http.client
import urllib.parse

from test_framework.test_framework import BitcoinTestFramework
from test_framework.util import (
    assert_equal,
    assert_greater_than,
    assert_greater_than_or_equal,
    bytes_to_hex_str,
    hex_str_to_bytes,
)

from test_framework.auxpow_testing import mineAuxpowBlock

class ReqType(Enum):
    JSON = 1
    BIN = 2
    HEX = 3

class RetType(Enum):
    OBJ = 1
    BYTES = 2
    JSON = 3

def filter_output_indices_by_value(vouts, value):
    for vout in vouts:
        if vout['value'] == value:
            yield vout['n']

class RESTTest (BitcoinTestFramework):
    def set_test_params(self):
        self.setup_clean_chain = True
        self.num_nodes = 2
<<<<<<< HEAD
        self.extra_args = [["-rest", "-valueencoding=hex"], []]
=======
        # TODO: remove -txindex. Currently required for getrawtransaction call.
        self.extra_args = [["-rest", "-txindex"], []]
>>>>>>> 3b2579f4

    def skip_test_if_missing_module(self):
        self.skip_if_no_wallet()

    def test_rest_request(self, uri, http_method='GET', req_type=ReqType.JSON, body='', status=200, ret_type=RetType.JSON):
        rest_uri = '/rest' + uri
        if req_type == ReqType.JSON:
            rest_uri += '.json'
        elif req_type == ReqType.BIN:
            rest_uri += '.bin'
        elif req_type == ReqType.HEX:
            rest_uri += '.hex'

        conn = http.client.HTTPConnection(self.url.hostname, self.url.port)
        self.log.debug('%s %s %s', http_method, rest_uri, body)
        if http_method == 'GET':
            conn.request('GET', rest_uri)
        elif http_method == 'POST':
            conn.request('POST', rest_uri, body)
        resp = conn.getresponse()

        assert_equal(resp.status, status)

        if ret_type == RetType.OBJ:
            return resp
        elif ret_type == RetType.BYTES:
            return resp.read()
        elif ret_type == RetType.JSON:
            return json.loads(resp.read().decode('utf-8'), parse_float=Decimal)

    def run_test(self):
        self.url = urllib.parse.urlparse(self.nodes[0].url)
        self.log.info("Mine blocks and send Bitcoin to node 1")

        # Random address so node1's balance doesn't increase
        not_related_address = "2MxqoHEdNQTyYeX1mHcbrrpzgojbosTpCvJ"

        self.nodes[0].generate(1)
        self.sync_all()
        self.nodes[1].generatetoaddress(100, not_related_address)
        self.sync_all()

        assert_equal(self.nodes[0].getbalance(), 50)

        txid = self.nodes[0].sendtoaddress(self.nodes[1].getnewaddress(), 0.1)
        self.sync_all()
        self.nodes[1].generatetoaddress(1, not_related_address)
        self.sync_all()
        bb_hash = self.nodes[0].getbestblockhash()

        assert_equal(self.nodes[1].getbalance(), Decimal("0.1"))

        self.log.info("Load the transaction using the /tx URI")

        json_obj = self.test_rest_request("/tx/{}".format(txid))
        spent = (json_obj['vin'][0]['txid'], json_obj['vin'][0]['vout'])  # get the vin to later check for utxo (should be spent by then)
        # get n of 0.1 outpoint
        n, = filter_output_indices_by_value(json_obj['vout'], Decimal('0.1'))
        spending = (txid, n)

        self.log.info("Query an unspent TXO using the /getutxos URI")

        json_obj = self.test_rest_request("/getutxos/{}-{}".format(*spending))

        # Check chainTip response
        assert_equal(json_obj['chaintipHash'], bb_hash)

        # Make sure there is one utxo
        assert_equal(len(json_obj['utxos']), 1)
        assert_equal(json_obj['utxos'][0]['value'], Decimal('0.1'))

        self.log.info("Query a spent TXO using the /getutxos URI")

        json_obj = self.test_rest_request("/getutxos/{}-{}".format(*spent))

        # Check chainTip response
        assert_equal(json_obj['chaintipHash'], bb_hash)

        # Make sure there is no utxo in the response because this outpoint has been spent
        assert_equal(len(json_obj['utxos']), 0)

        # Check bitmap
        assert_equal(json_obj['bitmap'], "0")

        self.log.info("Query two TXOs using the /getutxos URI")

        json_obj = self.test_rest_request("/getutxos/{}-{}/{}-{}".format(*(spending + spent)))

        assert_equal(len(json_obj['utxos']), 1)
        assert_equal(json_obj['bitmap'], "10")

        self.log.info("Query the TXOs using the /getutxos URI with a binary response")

        bin_request = b'\x01\x02'
        for txid, n in [spending, spent]:
            bin_request += hex_str_to_bytes(txid)
            bin_request += pack("i", n)

        bin_response = self.test_rest_request("/getutxos", http_method='POST', req_type=ReqType.BIN, body=bin_request, ret_type=RetType.BYTES)
        output = BytesIO(bin_response)
        chain_height, = unpack("i", output.read(4))
        response_hash = binascii.hexlify(output.read(32)[::-1]).decode('ascii')

        assert_equal(bb_hash, response_hash)  # check if getutxo's chaintip during calculation was fine
        assert_equal(chain_height, 102)  # chain height must be 102

        self.log.info("Test the /getutxos URI with and without /checkmempool")
        # Create a transaction, check that it's found with /checkmempool, but
        # not found without. Then confirm the transaction and check that it's
        # found with or without /checkmempool.

        # do a tx and don't sync
        txid = self.nodes[0].sendtoaddress(self.nodes[1].getnewaddress(), 0.1)
        json_obj = self.test_rest_request("/tx/{}".format(txid))
        # get the spent output to later check for utxo (should be spent by then)
        spent = (json_obj['vin'][0]['txid'], json_obj['vin'][0]['vout'])
        # get n of 0.1 outpoint
        n, = filter_output_indices_by_value(json_obj['vout'], Decimal('0.1'))
        spending = (txid, n)

        json_obj = self.test_rest_request("/getutxos/{}-{}".format(*spending))
        assert_equal(len(json_obj['utxos']), 0)

        json_obj = self.test_rest_request("/getutxos/checkmempool/{}-{}".format(*spending))
        assert_equal(len(json_obj['utxos']), 1)

        json_obj = self.test_rest_request("/getutxos/{}-{}".format(*spent))
        assert_equal(len(json_obj['utxos']), 1)

        json_obj = self.test_rest_request("/getutxos/checkmempool/{}-{}".format(*spent))
        assert_equal(len(json_obj['utxos']), 0)

        self.nodes[0].generate(1)
        self.sync_all()

        json_obj = self.test_rest_request("/getutxos/{}-{}".format(*spending))
        assert_equal(len(json_obj['utxos']), 1)

        json_obj = self.test_rest_request("/getutxos/checkmempool/{}-{}".format(*spending))
        assert_equal(len(json_obj['utxos']), 1)

        # Do some invalid requests
        self.test_rest_request("/getutxos", http_method='POST', req_type=ReqType.JSON, body='{"checkmempool', status=400, ret_type=RetType.OBJ)
        self.test_rest_request("/getutxos", http_method='POST', req_type=ReqType.BIN, body='{"checkmempool', status=400, ret_type=RetType.OBJ)
        self.test_rest_request("/getutxos/checkmempool", http_method='POST', req_type=ReqType.JSON, status=400, ret_type=RetType.OBJ)

        # Test limits
        long_uri = '/'.join(["{}-{}".format(txid, n_) for n_ in range(20)])
        self.test_rest_request("/getutxos/checkmempool/{}".format(long_uri), http_method='POST', status=400, ret_type=RetType.OBJ)

        long_uri = '/'.join(['{}-{}'.format(txid, n_) for n_ in range(15)])
        self.test_rest_request("/getutxos/checkmempool/{}".format(long_uri), http_method='POST', status=200)

        mineAuxpowBlock(self.nodes[0])  # generate block to not affect upcoming tests
        self.sync_all()
        bb_hash = self.nodes[0].getbestblockhash()

        self.log.info("Test the /block, /blockhashbyheight and /headers URIs")
        bb_hash = self.nodes[0].getbestblockhash()

        # Check result if block does not exists
        assert_equal(self.test_rest_request('/headers/1/0000000000000000000000000000000000000000000000000000000000000000'), [])
        self.test_rest_request('/block/0000000000000000000000000000000000000000000000000000000000000000', status=404, ret_type=RetType.OBJ)

        # Check result if block is not in the active chain
        self.nodes[0].invalidateblock(bb_hash)
        assert_equal(self.test_rest_request('/headers/1/{}'.format(bb_hash)), [])
        self.test_rest_request('/block/{}'.format(bb_hash))
        self.nodes[0].reconsiderblock(bb_hash)

        # Check binary format
        response = self.test_rest_request("/block/{}".format(bb_hash), req_type=ReqType.BIN, ret_type=RetType.OBJ)
        assert_greater_than(int(response.getheader('content-length')), 80)
        response_bytes = response.read()

        # Compare with block header
        response_header = self.test_rest_request("/headers/1/{}".format(bb_hash), req_type=ReqType.BIN, ret_type=RetType.OBJ)
        headerLen = int(response_header.getheader('content-length'))
        assert_greater_than(headerLen, 80)
        response_header_bytes = response_header.read()
        assert_equal(response_bytes[:headerLen], response_header_bytes)

        # Check block hex format
        response_hex = self.test_rest_request("/block/{}".format(bb_hash), req_type=ReqType.HEX, ret_type=RetType.OBJ)
        assert_greater_than(int(response_hex.getheader('content-length')), 160)
        response_hex_bytes = response_hex.read().strip(b'\n')
        assert_equal(binascii.hexlify(response_bytes), response_hex_bytes)

        # Compare with hex block header
        response_header_hex = self.test_rest_request("/headers/1/{}".format(bb_hash), req_type=ReqType.HEX, ret_type=RetType.OBJ)
        assert_greater_than(int(response_header_hex.getheader('content-length')), 160)
        response_header_hex_bytes = response_header_hex.read().strip()
        headerLen = len (response_header_hex_bytes) // 2
        assert_equal(binascii.hexlify(response_bytes[:headerLen]), response_header_hex_bytes)

        # Check json format
        block_json_obj = self.test_rest_request("/block/{}".format(bb_hash))
        assert_equal(block_json_obj['hash'], bb_hash)
        assert_equal(self.test_rest_request("/blockhashbyheight/{}".format(block_json_obj['height']))['blockhash'], bb_hash)

        # Check hex/bin format
        resp_hex = self.test_rest_request("/blockhashbyheight/{}".format(block_json_obj['height']), req_type=ReqType.HEX, ret_type=RetType.OBJ)
        assert_equal(resp_hex.read().decode('utf-8').rstrip(), bb_hash)
        resp_bytes = self.test_rest_request("/blockhashbyheight/{}".format(block_json_obj['height']), req_type=ReqType.BIN, ret_type=RetType.BYTES)
        blockhash = binascii.hexlify(resp_bytes[::-1]).decode('utf-8')
        assert_equal(blockhash, bb_hash)

        # Check invalid blockhashbyheight requests
        resp = self.test_rest_request("/blockhashbyheight/abc", ret_type=RetType.OBJ, status=400)
        assert_equal(resp.read().decode('utf-8').rstrip(), "Invalid height: abc")
        resp = self.test_rest_request("/blockhashbyheight/1000000", ret_type=RetType.OBJ, status=404)
        assert_equal(resp.read().decode('utf-8').rstrip(), "Block height out of range")
        resp = self.test_rest_request("/blockhashbyheight/-1", ret_type=RetType.OBJ, status=400)
        assert_equal(resp.read().decode('utf-8').rstrip(), "Invalid height: -1")
        self.test_rest_request("/blockhashbyheight/", ret_type=RetType.OBJ, status=400)

        # Compare with json block header
        json_obj = self.test_rest_request("/headers/1/{}".format(bb_hash))
        assert_equal(len(json_obj), 1)  # ensure that there is one header in the json response
        assert_equal(json_obj[0]['hash'], bb_hash)  # request/response hash should be the same

        # Compare with normal RPC block response
        rpc_block_json = self.nodes[0].getblock(bb_hash)
        for key in ['hash', 'confirmations', 'height', 'version', 'merkleroot', 'time', 'nonce', 'bits', 'difficulty', 'chainwork', 'previousblockhash']:
            assert_equal(json_obj[0][key], rpc_block_json[key])

        # See if we can get 5 headers in one response
        self.nodes[1].generate(5)
        self.sync_all()
        json_obj = self.test_rest_request("/headers/5/{}".format(bb_hash))
        assert_equal(len(json_obj), 5)  # now we should have 5 header objects

        self.log.info("Test the /tx URI")

        tx_hash = block_json_obj['tx'][0]['txid']
        json_obj = self.test_rest_request("/tx/{}".format(tx_hash))
        assert_equal(json_obj['txid'], tx_hash)

        # Check hex format response
        hex_response = self.test_rest_request("/tx/{}".format(tx_hash), req_type=ReqType.HEX, ret_type=RetType.OBJ)
        assert_greater_than_or_equal(int(hex_response.getheader('content-length')),
                                     json_obj['size']*2)

        self.log.info("Test tx inclusion in the /mempool and /block URIs")

        # Make 3 tx and mine them on node 1
        txs = []
        txs.append(self.nodes[0].sendtoaddress(not_related_address, 11))
        txs.append(self.nodes[0].sendtoaddress(not_related_address, 11))
        txs.append(self.nodes[0].sendtoaddress(not_related_address, 11))
        self.sync_all()

        # Check that there are exactly 3 transactions in the TX memory pool before generating the block
        json_obj = self.test_rest_request("/mempool/info")
        assert_equal(json_obj['size'], 3)
        # the size of the memory pool should be greater than 3x ~100 bytes
        assert_greater_than(json_obj['bytes'], 300)

        # Check that there are our submitted transactions in the TX memory pool
        json_obj = self.test_rest_request("/mempool/contents")
        for i, tx in enumerate(txs):
            assert tx in json_obj
            assert_equal(json_obj[tx]['spentby'], txs[i + 1:i + 2])
            assert_equal(json_obj[tx]['depends'], txs[i - 1:i])

        # Now mine the transactions
        newblockhash = self.nodes[1].generate(1)
        self.sync_all()

        # Check if the 3 tx show up in the new block
        json_obj = self.test_rest_request("/block/{}".format(newblockhash[0]))
        non_coinbase_txs = {tx['txid'] for tx in json_obj['tx']
                            if 'coinbase' not in tx['vin'][0]}
        assert_equal(non_coinbase_txs, set(txs))

        # Check the same but without tx details
        json_obj = self.test_rest_request("/block/notxdetails/{}".format(newblockhash[0]))
        for tx in txs:
            assert tx in json_obj['tx']

        self.log.info("Test the /chaininfo URI")

        bb_hash = self.nodes[0].getbestblockhash()

        json_obj = self.test_rest_request("/chaininfo")
        assert_equal(json_obj['bestblockhash'], bb_hash)

        # Test name handling.
        self.log.info("Test the /name URI")
        self.name_tests()

    def name_tests(self):
        """
        Run REST tests specific to names.
        """

        # Start by registering a test name.
        name = "d/some weird.name++"
        binData = bytearray ([0, 1]).decode ("ascii")
        value = "correct value\nwith newlines\nand binary: " + binData
        hexValue = bytes_to_hex_str (value.encode ('ascii'))
        newData = self.nodes[0].name_new(name)
        self.nodes[0].generate(10)
        self.nodes[0].name_firstupdate(name, newData[1], newData[0], hexValue)
        self.nodes[0].generate(5)
        nameData = self.nodes[0].name_show(name)
        assert_equal(nameData['name_encoding'], 'ascii')
        assert_equal(nameData['name'], name)
        assert_equal(nameData['value_encoding'], 'hex')
        assert_equal(nameData['value'], hexValue)
        # The REST interface explicitly does not include the 'ismine' field
        # that the RPC interface has.  Thus remove the field for the comparison
        # below.
        del nameData['ismine']

        # Different variants of the encoded name that should all work.
        variants = [urllib.parse.quote_plus(name), "d/some+weird.name%2b%2B"]

        for encName in variants:
            query = '/name/' + encName

            # Query JSON data of the name.
            data = self.test_rest_request (query, req_type=ReqType.JSON)
            assert_equal(data, nameData)

            # Query plain value.
            res = self.test_rest_request (query, req_type=ReqType.BIN,
                                          ret_type=RetType.BYTES)
            assert_equal(res.decode("ascii"), value)

            # Query hex value.
            res = self.test_rest_request (query, req_type=ReqType.HEX,
                                          ret_type=RetType.BYTES)
            assert_equal(res.decode ('ascii'), hexValue + "\n")

        # Check invalid encoded names.
        invalid = ['%', '%2', '%2x', '%x2']
        for encName in invalid:
            query = '/name/' + encName
            res = self.test_rest_request (query, status=http.client.BAD_REQUEST,
                                          req_type=ReqType.BIN,
                                          ret_type=RetType.OBJ)

if __name__ == '__main__':
    RESTTest().main()<|MERGE_RESOLUTION|>--- conflicted
+++ resolved
@@ -44,12 +44,8 @@
     def set_test_params(self):
         self.setup_clean_chain = True
         self.num_nodes = 2
-<<<<<<< HEAD
-        self.extra_args = [["-rest", "-valueencoding=hex"], []]
-=======
         # TODO: remove -txindex. Currently required for getrawtransaction call.
-        self.extra_args = [["-rest", "-txindex"], []]
->>>>>>> 3b2579f4
+        self.extra_args = [["-rest", "-txindex", "-valueencoding=hex"], []]
 
     def skip_test_if_missing_module(self):
         self.skip_if_no_wallet()
