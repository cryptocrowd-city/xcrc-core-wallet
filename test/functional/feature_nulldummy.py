#!/usr/bin/env python3
# Copyright (c) 2016-2017 The Bitcoin Core developers
# Distributed under the MIT software license, see the accompanying
# file COPYING or http://www.opensource.org/licenses/mit-license.php.
"""Test NULLDUMMY softfork.

Connect to a single node.
Generate 2 blocks (save the coinbases for later).
Generate 427 more blocks.
[Policy/Consensus] Check that NULLDUMMY compliant transactions are accepted in the 430th block.
[Policy] Check that non-NULLDUMMY transactions are rejected before activation.
[Consensus] Check that the new NULLDUMMY rules are not enforced on the 431st block.
[Policy/Consensus] Check that the new NULLDUMMY rules are enforced on the 432nd block.
"""

from test_framework.test_framework import BitcoinTestFramework
from test_framework.util import *
from test_framework.mininode import CTransaction, network_thread_start
from test_framework.blocktools import create_coinbase, create_block, add_witness_commitment
from test_framework.script import CScript
from io import BytesIO
import time

NULLDUMMY_ERROR = "non-mandatory-script-verify-flag (Dummy CHECKMULTISIG argument must be zero) (code 64)"

def trueDummy(tx):
    scriptSig = CScript(tx.vin[0].scriptSig)
    newscript = []
    for i in scriptSig:
        if (len(newscript) == 0):
            assert(len(i) == 0)
            newscript.append(b'\x51')
        else:
            newscript.append(i)
    tx.vin[0].scriptSig = CScript(newscript)
    tx.rehash()

class NULLDUMMYTest(BitcoinTestFramework):

    def set_test_params(self):
        self.num_nodes = 1
        self.setup_clean_chain = True
        # This script tests NULLDUMMY activation, which is part of the 'segwit' deployment, so we go through
        # normal segwit activation here (and don't use the default always-on behaviour).
<<<<<<< HEAD
        self.extra_args = [['-whitelist=127.0.0.1', '-walletprematurewitness', '-addresstype=legacy', "-deprecatedrpc=addwitnessaddress"]]
=======
        self.extra_args = [['-whitelist=127.0.0.1', '-vbparams=segwit:0:999999999999', '-addresstype=legacy', "-deprecatedrpc=addwitnessaddress"]]
>>>>>>> d6cf4bd7

    def run_test(self):
        self.address = self.nodes[0].getnewaddress()
        self.ms_address = self.nodes[0].addmultisigaddress(1,[self.address])['address']
        self.wit_address = self.nodes[0].addwitnessaddress(self.address)
        self.wit_ms_address = self.nodes[0].addmultisigaddress(1, [self.address], '', 'p2sh-segwit')['address']

        network_thread_start()
        self.coinbase_blocks = self.nodes[0].generate(2) # Block 2
        coinbase_txid = []
        for i in self.coinbase_blocks:
            coinbase_txid.append(self.nodes[0].getblock(i)['tx'][0])
        self.nodes[0].generate(427) # Block 429
        self.lastblockhash = self.nodes[0].getbestblockhash()
        self.tip = int("0x" + self.lastblockhash, 0)
        self.lastblockheight = 429
        self.lastblocktime = int(time.time()) + 429

        self.log.info("Test 1: NULLDUMMY compliant base transactions should be accepted to mempool and mined before activation [430]")
        test1txs = [self.create_transaction(self.nodes[0], coinbase_txid[0], self.ms_address, 49)]
        txid1 = self.nodes[0].sendrawtransaction(bytes_to_hex_str(test1txs[0].serialize_with_witness()), True)
        test1txs.append(self.create_transaction(self.nodes[0], txid1, self.ms_address, 48))
        txid2 = self.nodes[0].sendrawtransaction(bytes_to_hex_str(test1txs[1].serialize_with_witness()), True)
        test1txs.append(self.create_transaction(self.nodes[0], coinbase_txid[1], self.wit_ms_address, 49))
        txid3 = self.nodes[0].sendrawtransaction(bytes_to_hex_str(test1txs[2].serialize_with_witness()), True)
        self.block_submit(self.nodes[0], test1txs, False, True)

        self.log.info("Test 2: Non-NULLDUMMY base multisig transaction should not be accepted to mempool before activation")
        test2tx = self.create_transaction(self.nodes[0], txid2, self.ms_address, 47)
        trueDummy(test2tx)
        assert_raises_rpc_error(-26, NULLDUMMY_ERROR, self.nodes[0].sendrawtransaction, bytes_to_hex_str(test2tx.serialize_with_witness()), True)

        self.log.info("Test 3: Non-NULLDUMMY base transactions should be accepted in a block before activation [431]")
        self.block_submit(self.nodes[0], [test2tx], False, True)

        self.log.info("Test 4: Non-NULLDUMMY base multisig transaction is invalid after activation")
        test4tx = self.create_transaction(self.nodes[0], test2tx.hash, self.address, 46)
        test6txs=[CTransaction(test4tx)]
        trueDummy(test4tx)
        assert_raises_rpc_error(-26, NULLDUMMY_ERROR, self.nodes[0].sendrawtransaction, bytes_to_hex_str(test4tx.serialize_with_witness()), True)
        self.block_submit(self.nodes[0], [test4tx])

        self.log.info("Test 5: Non-NULLDUMMY P2WSH multisig transaction invalid after activation")
        test5tx = self.create_transaction(self.nodes[0], txid3, self.wit_address, 48)
        test6txs.append(CTransaction(test5tx))
        test5tx.wit.vtxinwit[0].scriptWitness.stack[0] = b'\x01'
        assert_raises_rpc_error(-26, NULLDUMMY_ERROR, self.nodes[0].sendrawtransaction, bytes_to_hex_str(test5tx.serialize_with_witness()), True)
        self.block_submit(self.nodes[0], [test5tx], True)

        self.log.info("Test 6: NULLDUMMY compliant base/witness transactions should be accepted to mempool and in block after activation [432]")
        for i in test6txs:
            self.nodes[0].sendrawtransaction(bytes_to_hex_str(i.serialize_with_witness()), True)
        self.block_submit(self.nodes[0], test6txs, True, True)


    def create_transaction(self, node, txid, to_address, amount):
        inputs = [{ "txid" : txid, "vout" : 0}]
        outputs = { to_address : amount }
        rawtx = node.createrawtransaction(inputs, outputs)
        signresult = node.signrawtransactionwithwallet(rawtx)
        tx = CTransaction()
        f = BytesIO(hex_str_to_bytes(signresult['hex']))
        tx.deserialize(f)
        return tx


    def block_submit(self, node, txs, witness = False, accept = False):
        block = create_block(self.tip, create_coinbase(self.lastblockheight + 1), self.lastblocktime + 1)
        block.set_base_version(4)
        for tx in txs:
            tx.rehash()
            block.vtx.append(tx)
        block.hashMerkleRoot = block.calc_merkle_root()
        witness and add_witness_commitment(block)
        block.rehash()
        block.solve()
        node.submitblock(bytes_to_hex_str(block.serialize(True)))
        if (accept):
            assert_equal(node.getbestblockhash(), block.hash)
            self.tip = block.sha256
            self.lastblockhash = block.hash
            self.lastblocktime += 1
            self.lastblockheight += 1
        else:
            assert_equal(node.getbestblockhash(), self.lastblockhash)

if __name__ == '__main__':
    NULLDUMMYTest().main()<|MERGE_RESOLUTION|>--- conflicted
+++ resolved
@@ -42,11 +42,7 @@
         self.setup_clean_chain = True
         # This script tests NULLDUMMY activation, which is part of the 'segwit' deployment, so we go through
         # normal segwit activation here (and don't use the default always-on behaviour).
-<<<<<<< HEAD
-        self.extra_args = [['-whitelist=127.0.0.1', '-walletprematurewitness', '-addresstype=legacy', "-deprecatedrpc=addwitnessaddress"]]
-=======
-        self.extra_args = [['-whitelist=127.0.0.1', '-vbparams=segwit:0:999999999999', '-addresstype=legacy', "-deprecatedrpc=addwitnessaddress"]]
->>>>>>> d6cf4bd7
+        self.extra_args = [['-whitelist=127.0.0.1', '-addresstype=legacy', "-deprecatedrpc=addwitnessaddress"]]
 
     def run_test(self):
         self.address = self.nodes[0].getnewaddress()
