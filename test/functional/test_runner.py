--- conflicted
+++ resolved
@@ -164,11 +164,7 @@
     'auxpow_mining.py --segwit',
 
     # name tests
-<<<<<<< HEAD
-=======
     'name_encodings.py',
-    'name_expiration.py',
->>>>>>> a439016b
     'name_immature_inputs.py',
     'name_ismine.py',
     'name_list.py',
