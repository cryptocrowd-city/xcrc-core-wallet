#!/usr/bin/env python3
# Copyright (c) 2016-2018 The Bitcoin Core developers
# Distributed under the MIT software license, see the accompanying
# file COPYING or http://www.opensource.org/licenses/mit-license.php.
"""Test the bumpfee RPC.

Verifies that the bumpfee RPC creates replacement transactions successfully when
its preconditions are met, and returns appropriate errors in other cases.

This module consists of around a dozen individual test cases implemented in the
top-level functions named as test_<test_case_description>. The test functions
can be disabled or reordered if needed for debugging. If new test cases are
added in the future, they should try to follow the same convention and not
make assumptions about execution order.
"""
from decimal import Decimal
import io

from test_framework.blocktools import add_witness_commitment, create_block, create_coinbase, send_to_witness
from test_framework.messages import BIP125_SEQUENCE_NUMBER, CTransaction
from test_framework.test_framework import BitcoinTestFramework
from test_framework.util import assert_equal, assert_greater_than, assert_raises_rpc_error, bytes_to_hex_str, connect_nodes_bi, hex_str_to_bytes, sync_mempools

WALLET_PASSPHRASE = "test"
WALLET_PASSPHRASE_TIMEOUT = 3600

class BumpFeeTest(BitcoinTestFramework):
    def set_test_params(self):
        self.num_nodes = 2
        self.setup_clean_chain = True
        self.extra_args = [[
            "-walletrbf={}".format(i),
            "-mintxfee=0.002",
        ] for i in range(self.num_nodes)]

    def skip_test_if_missing_module(self):
        self.skip_if_no_wallet()

    def run_test(self):
        # Encrypt wallet for test_locked_wallet_fails test
        self.nodes[1].encryptwallet(WALLET_PASSPHRASE)
        self.nodes[1].walletpassphrase(WALLET_PASSPHRASE, WALLET_PASSPHRASE_TIMEOUT)

        connect_nodes_bi(self.nodes, 0, 1)
        self.sync_all()

        peer_node, rbf_node = self.nodes
        rbf_node_address = rbf_node.getnewaddress()

        # fund rbf node with 10 coins of 0.01 btc (1,000,000 satoshis)
        self.log.info("Mining blocks...")
        peer_node.generate(500) # Activates segwit at block 432.
        self.sync_all()
        for i in range(25):
            peer_node.sendtoaddress(rbf_node_address, 0.01)
        self.sync_all()
        peer_node.generate(1)
        self.sync_all()
        assert_equal(rbf_node.getbalance(), Decimal("0.25"))

        self.log.info("Running tests")
        dest_address = peer_node.getnewaddress()
        test_simple_bumpfee_succeeds(rbf_node, peer_node, dest_address)
        # FIXME: Reenable when segwit is active for Namecoin.
        #test_segwit_bumpfee_succeeds(rbf_node, dest_address)
        test_nonrbf_bumpfee_fails(peer_node, dest_address)
        test_notmine_bumpfee_fails(rbf_node, peer_node, dest_address)
        test_bumpfee_with_descendant_fails(rbf_node, rbf_node_address, dest_address)
        test_small_output_fails(rbf_node, dest_address)
        test_dust_to_fee(rbf_node, dest_address)
        test_settxfee(rbf_node, dest_address)
        test_rebumping(rbf_node, dest_address)
        test_rebumping_not_replaceable(rbf_node, dest_address)
        test_unconfirmed_not_spendable(rbf_node, rbf_node_address)
        test_bumpfee_metadata(rbf_node, dest_address)
        test_locked_wallet_fails(rbf_node, dest_address)
        self.log.info("Success")


def test_simple_bumpfee_succeeds(rbf_node, peer_node, dest_address):
    rbfid = spend_one_input(rbf_node, dest_address)
    rbftx = rbf_node.gettransaction(rbfid)
    sync_mempools((rbf_node, peer_node))
    assert rbfid in rbf_node.getrawmempool() and rbfid in peer_node.getrawmempool()
    bumped_tx = rbf_node.bumpfee(rbfid)
    assert_equal(bumped_tx["errors"], [])
    assert bumped_tx["fee"] - abs(rbftx["fee"]) > 0
    # check that bumped_tx propagates, original tx was evicted and has a wallet conflict
    sync_mempools((rbf_node, peer_node))
    assert bumped_tx["txid"] in rbf_node.getrawmempool()
    assert bumped_tx["txid"] in peer_node.getrawmempool()
    assert rbfid not in rbf_node.getrawmempool()
    assert rbfid not in peer_node.getrawmempool()
    oldwtx = rbf_node.gettransaction(rbfid)
    assert len(oldwtx["walletconflicts"]) > 0
    # check wallet transaction replaces and replaced_by values
    bumpedwtx = rbf_node.gettransaction(bumped_tx["txid"])
    assert_equal(oldwtx["replaced_by_txid"], bumped_tx["txid"])
    assert_equal(bumpedwtx["replaces_txid"], rbfid)


def test_segwit_bumpfee_succeeds(rbf_node, dest_address):
    # Create a transaction with segwit output, then create an RBF transaction
    # which spends it, and make sure bumpfee can be called on it.

    segwit_in = next(u for u in rbf_node.listunspent() if u["amount"] == Decimal("0.001"))
    segwit_out = rbf_node.getaddressinfo(rbf_node.getnewaddress(address_type='p2sh-segwit'))
    segwitid = send_to_witness(
        use_p2wsh=False,
        node=rbf_node,
        utxo=segwit_in,
        pubkey=segwit_out["pubkey"],
        encode_p2sh=False,
        amount=Decimal("0.0009"),
        sign=True)

    rbfraw = rbf_node.createrawtransaction([{
        'txid': segwitid,
        'vout': 0,
        "sequence": BIP125_SEQUENCE_NUMBER
    }], {dest_address: Decimal("0.0005"),
         rbf_node.getrawchangeaddress(): Decimal("0.0003")})
    rbfsigned = rbf_node.signrawtransactionwithwallet(rbfraw)
    rbfid = rbf_node.sendrawtransaction(rbfsigned["hex"])
    assert rbfid in rbf_node.getrawmempool()

    bumped_tx = rbf_node.bumpfee(rbfid)
    assert bumped_tx["txid"] in rbf_node.getrawmempool()
    assert rbfid not in rbf_node.getrawmempool()


def test_nonrbf_bumpfee_fails(peer_node, dest_address):
    # cannot replace a non RBF transaction (from node which did not enable RBF)
    not_rbfid = peer_node.sendtoaddress(dest_address, Decimal("0.00090000"))
    assert_raises_rpc_error(-4, "not BIP 125 replaceable", peer_node.bumpfee, not_rbfid)


def test_notmine_bumpfee_fails(rbf_node, peer_node, dest_address):
    # cannot bump fee unless the tx has only inputs that we own.
    # here, the rbftx has a peer_node coin and then adds a rbf_node input
    # Note that this test depends upon the RPC code checking input ownership prior to change outputs
    # (since it can't use fundrawtransaction, it lacks a proper change output)
    utxos = [node.listunspent()[-1] for node in (rbf_node, peer_node)]
    inputs = [{
        "txid": utxo["txid"],
        "vout": utxo["vout"],
        "address": utxo["address"],
        "sequence": BIP125_SEQUENCE_NUMBER
    } for utxo in utxos]
    output_val = sum(utxo["amount"] for utxo in utxos) - Decimal("0.001")
    rawtx = rbf_node.createrawtransaction(inputs, {dest_address: output_val})
    signedtx = rbf_node.signrawtransactionwithwallet(rawtx)
    signedtx = peer_node.signrawtransactionwithwallet(signedtx["hex"])
    rbfid = rbf_node.sendrawtransaction(signedtx["hex"])
    assert_raises_rpc_error(-4, "Transaction contains inputs that don't belong to this wallet",
                            rbf_node.bumpfee, rbfid)


def test_bumpfee_with_descendant_fails(rbf_node, rbf_node_address, dest_address):
    # cannot bump fee if the transaction has a descendant
    # parent is send-to-self, so we don't have to check which output is change when creating the child tx
    parent_id = spend_one_input(rbf_node, rbf_node_address)
    tx = rbf_node.createrawtransaction([{"txid": parent_id, "vout": 0}], {dest_address: 0.00020000})
    tx = rbf_node.signrawtransactionwithwallet(tx)
    rbf_node.sendrawtransaction(tx["hex"])
    assert_raises_rpc_error(-8, "Transaction has descendants in the wallet", rbf_node.bumpfee, parent_id)


def test_small_output_fails(rbf_node, dest_address):
    # cannot bump fee with a too-small output
    rbfid = spend_one_input(rbf_node, dest_address)
    rbf_node.bumpfee(rbfid, {"totalFee": 200000})

    rbfid = spend_one_input(rbf_node, dest_address)
    assert_raises_rpc_error(-4, "Change output is too small", rbf_node.bumpfee, rbfid, {"totalFee": 500001})


def test_dust_to_fee(rbf_node, dest_address):
    # check that if output is reduced to dust, it will be converted to fee
    # the bumped tx sets fee=499,000, but it converts to 500,000
    rbfid = spend_one_input(rbf_node, dest_address)
    fulltx = rbf_node.getrawtransaction(rbfid, 1)
    # (32-byte p2sh-pwpkh output size + 148 p2pkh spend estimate) * 10k(discard_rate) / 1000 = 1800
    # P2SH outputs are slightly "over-discarding" due to the IsDust calculation assuming it will
    # be spent as a P2PKH.
<<<<<<< HEAD
    bumped_tx = rbf_node.bumpfee(rbfid, {"totalFee": 500000-1800})
=======
    bumped_tx = rbf_node.bumpfee(rbfid, {"totalFee": 50000 - 1800})
>>>>>>> fcbc919b
    full_bumped_tx = rbf_node.getrawtransaction(bumped_tx["txid"], 1)
    assert_equal(bumped_tx["fee"], Decimal("0.00500000"))
    assert_equal(len(fulltx["vout"]), 2)
    assert_equal(len(full_bumped_tx["vout"]), 1)  # change output is eliminated


def test_settxfee(rbf_node, dest_address):
    assert_raises_rpc_error(-8, "txfee cannot be less than min relay tx fee", rbf_node.settxfee, Decimal('0.0005'))
    assert_raises_rpc_error(-8, "txfee cannot be less than wallet min fee", rbf_node.settxfee, Decimal('0.0015'))
    # check that bumpfee reacts correctly to the use of settxfee (paytxfee)
    rbfid = spend_one_input(rbf_node, dest_address)
    requested_feerate = Decimal("0.00750000")
    rbf_node.settxfee(requested_feerate)
    bumped_tx = rbf_node.bumpfee(rbfid)
    actual_feerate = bumped_tx["fee"] * 1000 / rbf_node.getrawtransaction(bumped_tx["txid"], True)["vsize"]
    # Assert that the difference between the requested feerate and the actual
    # feerate of the bumped transaction is small.
    assert_greater_than(Decimal("0.00010000"), abs(requested_feerate - actual_feerate))
    rbf_node.settxfee(Decimal("0.00000000"))  # unset paytxfee


def test_rebumping(rbf_node, dest_address):
    # check that re-bumping the original tx fails, but bumping the bumper succeeds
    rbfid = spend_one_input(rbf_node, dest_address)
    bumped = rbf_node.bumpfee(rbfid, {"totalFee": 200000})
    assert_raises_rpc_error(-4, "already bumped", rbf_node.bumpfee, rbfid, {"totalFee": 300000})
    rbf_node.bumpfee(bumped["txid"], {"totalFee": 300000})


def test_rebumping_not_replaceable(rbf_node, dest_address):
    # check that re-bumping a non-replaceable bump tx fails
    rbfid = spend_one_input(rbf_node, dest_address)
    bumped = rbf_node.bumpfee(rbfid, {"totalFee": 200000, "replaceable": False})
    assert_raises_rpc_error(-4, "Transaction is not BIP 125 replaceable", rbf_node.bumpfee, bumped["txid"],
<<<<<<< HEAD
                          {"totalFee": 300000})
=======
                            {"totalFee": 20000})
>>>>>>> fcbc919b


def test_unconfirmed_not_spendable(rbf_node, rbf_node_address):
    # check that unconfirmed outputs from bumped transactions are not spendable
    rbfid = spend_one_input(rbf_node, rbf_node_address)
    rbftx = rbf_node.gettransaction(rbfid)["hex"]
    assert rbfid in rbf_node.getrawmempool()
    bumpid = rbf_node.bumpfee(rbfid)["txid"]
    assert bumpid in rbf_node.getrawmempool()
    assert rbfid not in rbf_node.getrawmempool()

    # check that outputs from the bump transaction are not spendable
    # due to the replaces_txid check in CWallet::AvailableCoins
    assert_equal([t for t in rbf_node.listunspent(minconf=0, include_unsafe=False) if t["txid"] == bumpid], [])

    # submit a block with the rbf tx to clear the bump tx out of the mempool,
    # then invalidate the block so the rbf tx will be put back in the mempool.
    # This makes it possible to check whether the rbf tx outputs are
    # spendable before the rbf tx is confirmed.
    block = submit_block_with_tx(rbf_node, rbftx)
    # Can not abandon conflicted tx
    assert_raises_rpc_error(-5, 'Transaction not eligible for abandonment', lambda: rbf_node.abandontransaction(txid=bumpid))
    rbf_node.invalidateblock(block.hash)
    # Call abandon to make sure the wallet doesn't attempt to resubmit
    # the bump tx and hope the wallet does not rebroadcast before we call.
    rbf_node.abandontransaction(bumpid)
    assert bumpid not in rbf_node.getrawmempool()
    assert rbfid in rbf_node.getrawmempool()

    # check that outputs from the rbf tx are not spendable before the
    # transaction is confirmed, due to the replaced_by_txid check in
    # CWallet::AvailableCoins
    assert_equal([t for t in rbf_node.listunspent(minconf=0, include_unsafe=False) if t["txid"] == rbfid], [])

    # check that the main output from the rbf tx is spendable after confirmed
    rbf_node.generate(1)
    assert_equal(
        sum(1 for t in rbf_node.listunspent(minconf=0, include_unsafe=False)
            if t["txid"] == rbfid and t["address"] == rbf_node_address and t["spendable"]), 1)


def test_bumpfee_metadata(rbf_node, dest_address):
    rbfid = rbf_node.sendtoaddress(dest_address, Decimal("0.00100000"), "comment value", "to value")
    bumped_tx = rbf_node.bumpfee(rbfid)
    bumped_wtx = rbf_node.gettransaction(bumped_tx["txid"])
    assert_equal(bumped_wtx["comment"], "comment value")
    assert_equal(bumped_wtx["to"], "to value")


def test_locked_wallet_fails(rbf_node, dest_address):
    rbfid = spend_one_input(rbf_node, dest_address)
    rbf_node.walletlock()
    assert_raises_rpc_error(-13, "Please enter the wallet passphrase with walletpassphrase first.",
                            rbf_node.bumpfee, rbfid)


def spend_one_input(node, dest_address):
    tx_input = dict(
        sequence=BIP125_SEQUENCE_NUMBER, **next(u for u in node.listunspent() if u["amount"] == Decimal("0.01000000")))
    rawtx = node.createrawtransaction(
        [tx_input], {dest_address: Decimal("0.00500000"),
                     node.getrawchangeaddress(): Decimal("0.00400000")})
    signedtx = node.signrawtransactionwithwallet(rawtx)
    txid = node.sendrawtransaction(signedtx["hex"])
    return txid


def submit_block_with_tx(node, tx):
    ctx = CTransaction()
    ctx.deserialize(io.BytesIO(hex_str_to_bytes(tx)))

    tip = node.getbestblockhash()
    height = node.getblockcount() + 1
    block_time = node.getblockheader(tip)["mediantime"] + 1
    block = create_block(int(tip, 16), create_coinbase(height), block_time)
    block.vtx.append(ctx)
    block.rehash()
    block.hashMerkleRoot = block.calc_merkle_root()
    add_witness_commitment(block)
    block.solve()
    node.submitblock(bytes_to_hex_str(block.serialize(True)))
    return block


if __name__ == "__main__":
    BumpFeeTest().main()<|MERGE_RESOLUTION|>--- conflicted
+++ resolved
@@ -183,11 +183,7 @@
     # (32-byte p2sh-pwpkh output size + 148 p2pkh spend estimate) * 10k(discard_rate) / 1000 = 1800
     # P2SH outputs are slightly "over-discarding" due to the IsDust calculation assuming it will
     # be spent as a P2PKH.
-<<<<<<< HEAD
-    bumped_tx = rbf_node.bumpfee(rbfid, {"totalFee": 500000-1800})
-=======
-    bumped_tx = rbf_node.bumpfee(rbfid, {"totalFee": 50000 - 1800})
->>>>>>> fcbc919b
+    bumped_tx = rbf_node.bumpfee(rbfid, {"totalFee": 500000 - 1800})
     full_bumped_tx = rbf_node.getrawtransaction(bumped_tx["txid"], 1)
     assert_equal(bumped_tx["fee"], Decimal("0.00500000"))
     assert_equal(len(fulltx["vout"]), 2)
@@ -222,11 +218,7 @@
     rbfid = spend_one_input(rbf_node, dest_address)
     bumped = rbf_node.bumpfee(rbfid, {"totalFee": 200000, "replaceable": False})
     assert_raises_rpc_error(-4, "Transaction is not BIP 125 replaceable", rbf_node.bumpfee, bumped["txid"],
-<<<<<<< HEAD
-                          {"totalFee": 300000})
-=======
-                            {"totalFee": 20000})
->>>>>>> fcbc919b
+                            {"totalFee": 200000})
 
 
 def test_unconfirmed_not_spendable(rbf_node, rbf_node_address):
