--- conflicted
+++ resolved
@@ -5,10 +5,7 @@
 
 # RPC test for multisig handling with names.
 
-<<<<<<< HEAD
 from test_framework.names import NameTestFramework, val
-=======
-from test_framework.names import NameTestFramework
 
 from test_framework.messages import (
   COIN,
@@ -16,7 +13,6 @@
   CTransaction,
   CTxIn,
   CTxOut,
-  NAMECOIN_TX_VERSION,
 )
 from test_framework.script import (
   CScript,
@@ -25,7 +21,6 @@
   OP_NAME_UPDATE,
   OP_TRUE,
 )
->>>>>>> 311ac777
 from test_framework.util import *
 
 from decimal import Decimal
@@ -61,7 +56,7 @@
     Verifies that the given name as the given value and update height.
     """
 
-    data = self.checkName (ind, name, value, None, False)
+    data = self.checkName (ind, name, value)
     assert_equal (data['height'], height)
 
   def getP2SH (self, ind, script):
@@ -136,17 +131,9 @@
     p2sh = multisig['address']
 
     # Register a new name to that address.
-<<<<<<< HEAD
     self.nodes[0].name_register ("x/name", val ("value"), {"destAddress": p2sh})
-    self.generate (1, 1)
-    data = self.checkName (2, "x/name", val ("value"))
-=======
-    new = self.nodes[0].name_new ("name")
-    self.nodes[0].generate (10)
-    self.firstupdateName (0, "name", new, "value", {"destAddress": p2sh})
-    self.generate (0, 5, syncBefore=False)
-    data = self.checkName (0, "name", "value", None, False)
->>>>>>> 311ac777
+    self.nodes[0].generate (1)
+    data = self.checkName (0, "x/name", val ("value"))
     assert_equal (data['address'], p2sh)
 
     # Straight-forward name updating should fail (for both nodes).
@@ -169,17 +156,10 @@
     addr = self.nodes[1].getnewaddress ()
     inputs = [{"txid": data['txid'], "vout": data['vout']}, feeInput]
     outputs = {changeAddr: changeAmount, addr: nameAmount}
-<<<<<<< HEAD
-    txRaw = self.nodes[3].createrawtransaction (inputs, outputs)
+    txRaw = self.nodes[0].createrawtransaction (inputs, outputs)
     op = {"op": "name_update", "name": "x/name", "value": val ("it worked")}
-    nameInd = self.rawtxOutputIndex (3, txRaw, addr)
-    txRaw = self.nodes[3].namerawtransaction (txRaw, nameInd, op)
-=======
-    txRaw = self.nodes[0].createrawtransaction (inputs, outputs)
-    op = {"op": "name_update", "name": "name", "value": "it worked"}
     nameInd = self.rawtxOutputIndex (0, txRaw, addr)
     txRaw = self.nodes[0].namerawtransaction (txRaw, nameInd, op)
->>>>>>> 311ac777
 
     # Sign it partially.
     partial = self.nodes[0].signrawtransactionwithwallet (txRaw['hex'])
@@ -208,17 +188,10 @@
     self.generate (0, 1, syncBefore=False)
 
     # Check that it was transferred correctly.
-<<<<<<< HEAD
-    self.checkName (3, "x/name", val ("it worked"))
-    self.nodes[2].name_update ("x/name", val ("changed"))
-    self.generate (3, 1)
-    self.checkName (3, "x/name", val ("changed"))
-=======
-    self.checkName (1, "name", "it worked", None, False)
-    self.nodes[1].name_update ("name", "changed")
+    self.checkName (1, "x/name", val ("it worked"))
+    self.nodes[1].name_update ("x/name", val ("changed"))
     self.nodes[1].generate (1)
-    self.checkName (1, "name", "changed", None, False)
->>>>>>> 311ac777
+    self.checkName (1, "x/name", val ("changed"))
 
   def test_namescript_p2sh (self):
     """
@@ -231,10 +204,8 @@
     node = self.nodes[0]
 
     name = "d/p2sh"
-    value = "value"
-    new = node.name_new (name)
-    node.generate (12)
-    self.firstupdateName (0, name, new, value)
+    value = val ("value")
+    node.name_register (name, value)
     node.generate (1)
     baseHeight = node.getblockcount ()
     self.checkNameWithHeight (0, name, value, baseHeight)
@@ -259,7 +230,6 @@
     # This is expected to update the name (verifies the update script is good).
 
     tx = CTransaction ()
-    tx.nVersion = NAMECOIN_TX_VERSION
     data = node.name_show (name)
     tx.vin.append (CTxIn (COutPoint (int (data['txid'], 16), data['vout'])))
     tx.vout.append (CTxOut (COIN // 100, updAndAnyoneScript))
@@ -275,9 +245,9 @@
 
     # Send the name to the anyone-can-spend P2SH address.  This should just
     # work fine and update the name.
-    self.updateAnyoneCanSpendName (0, name, "value2", anyoneAddr, [])
-    node.generate (1)
-    self.checkNameWithHeight (0, name, "value2", baseHeight + 2)
+    self.updateAnyoneCanSpendName (0, name, val ("value2"), anyoneAddr, [])
+    node.generate (1)
+    self.checkNameWithHeight (0, name, val ("value2"), baseHeight + 2)
 
     # Send a coin to the P2SH address with name prefix.  This should just
     # work fine but not update the name.  We should be able to spend the coin
@@ -296,7 +266,7 @@
 
     node.sendrawtransaction (tx, True)
     node.generate (1)
-    self.checkNameWithHeight (0, name, "value2", baseHeight + 2)
+    self.checkNameWithHeight (0, name, val ("value2"), baseHeight + 2)
 
     found = False
     for u in node.listunspent ():
@@ -309,14 +279,14 @@
     # Send the name to the P2SH address with name prefix and then spend it
     # again.  Spending should work fine, and the name should just be updated
     # ordinarily; the name prefix of the redeem script should have no effect.
-    self.updateAnyoneCanSpendName (0, name, "value3", updAndAnyoneAddr,
+    self.updateAnyoneCanSpendName (0, name, val ("value3"), updAndAnyoneAddr,
                                    [anyoneScript])
     node.generate (1)
-    self.checkNameWithHeight (0, name, "value3", baseHeight + 5)
-    self.updateAnyoneCanSpendName (0, name, "value4", anyoneAddr,
+    self.checkNameWithHeight (0, name, val ("value3"), baseHeight + 5)
+    self.updateAnyoneCanSpendName (0, name, val ("value4"), anyoneAddr,
                                    [updAndAnyoneScript])
     node.generate (1)
-    self.checkNameWithHeight (0, name, "value4", baseHeight + 6)
+    self.checkNameWithHeight (0, name, val ("value4"), baseHeight + 6)
 
   def run_test (self):
     if self.options.activated:
