#!/usr/bin/env python3
# Copyright (c) 2014-2019 Daniel Kraft
# Distributed under the MIT/X11 software license, see the accompanying
# file COPYING or http://www.opensource.org/licenses/mit-license.php.

# RPC tests for the handling of names in the wallet.

from test_framework.names import NameTestFramework, val
from test_framework.util import *

from decimal import Decimal

nameFee = Decimal ("0.01")
txFee = Decimal ("0.001")
initialBalance = Decimal ("2500")
zero = Decimal ("0")

class NameWalletTest (NameTestFramework):

  spentA = zero
  spentB = zero

  def set_test_params (self):
    self.setup_clean_chain = True
    self.setup_name_test ([["-paytxfee=%s" % txFee]] * 2)

  def generateToOther (self, ind, n):
    """
    Generates n new blocks with test node ind, paying to an address in neither
    test wallet.  This ensures that we do not mess up the balances.
    """

    addr = "cmUcickA9iRQpTTnwoXrrxCpb73ggpQiAn"
    self.nodes[ind].generatetoaddress (n, addr)

  def getFee (self, ind, txid, extra=zero):
    """
    Returns and checks the fee of a transaction.  There may be an additional
    fee for the locked coin, and the paytxfee times the tx size.
    The tx size is queried from the node with the given index by the txid.
    """

    info = self.nodes[ind].gettransaction (txid)
    totalFee = -info['fee']
    assert totalFee >= extra

    absFee = totalFee - extra
    size = count_bytes (info['hex'])
    assert_fee_amount (absFee, size, txFee)

    return totalFee

  def checkBalance (self, ind, spent):
    """
    Checks the balance of the node with index ind.  It should be
    the initial balance minus "spent".
    """

    bal = self.nodes[ind].getbalance ()
    assert_equal (bal, initialBalance - spent)
    assert_equal (self.nodes[ind].getbalance (), bal)

  def checkBalances (self, spentA=zero, spentB=zero):
    """
    Checks balances of the two test nodes.  The expected spent amounts
    for them are stored in self.spentA and self.spentB, and increased
    prior to the check by the arguments passed in.
    """

    self.spentA += spentA
    self.spentB += spentB

    self.checkBalance (0, self.spentA)
    self.checkBalance (1, self.spentB)

  def checkTx (self, ind, txid, amount, fee, details):
    """
    Calls 'gettransaction' and compares the result to the
    expected data given in the arguments.  "details" is an array
    containing all the tx sent/received entries expected.
    Each array element is an array itself with the fields:

      [category, nameop, amount, fee]

    nameop can be None if no "name" key is expected.
    """

    data = self.nodes[ind].gettransaction (txid)
    assert_equal (data['amount'], amount)

    if fee is None:
      assert 'fee' not in data
    else:
      assert_equal (data['fee'], fee)

    # Bring the details returned in the same format as our expected
    # argument.  Furthermore, check that each entry has an address
    # set (but don't compare the address, since we don't know it).
    detailsGot = []
    for d in data['details']:
      assert 'address' in d
      if 'name' in d:
        nameOp = d['name']
        if nameOp[:3] == 'new':
          nameOp = 'new'
      else:
        # None is not sortable in Python3, so use "none" instead.
        nameOp = "none"
      if 'fee' in d:
        fee = d['fee']
      else:
        fee = None
      detailsGot.append ([d['category'], nameOp, d['amount'], fee])

    # Compare.  Sort to get rid of differences in the order.
    detailsGot.sort ()
    details.sort ()
    assert_equal (detailsGot, details)

  def run_test (self):
    self.nodes[0].generate (50)
    self.sync_blocks ()
    self.nodes[1].generate (50)
    self.generateToOther (1, 150)
    self.sync_blocks ()
    self.checkBalances ()

    # Check that we use legacy addresses.
    # FIXME: Remove once we have segwit.
    addr = self.nodes[0].getnewaddress ()
    info = self.nodes[0].getaddressinfo (addr)
    assert not info['isscript']
    assert not info['iswitness']

    # Register and update a name.  Check changes to the balance.
    regA = self.nodes[0].name_register ("x/name-a", val ("value"))
    regFee = self.getFee (0, regA, nameFee)
    self.generateToOther (0, 1)
    self.checkBalances (regFee)
    updA = self.nodes[0].name_update ("x/name-a", val ("new value"))
    updFee = self.getFee (0, updA)
    self.generateToOther (0, 1)
    self.checkBalances (updFee)

    # Check the transactions.
    self.checkTx (0, regA, zero, -regFee,
                  [['send', "update: 'x/name-a'", zero, -regFee]])
    self.checkTx (0, updA, zero, -updFee,
                  [['send', "update: 'x/name-a'", zero, -updFee]])

    # Send a name from 0 to 1 by registration and update.
    addr = self.nodes[1].getnewaddress ()
    regB = self.nodes[0].name_register ("x/name-b", val ("value"),
                                        {"destAddress": addr})
    fee = self.getFee (0, regB, nameFee)
    regC = self.nodes[0].name_register ("x/name-c", val ("value"))
    fee += self.getFee (0, regC, nameFee)
    self.generateToOther (0, 1)
    self.checkBalances (fee)
    updC = self.nodes[0].name_update ("x/name-c", val ("new value"),
                                      {"destAddress": addr})
    fee = self.getFee (0, updC)
    self.generateToOther (0, 1)
    self.checkBalances (fee)

    # Check the receiving transactions on node 1.
    self.sync_blocks ()
    self.checkTx (1, regB, zero, None,
                  [['receive', "update: 'x/name-b'", zero, None]])
    self.checkTx (1, updC, zero, None,
                  [['receive', "update: 'x/name-c'", zero, None]])

    # Use the rawtx API to build a simultaneous name update and currency send.
    # This is done as an atomic name trade.  Note, though, that the
    # logic is a bit confused by "coin join" transactions and thus
    # possibly not exactly what one would expect.
    price = Decimal ("1.0")
    fee = Decimal ("0.01")
    txid = self.atomicTrade ("x/name-a", val ("enjoy"), price, fee, 0, 1)
    self.generateToOther (0, 1)

    self.sync_blocks ()
    self.checkBalances (-price, price + fee)
    self.checkTx (0, txid, price, None,
                  [['receive', "none", price, None]])
    self.checkTx (1, txid, -price, -fee,
                  [['send', "none", -price, -fee],
<<<<<<< HEAD
                   ['send', "update: 'x/name-a'", zero, -fee]])
    return

    # Test sendtoname RPC command.
    addr = self.nodes[0].getnewaddress ()
    self.nodes[0].name_register ("x/destination", val ("value"),
                                 {"destAddress": addr})
    self.generateToOther (0, 1)
    self.checkName (0, "x/destination", val ("value"))
=======
                   ['send', "update: 'name-a'", zero, -fee]])

    # Test sendtoname RPC command.
    addr = self.nodes[0].getnewaddress ()
    newDest = self.nodes[0].name_new ("destination")
    self.generateToOther (0, 5)
    self.checkBalances (self.getFee (0, newDest[0], nameFee))
    txid = self.firstupdateName (0, "destination", newDest, "value",
                                 {"destAddress": addr})
    self.generateToOther (0, 10)
    self.checkName (0, "destination", "value", None, False)
    self.checkBalances (self.getFee (0, txid))
>>>>>>> 060efeb1

    self.sync_blocks ()
    assert_raises_rpc_error (-5, 'name not found',
                             self.nodes[1].sendtoname, "x/non-existant", 10)

    txid = self.nodes[1].sendtoname ("x/destination", 10)
    fee = self.getFee (1, txid)
    self.generateToOther (1, 1)
    self.sync_blocks ()
    self.checkBalances (-10, 10 + fee)

    txid = self.nodes[1].sendtoname ("x/destination", 10, "foo", "bar", True)
    fee = self.getFee (1, txid)
    self.generateToOther (1, 1)
    self.sync_blocks ()
    self.checkBalances (-10 + fee, 10)


if __name__ == '__main__':
  NameWalletTest ().main ()<|MERGE_RESOLUTION|>--- conflicted
+++ resolved
@@ -185,30 +185,15 @@
                   [['receive', "none", price, None]])
     self.checkTx (1, txid, -price, -fee,
                   [['send', "none", -price, -fee],
-<<<<<<< HEAD
                    ['send', "update: 'x/name-a'", zero, -fee]])
-    return
 
     # Test sendtoname RPC command.
     addr = self.nodes[0].getnewaddress ()
-    self.nodes[0].name_register ("x/destination", val ("value"),
-                                 {"destAddress": addr})
+    txid = self.nodes[0].name_register ("x/destination", val ("value"),
+                                        {"destAddress": addr})
     self.generateToOther (0, 1)
     self.checkName (0, "x/destination", val ("value"))
-=======
-                   ['send', "update: 'name-a'", zero, -fee]])
-
-    # Test sendtoname RPC command.
-    addr = self.nodes[0].getnewaddress ()
-    newDest = self.nodes[0].name_new ("destination")
-    self.generateToOther (0, 5)
-    self.checkBalances (self.getFee (0, newDest[0], nameFee))
-    txid = self.firstupdateName (0, "destination", newDest, "value",
-                                 {"destAddress": addr})
-    self.generateToOther (0, 10)
-    self.checkName (0, "destination", "value", None, False)
-    self.checkBalances (self.getFee (0, txid))
->>>>>>> 060efeb1
+    self.checkBalances (self.getFee (0, txid, nameFee))
 
     self.sync_blocks ()
     assert_raises_rpc_error (-5, 'name not found',
