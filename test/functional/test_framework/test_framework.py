#!/usr/bin/env python3
# Copyright (c) 2014-2018 The Bitcoin Core developers
# Distributed under the MIT software license, see the accompanying
# file COPYING or http://www.opensource.org/licenses/mit-license.php.
"""Base class for RPC testing."""

import configparser
from enum import Enum
import logging
import argparse
import os
import pdb
import shutil
import sys
import tempfile
import time

from .authproxy import JSONRPCException
from . import coverage
from . import powhash
from .test_node import TestNode
from .mininode import NetworkThread
from .util import (
    MAX_NODES,
    PortSeed,
    assert_equal,
    base_node_args,
    check_json_precision,
    connect_nodes_bi,
    disconnect_nodes,
    get_datadir_path,
    initialize_datadir,
    p2p_port,
    set_node_times,
    sync_blocks,
    sync_mempools,
)

class TestStatus(Enum):
    PASSED = 1
    FAILED = 2
    SKIPPED = 3

TEST_EXIT_PASSED = 0
TEST_EXIT_FAILED = 1
TEST_EXIT_SKIPPED = 77


class BitcoinTestMetaClass(type):
    """Metaclass for BitcoinTestFramework.

    Ensures that any attempt to register a subclass of `BitcoinTestFramework`
    adheres to a standard whereby the subclass overrides `set_test_params` and
    `run_test` but DOES NOT override either `__init__` or `main`. If any of
    those standards are violated, a ``TypeError`` is raised."""

    def __new__(cls, clsname, bases, dct):
        if not clsname in ['BitcoinTestFramework', 'NameTestFramework']:
            if not ('run_test' in dct and 'set_test_params' in dct):
                raise TypeError("BitcoinTestFramework subclasses must override "
                                "'run_test' and 'set_test_params'")
            if '__init__' in dct or 'main' in dct:
                raise TypeError("BitcoinTestFramework subclasses may not override "
                                "'__init__' or 'main'")

        return super().__new__(cls, clsname, bases, dct)


class BitcoinTestFramework(metaclass=BitcoinTestMetaClass):
    """Base class for a bitcoin test script.

    Individual bitcoin test scripts should subclass this class and override the set_test_params() and run_test() methods.

    Individual tests can also override the following methods to customize the test setup:

    - add_options()
    - setup_chain()
    - setup_network()
    - setup_nodes()

    The __init__() and main() methods should not be overridden.

    This class also contains various public and private helper methods."""

    def __init__(self):
        """Sets test framework defaults. Do not override this method. Instead, override the set_test_params() method"""
        self.setup_clean_chain = False
        self.nodes = []
        self.network_thread = None
        self.mocktime = 0
        self.rpc_timewait = 60  # Wait for up to 60 seconds for the RPC server to respond
        self.supports_cli = False
        self.bind_to_localhost_only = True
        self.set_test_params()

        assert hasattr(self, "num_nodes"), "Test must set self.num_nodes in set_test_params()"

    def main(self):
        """Main function. This should not be overridden by the subclass test scripts."""

<<<<<<< HEAD
        parser = optparse.OptionParser(usage="%prog [options]")
        parser.add_option("--nocleanup", dest="nocleanup", default=False, action="store_true",
                          help="Leave xayads and test.* datadir on exit or error")
        parser.add_option("--noshutdown", dest="noshutdown", default=False, action="store_true",
                          help="Don't stop xayads after the test execution")
        parser.add_option("--cachedir", dest="cachedir", default=os.path.abspath(os.path.dirname(os.path.realpath(__file__)) + "/../../cache"),
                          help="Directory for caching pregenerated datadirs (default: %default)")
        parser.add_option("--tmpdir", dest="tmpdir", help="Root directory for datadirs")
        parser.add_option("-l", "--loglevel", dest="loglevel", default="INFO",
                          help="log events at this level and higher to the console. Can be set to DEBUG, INFO, WARNING, ERROR or CRITICAL. Passing --loglevel DEBUG will output all logs to console. Note that logs at all levels are always written to the test_framework.log file in the temporary test directory.")
        parser.add_option("--tracerpc", dest="trace_rpc", default=False, action="store_true",
                          help="Print out all RPC calls as they are made")
        parser.add_option("--portseed", dest="port_seed", default=os.getpid(), type='int',
                          help="The seed to use for assigning port numbers (default: current process id)")
        parser.add_option("--coveragedir", dest="coveragedir",
                          help="Write tested RPC commands into this directory")
        parser.add_option("--configfile", dest="configfile",
                          default=os.path.abspath(os.path.dirname(os.path.realpath(__file__)) + "/../../config.ini"),
                          help="Location of the test framework config file (default: %default)")
        parser.add_option("--pdbonfailure", dest="pdbonfailure", default=False, action="store_true",
                          help="Attach a python debugger if test fails")
        parser.add_option("--usecli", dest="usecli", default=False, action="store_true",
                          help="use xaya-cli instead of RPC for all commands")
=======
        parser = argparse.ArgumentParser(usage="%(prog)s [options]")
        parser.add_argument("--nocleanup", dest="nocleanup", default=False, action="store_true",
                            help="Leave namecoinds and test.* datadir on exit or error")
        parser.add_argument("--noshutdown", dest="noshutdown", default=False, action="store_true",
                            help="Don't stop namecoinds after the test execution")
        parser.add_argument("--cachedir", dest="cachedir", default=os.path.abspath(os.path.dirname(os.path.realpath(__file__)) + "/../../cache"),
                            help="Directory for caching pregenerated datadirs (default: %(default)s)")
        parser.add_argument("--tmpdir", dest="tmpdir", help="Root directory for datadirs")
        parser.add_argument("-l", "--loglevel", dest="loglevel", default="INFO",
                            help="log events at this level and higher to the console. Can be set to DEBUG, INFO, WARNING, ERROR or CRITICAL. Passing --loglevel DEBUG will output all logs to console. Note that logs at all levels are always written to the test_framework.log file in the temporary test directory.")
        parser.add_argument("--tracerpc", dest="trace_rpc", default=False, action="store_true",
                            help="Print out all RPC calls as they are made")
        parser.add_argument("--portseed", dest="port_seed", default=os.getpid(), type=int,
                            help="The seed to use for assigning port numbers (default: current process id)")
        parser.add_argument("--coveragedir", dest="coveragedir",
                            help="Write tested RPC commands into this directory")
        parser.add_argument("--configfile", dest="configfile",
                            default=os.path.abspath(os.path.dirname(os.path.realpath(__file__)) + "/../../config.ini"),
                            help="Location of the test framework config file (default: %(default)s)")
        parser.add_argument("--pdbonfailure", dest="pdbonfailure", default=False, action="store_true",
                            help="Attach a python debugger if test fails")
        parser.add_argument("--usecli", dest="usecli", default=False, action="store_true",
                            help="use namecoin-cli instead of RPC for all commands")
>>>>>>> 1d21d626
        self.add_options(parser)
        self.options = parser.parse_args()

        PortSeed.n = self.options.port_seed

        check_json_precision()

        self.options.cachedir = os.path.abspath(self.options.cachedir)

        config = configparser.ConfigParser()
        config.read_file(open(self.options.configfile))
        self.options.bitcoind = os.getenv("BITCOIND", default=config["environment"]["BUILDDIR"] + '/src/xayad' + config["environment"]["EXEEXT"])
        self.options.bitcoincli = os.getenv("BITCOINCLI", default=config["environment"]["BUILDDIR"] + '/src/xaya-cli' + config["environment"]["EXEEXT"])
        powhash.xayahash = os.getenv("XAYA-HASH", default=config["environment"]["BUILDDIR"] + '/src/xaya-hash' + config["environment"]["EXEEXT"])

        os.environ['PATH'] = os.pathsep.join([
            os.path.join(config['environment']['BUILDDIR'], 'src'),
            os.path.join(config['environment']['BUILDDIR'], 'src', 'qt'),
            os.environ['PATH']
        ])

        # Set up temp directory and start logging
        if self.options.tmpdir:
            self.options.tmpdir = os.path.abspath(self.options.tmpdir)
            os.makedirs(self.options.tmpdir, exist_ok=False)
        else:
            self.options.tmpdir = tempfile.mkdtemp(prefix="test")
        self._start_logging()

        self.log.debug('Setting up network thread')
        self.network_thread = NetworkThread()
        self.network_thread.start()

        success = TestStatus.FAILED

        try:
            if self.options.usecli and not self.supports_cli:
                raise SkipTest("--usecli specified but test does not support using CLI")
            self.setup_chain()
            self.setup_network()
            self.run_test()
            success = TestStatus.PASSED
        except JSONRPCException as e:
            self.log.exception("JSONRPC error")
        except SkipTest as e:
            self.log.warning("Test Skipped: %s" % e.message)
            success = TestStatus.SKIPPED
        except AssertionError as e:
            self.log.exception("Assertion failed")
        except KeyError as e:
            self.log.exception("Key error")
        except Exception as e:
            self.log.exception("Unexpected exception caught during testing")
        except KeyboardInterrupt as e:
            self.log.warning("Exiting after keyboard interrupt")

        if success == TestStatus.FAILED and self.options.pdbonfailure:
            print("Testcase failed. Attaching python debugger. Enter ? for help")
            pdb.set_trace()

        self.log.debug('Closing down network thread')
        self.network_thread.close()
        if not self.options.noshutdown:
            self.log.info("Stopping nodes")
            if self.nodes:
                self.stop_nodes()
        else:
            for node in self.nodes:
                node.cleanup_on_exit = False
            self.log.info("Note: namecoinds were not stopped and may still be running")

        if not self.options.nocleanup and not self.options.noshutdown and success != TestStatus.FAILED:
            self.log.info("Cleaning up {} on exit".format(self.options.tmpdir))
            cleanup_tree_on_exit = True
        else:
            self.log.warning("Not cleaning up dir %s" % self.options.tmpdir)
            cleanup_tree_on_exit = False

        if success == TestStatus.PASSED:
            self.log.info("Tests successful")
            exit_code = TEST_EXIT_PASSED
        elif success == TestStatus.SKIPPED:
            self.log.info("Test skipped")
            exit_code = TEST_EXIT_SKIPPED
        else:
            self.log.error("Test failed. Test logging available at %s/test_framework.log", self.options.tmpdir)
            self.log.error("Hint: Call {} '{}' to consolidate all logs".format(os.path.normpath(os.path.dirname(os.path.realpath(__file__)) + "/../combine_logs.py"), self.options.tmpdir))
            exit_code = TEST_EXIT_FAILED
        logging.shutdown()
        if cleanup_tree_on_exit:
            shutil.rmtree(self.options.tmpdir)
        sys.exit(exit_code)

    # Methods to override in subclass test scripts.
    def set_test_params(self):
        """Tests must this method to change default values for number of nodes, topology, etc"""
        raise NotImplementedError

    def add_options(self, parser):
        """Override this method to add command-line options to the test"""
        pass

    def setup_chain(self):
        """Override this method to customize blockchain setup"""
        self.log.info("Initializing test directory " + self.options.tmpdir)
        if self.setup_clean_chain:
            self._initialize_chain_clean()
        else:
            self._initialize_chain()

    def setup_network(self):
        """Override this method to customize test network topology"""
        self.setup_nodes()

        # Connect the nodes as a "chain".  This allows us
        # to split the network between nodes 1 and 2 to get
        # two halves that can work on competing chains.
        for i in range(self.num_nodes - 1):
            connect_nodes_bi(self.nodes, i, i + 1)
        self.sync_all()

    def setup_nodes(self):
        """Override this method to customize test node setup"""
        extra_args = None
        if hasattr(self, "extra_args"):
            extra_args = self.extra_args
        self.add_nodes(self.num_nodes, extra_args)
        self.start_nodes()

    def run_test(self):
        """Tests must override this method to define test logic"""
        raise NotImplementedError

    # Public helper methods. These can be accessed by the subclass test scripts.

    def add_nodes(self, num_nodes, extra_args=None, *, rpchost=None, binary=None):
        """Instantiate TestNode objects"""
        if self.bind_to_localhost_only:
            extra_confs = [["bind=127.0.0.1"]] * num_nodes
        else:
            extra_confs = [[]] * num_nodes
        if extra_args is None:
            extra_args = [[]] * num_nodes
        if binary is None:
            binary = [self.options.bitcoind] * num_nodes
        assert_equal(len(extra_confs), num_nodes)
        assert_equal(len(extra_args), num_nodes)
        assert_equal(len(binary), num_nodes)
        for i in range(num_nodes):
            self.nodes.append(TestNode(i, get_datadir_path(self.options.tmpdir, i), rpchost=rpchost, timewait=self.rpc_timewait, bitcoind=binary[i], bitcoin_cli=self.options.bitcoincli, mocktime=self.mocktime, coverage_dir=self.options.coveragedir, extra_conf=extra_confs[i], extra_args=extra_args[i], use_cli=self.options.usecli))

    def start_node(self, i, *args, **kwargs):
        """Start a bitcoind"""

        node = self.nodes[i]

        node.start(*args, **kwargs)
        node.wait_for_rpc_connection()

        if self.options.coveragedir is not None:
            coverage.write_all_rpc_commands(self.options.coveragedir, node.rpc)

    def start_nodes(self, extra_args=None, *args, **kwargs):
        """Start multiple bitcoinds"""

        if extra_args is None:
            extra_args = [None] * self.num_nodes
        assert_equal(len(extra_args), self.num_nodes)
        try:
            for i, node in enumerate(self.nodes):
                node.start(extra_args[i], *args, **kwargs)
            for node in self.nodes:
                node.wait_for_rpc_connection()
        except:
            # If one node failed to start, stop the others
            self.stop_nodes()
            raise

        if self.options.coveragedir is not None:
            for node in self.nodes:
                coverage.write_all_rpc_commands(self.options.coveragedir, node.rpc)

    def stop_node(self, i, expected_stderr=''):
        """Stop a bitcoind test node"""
        self.nodes[i].stop_node(expected_stderr)
        self.nodes[i].wait_until_stopped()

    def stop_nodes(self):
        """Stop multiple bitcoind test nodes"""
        for node in self.nodes:
            # Issue RPC to stop nodes
            node.stop_node()

        for node in self.nodes:
            # Wait for nodes to stop
            node.wait_until_stopped()

    def restart_node(self, i, extra_args=None):
        """Stop and start a test node"""
        self.stop_node(i)
        self.start_node(i, extra_args)

    def wait_for_node_exit(self, i, timeout):
        self.nodes[i].process.wait(timeout)

    def split_network(self):
        """
        Split the network of four nodes into nodes 0/1 and 2/3.
        """
        disconnect_nodes(self.nodes[1], 2)
        disconnect_nodes(self.nodes[2], 1)
        self.sync_all([self.nodes[:2], self.nodes[2:]])

    def join_network(self):
        """
        Join the (previously split) network halves together.
        """
        connect_nodes_bi(self.nodes, 1, 2)

        # Only sync blocks after re-joining the network, since the mempools
        # might conflict.
        sync_blocks(self.nodes)

    def sync_all(self, node_groups=None):
        if not node_groups:
            node_groups = [self.nodes]

        for group in node_groups:
            sync_blocks(group)
            sync_mempools(group)

    def enable_mocktime(self):
        """Enable mocktime for the script.

        mocktime may be needed for scripts that use the cached version of the
        blockchain.  If the cached version of the blockchain is used without
        mocktime then the mempools will not sync due to IBD.

        For backward compatibility of the python scripts with previous
        versions of the cache, this helper function sets mocktime to Jan 1,
        2014 + (201 * 10 * 60)"""
        self.mocktime = 1388534400 + (201 * 10 * 60)

    def disable_mocktime(self):
        self.mocktime = 0

    # Private helper methods. These should not be accessed by the subclass test scripts.

    def _start_logging(self):
        # Add logger and logging handlers
        self.log = logging.getLogger('TestFramework')
        self.log.setLevel(logging.DEBUG)
        # Create file handler to log all messages
        fh = logging.FileHandler(self.options.tmpdir + '/test_framework.log', encoding='utf-8')
        fh.setLevel(logging.DEBUG)
        # Create console handler to log messages to stderr. By default this logs only error messages, but can be configured with --loglevel.
        ch = logging.StreamHandler(sys.stdout)
        # User can provide log level as a number or string (eg DEBUG). loglevel was caught as a string, so try to convert it to an int
        ll = int(self.options.loglevel) if self.options.loglevel.isdigit() else self.options.loglevel.upper()
        ch.setLevel(ll)
        # Format logs the same as bitcoind's debug.log with microprecision (so log files can be concatenated and sorted)
        formatter = logging.Formatter(fmt='%(asctime)s.%(msecs)03d000Z %(name)s (%(levelname)s): %(message)s', datefmt='%Y-%m-%dT%H:%M:%S')
        formatter.converter = time.gmtime
        fh.setFormatter(formatter)
        ch.setFormatter(formatter)
        # add the handlers to the logger
        self.log.addHandler(fh)
        self.log.addHandler(ch)

        if self.options.trace_rpc:
            rpc_logger = logging.getLogger("BitcoinRPC")
            rpc_logger.setLevel(logging.DEBUG)
            rpc_handler = logging.StreamHandler(sys.stdout)
            rpc_handler.setLevel(logging.DEBUG)
            rpc_logger.addHandler(rpc_handler)

    def _initialize_chain(self):
        """Initialize a pre-mined blockchain for use by the test.

        Create a cache of a 200-block-long chain (with wallet) for MAX_NODES
        Afterward, create num_nodes copies from the cache."""

        assert self.num_nodes <= MAX_NODES
        create_cache = False
        for i in range(MAX_NODES):
            if not os.path.isdir(get_datadir_path(self.options.cachedir, i)):
                create_cache = True
                break

        if create_cache:
            self.log.debug("Creating data directories from cached datadir")

            # find and delete old cache directories if any exist
            for i in range(MAX_NODES):
                if os.path.isdir(get_datadir_path(self.options.cachedir, i)):
                    shutil.rmtree(get_datadir_path(self.options.cachedir, i))

            # Create cache directories, run bitcoinds:
            for i in range(MAX_NODES):
                datadir = initialize_datadir(self.options.cachedir, i)
                args = [self.options.bitcoind, "-datadir=" + datadir]
                args.extend(base_node_args(i))
                if i > 0:
                    args.append("-connect=127.0.0.1:" + str(p2p_port(0)))
                self.nodes.append(TestNode(i, get_datadir_path(self.options.cachedir, i), extra_conf=["bind=127.0.0.1"], extra_args=[], rpchost=None, timewait=self.rpc_timewait, bitcoind=self.options.bitcoind, bitcoin_cli=self.options.bitcoincli, mocktime=self.mocktime, coverage_dir=None))
                self.nodes[i].args = args
                self.start_node(i)

            # Wait for RPC connections to be ready
            for node in self.nodes:
                node.wait_for_rpc_connection()

            # Create a 200-block-long chain; each of the 4 first nodes
            # gets 25 mature blocks and 25 immature.
            # Note: To preserve compatibility with older versions of
            # initialize_chain, only 4 nodes will generate coins.
            #
            # blocks are created with timestamps 10 minutes apart
            # starting from 2010 minutes in the past
            self.enable_mocktime()
            block_time = self.mocktime - (201 * 10 * 60)
            for i in range(2):
                for peer in range(4):
                    for j in range(25):
                        set_node_times(self.nodes, block_time)
                        self.nodes[peer].generate(1)
                        block_time += 10 * 60
                    # Must sync before next peer starts generating blocks
                    sync_blocks(self.nodes)

            # Shut them down, and clean up cache directories:
            self.stop_nodes()
            self.nodes = []
            self.disable_mocktime()

            def cache_path(n, *paths):
                return os.path.join(get_datadir_path(self.options.cachedir, n), "regtest", *paths)

            for i in range(MAX_NODES):
                for entry in os.listdir(cache_path(i)):
                    if entry not in ['wallets', 'chainstate', 'blocks']:
                        os.remove(cache_path(i, entry))

        for i in range(self.num_nodes):
            from_dir = get_datadir_path(self.options.cachedir, i)
            to_dir = get_datadir_path(self.options.tmpdir, i)
            shutil.copytree(from_dir, to_dir)
            initialize_datadir(self.options.tmpdir, i)  # Overwrite port/rpcport in bitcoin.conf

    def _initialize_chain_clean(self):
        """Initialize empty blockchain for use by the test.

        Create an empty blockchain and num_nodes wallets.
        Useful if a test case wants complete control over initialization."""
        for i in range(self.num_nodes):
            initialize_datadir(self.options.tmpdir, i)


class SkipTest(Exception):
    """This exception is raised to skip a test"""
    def __init__(self, message):
        self.message = message


def skip_if_no_py3_zmq():
    """Attempt to import the zmq package and skip the test if the import fails."""
    try:
        import zmq  # noqa
    except ImportError:
        raise SkipTest("python3-zmq module not available.")


def skip_if_no_bitcoind_zmq(test_instance):
    """Skip the running test if bitcoind has not been compiled with zmq support."""
    config = configparser.ConfigParser()
    config.read_file(open(test_instance.options.configfile))

    if not config["components"].getboolean("ENABLE_ZMQ"):
        raise SkipTest("bitcoind has not been built with zmq enabled.")<|MERGE_RESOLUTION|>--- conflicted
+++ resolved
@@ -98,36 +98,11 @@
     def main(self):
         """Main function. This should not be overridden by the subclass test scripts."""
 
-<<<<<<< HEAD
-        parser = optparse.OptionParser(usage="%prog [options]")
-        parser.add_option("--nocleanup", dest="nocleanup", default=False, action="store_true",
-                          help="Leave xayads and test.* datadir on exit or error")
-        parser.add_option("--noshutdown", dest="noshutdown", default=False, action="store_true",
-                          help="Don't stop xayads after the test execution")
-        parser.add_option("--cachedir", dest="cachedir", default=os.path.abspath(os.path.dirname(os.path.realpath(__file__)) + "/../../cache"),
-                          help="Directory for caching pregenerated datadirs (default: %default)")
-        parser.add_option("--tmpdir", dest="tmpdir", help="Root directory for datadirs")
-        parser.add_option("-l", "--loglevel", dest="loglevel", default="INFO",
-                          help="log events at this level and higher to the console. Can be set to DEBUG, INFO, WARNING, ERROR or CRITICAL. Passing --loglevel DEBUG will output all logs to console. Note that logs at all levels are always written to the test_framework.log file in the temporary test directory.")
-        parser.add_option("--tracerpc", dest="trace_rpc", default=False, action="store_true",
-                          help="Print out all RPC calls as they are made")
-        parser.add_option("--portseed", dest="port_seed", default=os.getpid(), type='int',
-                          help="The seed to use for assigning port numbers (default: current process id)")
-        parser.add_option("--coveragedir", dest="coveragedir",
-                          help="Write tested RPC commands into this directory")
-        parser.add_option("--configfile", dest="configfile",
-                          default=os.path.abspath(os.path.dirname(os.path.realpath(__file__)) + "/../../config.ini"),
-                          help="Location of the test framework config file (default: %default)")
-        parser.add_option("--pdbonfailure", dest="pdbonfailure", default=False, action="store_true",
-                          help="Attach a python debugger if test fails")
-        parser.add_option("--usecli", dest="usecli", default=False, action="store_true",
-                          help="use xaya-cli instead of RPC for all commands")
-=======
         parser = argparse.ArgumentParser(usage="%(prog)s [options]")
         parser.add_argument("--nocleanup", dest="nocleanup", default=False, action="store_true",
-                            help="Leave namecoinds and test.* datadir on exit or error")
+                            help="Leave xayads and test.* datadir on exit or error")
         parser.add_argument("--noshutdown", dest="noshutdown", default=False, action="store_true",
-                            help="Don't stop namecoinds after the test execution")
+                            help="Don't stop xayads after the test execution")
         parser.add_argument("--cachedir", dest="cachedir", default=os.path.abspath(os.path.dirname(os.path.realpath(__file__)) + "/../../cache"),
                             help="Directory for caching pregenerated datadirs (default: %(default)s)")
         parser.add_argument("--tmpdir", dest="tmpdir", help="Root directory for datadirs")
@@ -145,8 +120,7 @@
         parser.add_argument("--pdbonfailure", dest="pdbonfailure", default=False, action="store_true",
                             help="Attach a python debugger if test fails")
         parser.add_argument("--usecli", dest="usecli", default=False, action="store_true",
-                            help="use namecoin-cli instead of RPC for all commands")
->>>>>>> 1d21d626
+                            help="use xaya-cli instead of RPC for all commands")
         self.add_options(parser)
         self.options = parser.parse_args()
 
