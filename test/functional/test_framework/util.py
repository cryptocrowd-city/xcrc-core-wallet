--- conflicted
+++ resolved
@@ -251,13 +251,8 @@
 def get_auth_cookie(datadir, n):
     user = None
     password = None
-<<<<<<< HEAD
     if os.path.isfile(os.path.join(datadir, "namecoin.conf")):
-        with open(os.path.join(datadir, "namecoin.conf"), 'r') as f:
-=======
-    if os.path.isfile(os.path.join(datadir, "bitcoin.conf")):
-        with open(os.path.join(datadir, "bitcoin.conf"), 'r', encoding='utf8') as f:
->>>>>>> 9902a5ec
+        with open(os.path.join(datadir, "namecoin.conf"), 'r', encoding='utf8') as f:
             for line in f:
                 if line.startswith("rpcuser="):
                     assert user is None  # Ensure that there is only one rpcuser line
