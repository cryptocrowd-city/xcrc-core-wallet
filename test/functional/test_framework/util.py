#!/usr/bin/env python3
# Copyright (c) 2014-2019 The Bitcoin Core developers
# Distributed under the MIT software license, see the accompanying
# file COPYING or http://www.opensource.org/licenses/mit-license.php.
"""Helpful routines for regression testing."""

from base64 import b64encode
from binascii import unhexlify
from decimal import Decimal, ROUND_DOWN
import hashlib
import inspect
import json
import logging
import os
import random
import re
from subprocess import CalledProcessError
import time

from . import coverage
from .authproxy import AuthServiceProxy, JSONRPCException
from io import BytesIO

logger = logging.getLogger("TestFramework.utils")

# Added in Namecoin for easier rebranding to other projects.
config_file = "xaya.conf"

# Assert functions
##################

def assert_fee_amount(fee, tx_size, fee_per_kB):
    """Assert the fee was in range"""
    target_fee = round(tx_size * fee_per_kB / 1000, 8)
    if fee < target_fee:
        raise AssertionError("Fee of %s BTC too low! (Should be %s BTC)" % (str(fee), str(target_fee)))
    # allow the wallet's estimation to be at most 2 bytes off
    if fee > (tx_size + 2) * fee_per_kB / 1000:
        raise AssertionError("Fee of %s BTC too high! (Should be %s BTC)" % (str(fee), str(target_fee)))

def assert_equal(thing1, thing2, *args):
    if thing1 != thing2 or any(thing1 != arg for arg in args):
        raise AssertionError("not(%s)" % " == ".join(str(arg) for arg in (thing1, thing2) + args))

def assert_greater_than(thing1, thing2):
    if thing1 <= thing2:
        raise AssertionError("%s <= %s" % (str(thing1), str(thing2)))

def assert_greater_than_or_equal(thing1, thing2):
    if thing1 < thing2:
        raise AssertionError("%s < %s" % (str(thing1), str(thing2)))

def assert_raises(exc, fun, *args, **kwds):
    assert_raises_message(exc, None, fun, *args, **kwds)

def assert_raises_message(exc, message, fun, *args, **kwds):
    try:
        fun(*args, **kwds)
    except JSONRPCException:
        raise AssertionError("Use assert_raises_rpc_error() to test RPC failures")
    except exc as e:
        if message is not None and message not in e.error['message']:
            raise AssertionError("Expected substring not found:" + e.error['message'])
    except Exception as e:
        raise AssertionError("Unexpected exception raised: " + type(e).__name__)
    else:
        raise AssertionError("No exception raised")

def assert_raises_process_error(returncode, output, fun, *args, **kwds):
    """Execute a process and asserts the process return code and output.

    Calls function `fun` with arguments `args` and `kwds`. Catches a CalledProcessError
    and verifies that the return code and output are as expected. Throws AssertionError if
    no CalledProcessError was raised or if the return code and output are not as expected.

    Args:
        returncode (int): the process return code.
        output (string): [a substring of] the process output.
        fun (function): the function to call. This should execute a process.
        args*: positional arguments for the function.
        kwds**: named arguments for the function.
    """
    try:
        fun(*args, **kwds)
    except CalledProcessError as e:
        if returncode != e.returncode:
            raise AssertionError("Unexpected returncode %i" % e.returncode)
        if output not in e.output:
            raise AssertionError("Expected substring not found:" + e.output)
    else:
        raise AssertionError("No exception raised")

def assert_raises_rpc_error(code, message, fun, *args, **kwds):
    """Run an RPC and verify that a specific JSONRPC exception code and message is raised.

    Calls function `fun` with arguments `args` and `kwds`. Catches a JSONRPCException
    and verifies that the error code and message are as expected. Throws AssertionError if
    no JSONRPCException was raised or if the error code/message are not as expected.

    Args:
        code (int), optional: the error code returned by the RPC call (defined
            in src/rpc/protocol.h). Set to None if checking the error code is not required.
        message (string), optional: [a substring of] the error string returned by the
            RPC call. Set to None if checking the error string is not required.
        fun (function): the function to call. This should be the name of an RPC.
        args*: positional arguments for the function.
        kwds**: named arguments for the function.
    """
    assert try_rpc(code, message, fun, *args, **kwds), "No exception raised"

def try_rpc(code, message, fun, *args, **kwds):
    """Tries to run an rpc command.

    Test against error code and message if the rpc fails.
    Returns whether a JSONRPCException was raised."""
    try:
        fun(*args, **kwds)
    except JSONRPCException as e:
        # JSONRPCException was thrown as expected. Check the code and message values are correct.
        if (code is not None) and (code != e.error["code"]):
            raise AssertionError("Unexpected JSONRPC error code %i" % e.error["code"])
        if (message is not None) and (message not in e.error['message']):
            raise AssertionError("Expected substring not found:" + e.error['message'])
        return True
    except Exception as e:
        raise AssertionError("Unexpected exception raised: " + type(e).__name__)
    else:
        return False

def assert_is_hex_string(string):
    try:
        int(string, 16)
    except Exception as e:
        raise AssertionError(
            "Couldn't interpret %r as hexadecimal; raised: %s" % (string, e))

def assert_is_hash_string(string, length=64):
    if not isinstance(string, str):
        raise AssertionError("Expected a string, got type %r" % type(string))
    elif length and len(string) != length:
        raise AssertionError(
            "String of length %d expected; got %d" % (length, len(string)))
    elif not re.match('[abcdef0-9]+$', string):
        raise AssertionError(
            "String %r contains invalid characters for a hash." % string)

def assert_array_result(object_array, to_match, expected, should_not_find=False):
    """
        Pass in array of JSON objects, a dictionary with key/value pairs
        to match against, and another dictionary with expected key/value
        pairs.
        If the should_not_find flag is true, to_match should not be found
        in object_array
        """
    if should_not_find:
        assert_equal(expected, {})
    num_matched = 0
    for item in object_array:
        all_match = True
        for key, value in to_match.items():
            if item[key] != value:
                all_match = False
        if not all_match:
            continue
        elif should_not_find:
            num_matched = num_matched + 1
        for key, value in expected.items():
            if item[key] != value:
                raise AssertionError("%s : expected %s=%s" % (str(item), str(key), str(value)))
            num_matched = num_matched + 1
    if num_matched == 0 and not should_not_find:
        raise AssertionError("No objects matched %s" % (str(to_match)))
    if num_matched > 0 and should_not_find:
        raise AssertionError("Objects were found %s" % (str(to_match)))

# Utility functions
###################

def check_json_precision():
    """Make sure json library being used does not lose precision converting BTC values"""
    n = Decimal("20000000.00000003")
    satoshis = int(json.loads(json.dumps(float(n))) * 1.0e8)
    if satoshis != 2000000000000003:
        raise RuntimeError("JSON encode/decode loses precision")

def count_bytes(hex_string):
    return len(bytearray.fromhex(hex_string))

def hash256(byte_str):
    sha256 = hashlib.sha256()
    sha256.update(byte_str)
    sha256d = hashlib.sha256()
    sha256d.update(sha256.digest())
    return sha256d.digest()[::-1]

def hex_str_to_bytes(hex_str):
    return unhexlify(hex_str.encode('ascii'))

def str_to_b64str(string):
    return b64encode(string.encode('utf-8')).decode('ascii')

def satoshi_round(amount):
    return Decimal(amount).quantize(Decimal('0.00000001'), rounding=ROUND_DOWN)

def wait_until(predicate, *, attempts=float('inf'), timeout=float('inf'), lock=None):
    if attempts == float('inf') and timeout == float('inf'):
        timeout = 60
    attempt = 0
    time_end = time.time() + timeout

    while attempt < attempts and time.time() < time_end:
        if lock:
            with lock:
                if predicate():
                    return
        else:
            if predicate():
                return
        attempt += 1
        time.sleep(0.05)

    # Print the cause of the timeout
    predicate_source = "''''\n" + inspect.getsource(predicate) + "'''"
    logger.error("wait_until() failed. Predicate: {}".format(predicate_source))
    if attempt >= attempts:
        raise AssertionError("Predicate {} not true after {} attempts".format(predicate_source, attempts))
    elif time.time() >= time_end:
        raise AssertionError("Predicate {} not true after {} seconds".format(predicate_source, timeout))
    raise RuntimeError('Unreachable')

# RPC/P2P connection constants and functions
############################################

# The maximum number of nodes a single test can spawn
MAX_NODES = 12
# Don't assign rpc or p2p ports lower than this
PORT_MIN = 11000
# The number of ports to "reserve" for p2p and rpc, each
PORT_RANGE = 5000

class PortSeed:
    # Must be initialized with a unique integer for each process
    n = None

def get_rpc_proxy(url, node_number, timeout=None, coveragedir=None):
    """
    Args:
        url (str): URL of the RPC server to call
        node_number (int): the node number (or id) that this calls to

    Kwargs:
        timeout (int): HTTP timeout in seconds

    Returns:
        AuthServiceProxy. convenience object for making RPC calls.

    """
    proxy_kwargs = {}
    if timeout is not None:
        proxy_kwargs['timeout'] = timeout

    proxy = AuthServiceProxy(url, **proxy_kwargs)
    proxy.url = url  # store URL on proxy for info

    coverage_logfile = coverage.get_filename(
        coveragedir, node_number) if coveragedir else None

    return coverage.AuthServiceProxyWrapper(proxy, coverage_logfile)

def p2p_port(n):
    assert n <= MAX_NODES
    return PORT_MIN + n + (MAX_NODES * PortSeed.n) % (PORT_RANGE - 1 - MAX_NODES)

def rpc_port(n):
    return PORT_MIN + PORT_RANGE + n + (MAX_NODES * PortSeed.n) % (PORT_RANGE - 1 - MAX_NODES)

<<<<<<< HEAD
def zmq_port(n):
    return PORT_MIN + 2 * PORT_RANGE + n + (MAX_NODES * PortSeed.n) % (PORT_RANGE - 1 - MAX_NODES)

def rpc_url(datadir, i, rpchost=None):
    rpc_u, rpc_p = get_auth_cookie(datadir)
=======
def rpc_url(datadir, i, chain, rpchost):
    rpc_u, rpc_p = get_auth_cookie(datadir, chain)
>>>>>>> dfe51870
    host = '127.0.0.1'
    port = rpc_port(i)
    if rpchost:
        parts = rpchost.split(':')
        if len(parts) == 2:
            host, port = parts
        else:
            host = rpchost
    return "http://%s:%s@%s:%d" % (rpc_u, rpc_p, host, int(port))

# Node functions
################

def initialize_datadir(dirname, n, chain):
    datadir = get_datadir_path(dirname, n)
    if not os.path.isdir(datadir):
        os.makedirs(datadir)
    with open(os.path.join(datadir, config_file), 'w', encoding='utf8') as f:
        f.write("{}=1\n".format(chain))
        f.write("[{}]\n".format(chain))
        f.write("port=" + str(p2p_port(n)) + "\n")
        f.write("rpcport=" + str(rpc_port(n)) + "\n")
        f.write("server=1\n")
        f.write("keypool=1\n")
        f.write("discover=0\n")
        f.write("listenonion=0\n")
        f.write("printtoconsole=0\n")
        os.makedirs(os.path.join(datadir, 'stderr'), exist_ok=True)
        os.makedirs(os.path.join(datadir, 'stdout'), exist_ok=True)
    return datadir

def get_datadir_path(dirname, n):
    return os.path.join(dirname, "node" + str(n))

def append_config(datadir, options):
    with open(os.path.join(datadir, config_file), 'a', encoding='utf8') as f:
        for option in options:
            f.write(option + "\n")

def get_auth_cookie(datadir, chain):
    user = None
    password = None
    if os.path.isfile(os.path.join(datadir, config_file)):
        with open(os.path.join(datadir, config_file), 'r', encoding='utf8') as f:
            for line in f:
                if line.startswith("rpcuser="):
                    assert user is None  # Ensure that there is only one rpcuser line
                    user = line.split("=")[1].strip("\n")
                if line.startswith("rpcpassword="):
                    assert password is None  # Ensure that there is only one rpcpassword line
                    password = line.split("=")[1].strip("\n")
    try:
        with open(os.path.join(datadir, chain, ".cookie"), 'r', encoding="ascii") as f:
            userpass = f.read()
            split_userpass = userpass.split(':')
            user = split_userpass[0]
            password = split_userpass[1]
    except OSError:
        pass
    if user is None or password is None:
        raise ValueError("No RPC credentials")
    return user, password

# If a cookie file exists in the given datadir, delete it.
def delete_cookie_file(datadir, chain):
    if os.path.isfile(os.path.join(datadir, chain, ".cookie")):
        logger.debug("Deleting leftover cookie file")
        os.remove(os.path.join(datadir, chain, ".cookie"))

def get_bip9_status(node, key):
    info = node.getblockchaininfo()
    return info['bip9_softforks'][key]

def set_node_times(nodes, t):
    for node in nodes:
        node.setmocktime(t)

def disconnect_nodes(from_connection, node_num):
    for peer_id in [peer['id'] for peer in from_connection.getpeerinfo() if "testnode%d" % node_num in peer['subver']]:
        try:
            from_connection.disconnectnode(nodeid=peer_id)
        except JSONRPCException as e:
            # If this node is disconnected between calculating the peer id
            # and issuing the disconnect, don't worry about it.
            # This avoids a race condition if we're mass-disconnecting peers.
            if e.error['code'] != -29: # RPC_CLIENT_NODE_NOT_CONNECTED
                raise

    # wait to disconnect
    wait_until(lambda: [peer['id'] for peer in from_connection.getpeerinfo() if "testnode%d" % node_num in peer['subver']] == [], timeout=5)

def connect_nodes(from_connection, node_num):
    ip_port = "127.0.0.1:" + str(p2p_port(node_num))
    from_connection.addnode(ip_port, "onetry")
    # poll until version handshake complete to avoid race conditions
    # with transaction relaying
    wait_until(lambda:  all(peer['version'] != 0 for peer in from_connection.getpeerinfo()))

def connect_nodes_bi(nodes, a, b):
    connect_nodes(nodes[a], b)
    connect_nodes(nodes[b], a)

def sync_blocks(rpc_connections, *, wait=1, timeout=60):
    """
    Wait until everybody has the same tip.

    sync_blocks needs to be called with an rpc_connections set that has least
    one node already synced to the latest, stable tip, otherwise there's a
    chance it might return before all nodes are stably synced.
    """
    stop_time = time.time() + timeout
    while time.time() <= stop_time:
        best_hash = [x.getbestblockhash() for x in rpc_connections]
        if best_hash.count(best_hash[0]) == len(rpc_connections):
            return
        time.sleep(wait)
    raise AssertionError("Block sync timed out:{}".format("".join("\n  {!r}".format(b) for b in best_hash)))

def sync_mempools(rpc_connections, *, wait=1, timeout=60, flush_scheduler=True):
    """
    Wait until everybody has the same transactions in their memory
    pools
    """
    stop_time = time.time() + timeout
    while time.time() <= stop_time:
        pool = [set(r.getrawmempool()) for r in rpc_connections]
        if pool.count(pool[0]) == len(rpc_connections):
            if flush_scheduler:
                for r in rpc_connections:
                    r.syncwithvalidationinterfacequeue()
            return
        time.sleep(wait)
    raise AssertionError("Mempool sync timed out:{}".format("".join("\n  {!r}".format(m) for m in pool)))

# Transaction/Block functions
#############################

def find_output(node, txid, amount, *, blockhash=None):
    """
    Return index to output of txid with value amount
    Raises exception if there is none.
    """
    txdata = node.getrawtransaction(txid, 1, blockhash)
    for i in range(len(txdata["vout"])):
        if txdata["vout"][i]["value"] == amount:
            return i
    raise RuntimeError("find_output txid %s : %s not found" % (txid, str(amount)))

def gather_inputs(from_node, amount_needed, confirmations_required=1):
    """
    Return a random set of unspent txouts that are enough to pay amount_needed
    """
    assert confirmations_required >= 0
    utxo = from_node.listunspent(confirmations_required)
    random.shuffle(utxo)
    inputs = []
    total_in = Decimal("0.00000000")
    while total_in < amount_needed and len(utxo) > 0:
        t = utxo.pop()
        total_in += t["amount"]
        inputs.append({"txid": t["txid"], "vout": t["vout"], "address": t["address"]})
    if total_in < amount_needed:
        raise RuntimeError("Insufficient funds: need %d, have %d" % (amount_needed, total_in))
    return (total_in, inputs)

def make_change(from_node, amount_in, amount_out, fee):
    """
    Create change output(s), return them
    """
    outputs = {}
    amount = amount_out + fee
    change = amount_in - amount
    if change > amount * 2:
        # Create an extra change output to break up big inputs
        change_address = from_node.getnewaddress()
        # Split change in two, being careful of rounding:
        outputs[change_address] = Decimal(change / 2).quantize(Decimal('0.00000001'), rounding=ROUND_DOWN)
        change = amount_in - amount - outputs[change_address]
    if change > 0:
        outputs[from_node.getnewaddress()] = change
    return outputs

def random_transaction(nodes, amount, min_fee, fee_increment, fee_variants):
    """
    Create a random transaction.
    Returns (txid, hex-encoded-transaction-data, fee)
    """
    from_node = random.choice(nodes)
    to_node = random.choice(nodes)
    fee = min_fee + fee_increment * random.randint(0, fee_variants)

    (total_in, inputs) = gather_inputs(from_node, amount + fee)
    outputs = make_change(from_node, total_in, amount, fee)
    outputs[to_node.getnewaddress()] = float(amount)

    rawtx = from_node.createrawtransaction(inputs, outputs)
    signresult = from_node.signrawtransactionwithwallet(rawtx)
    txid = from_node.sendrawtransaction(signresult["hex"], 0)

    return (txid, signresult["hex"], fee)

# Helper to create at least "count" utxos
# Pass in a fee that is sufficient for relay and mining new transactions.
def create_confirmed_utxos(fee, node, count):
    to_generate = int(0.5 * count) + 101
    while to_generate > 0:
        node.generate(min(25, to_generate))
        to_generate -= 25
    utxos = node.listunspent()
    iterations = count - len(utxos)
    addr1 = node.getnewaddress()
    addr2 = node.getnewaddress()
    if iterations <= 0:
        return utxos
    for i in range(iterations):
        t = utxos.pop()
        inputs = []
        inputs.append({"txid": t["txid"], "vout": t["vout"]})
        outputs = {}
        send_value = t['amount'] - fee
        outputs[addr1] = satoshi_round(send_value / 2)
        outputs[addr2] = satoshi_round(send_value / 2)
        raw_tx = node.createrawtransaction(inputs, outputs)
        signed_tx = node.signrawtransactionwithwallet(raw_tx)["hex"]
        node.sendrawtransaction(signed_tx)

    while (node.getmempoolinfo()['size'] > 0):
        node.generate(1)

    utxos = node.listunspent()
    assert len(utxos) >= count
    return utxos

# Create large OP_RETURN txouts that can be appended to a transaction
# to make it large (helper for constructing large transactions).
def gen_return_txouts():
    # Some pre-processing to create a bunch of OP_RETURN txouts to insert into transactions we create
    # So we have big transactions (and therefore can't fit very many into each block)
    # create one script_pubkey
    script_pubkey = "6a4d0200"  # OP_RETURN OP_PUSH2 512 bytes
    for i in range(512):
        script_pubkey = script_pubkey + "01"
    # concatenate 16 txouts of above script_pubkey which we'll insert before the txout for change
    txouts = []
    from .messages import CTxOut
    txout = CTxOut()
    txout.nValue = 0
    txout.scriptPubKey = hex_str_to_bytes(script_pubkey)
    for k in range(16):
        txouts.append(txout)
    return txouts

# Create a spend of each passed-in utxo, splicing in "txouts" to each raw
# transaction to make it large.  See gen_return_txouts() above.
def create_lots_of_big_transactions(node, txouts, utxos, num, fee):
    addr = node.getnewaddress()
    txids = []
    from .messages import CTransaction
    for _ in range(num):
        t = utxos.pop()
        inputs = [{"txid": t["txid"], "vout": t["vout"]}]
        outputs = {}
        change = t['amount'] - fee
        outputs[addr] = satoshi_round(change)
        rawtx = node.createrawtransaction(inputs, outputs)
        tx = CTransaction()
        tx.deserialize(BytesIO(hex_str_to_bytes(rawtx)))
        for txout in txouts:
            tx.vout.append(txout)
        newtx = tx.serialize().hex()
        signresult = node.signrawtransactionwithwallet(newtx, None, "NONE")
        txid = node.sendrawtransaction(signresult["hex"], 0)
        txids.append(txid)
    return txids

def mine_large_block(node, utxos=None):
    # generate a 8k transaction,
    # and 10 of them is close to the 100k block limit
    num = 10
    txouts = gen_return_txouts()
    utxos = utxos if utxos is not None else []
    if len(utxos) < num:
        utxos.clear()
        utxos.extend(node.listunspent())
    fee = 100 * node.getnetworkinfo()["relayfee"]
    create_lots_of_big_transactions(node, txouts, utxos, num, fee=fee)
    node.generate(1)

def find_vout_for_address(node, txid, addr):
    """
    Locate the vout index of the given transaction sending to the
    given address. Raises runtime error exception if not found.
    """
    tx = node.getrawtransaction(txid, True)
    for i in range(len(tx["vout"])):
        if any([addr == a for a in tx["vout"][i]["scriptPubKey"]["addresses"]]):
            return i
    raise RuntimeError("Vout not found for address: txid=%s, addr=%s" % (txid, addr))<|MERGE_RESOLUTION|>--- conflicted
+++ resolved
@@ -274,16 +274,11 @@
 def rpc_port(n):
     return PORT_MIN + PORT_RANGE + n + (MAX_NODES * PortSeed.n) % (PORT_RANGE - 1 - MAX_NODES)
 
-<<<<<<< HEAD
 def zmq_port(n):
     return PORT_MIN + 2 * PORT_RANGE + n + (MAX_NODES * PortSeed.n) % (PORT_RANGE - 1 - MAX_NODES)
 
-def rpc_url(datadir, i, rpchost=None):
-    rpc_u, rpc_p = get_auth_cookie(datadir)
-=======
 def rpc_url(datadir, i, chain, rpchost):
     rpc_u, rpc_p = get_auth_cookie(datadir, chain)
->>>>>>> dfe51870
     host = '127.0.0.1'
     port = rpc_port(i)
     if rpchost:
