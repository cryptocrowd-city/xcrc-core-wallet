#!/usr/bin/env python3
# Copyright (c) 2014-2019 The Bitcoin Core developers
# Distributed under the MIT software license, see the accompanying
# file COPYING or http://www.opensource.org/licenses/mit-license.php.
"""Helpful routines for regression testing."""

from base64 import b64encode
from binascii import unhexlify
from decimal import Decimal, ROUND_DOWN
import hashlib
import inspect
import json
import logging
import os
import random
import re
from subprocess import CalledProcessError
import time

from . import coverage
from .authproxy import AuthServiceProxy, JSONRPCException
from io import BytesIO

logger = logging.getLogger("TestFramework.utils")

# Added in Namecoin for easier rebranding to other projects.
config_file = "namecoin.conf"

# Assert functions
##################

def assert_fee_amount(fee, tx_size, fee_per_kB):
    """Assert the fee was in range"""
    target_fee = round(tx_size * fee_per_kB / 1000, 8)
    if fee < target_fee:
        raise AssertionError("Fee of %s BTC too low! (Should be %s BTC)" % (str(fee), str(target_fee)))
    # allow the wallet's estimation to be at most 2 bytes off
    if fee > (tx_size + 2) * fee_per_kB / 1000:
        raise AssertionError("Fee of %s BTC too high! (Should be %s BTC)" % (str(fee), str(target_fee)))

def assert_equal(thing1, thing2, *args):
    if thing1 != thing2 or any(thing1 != arg for arg in args):
        raise AssertionError("not(%s)" % " == ".join(str(arg) for arg in (thing1, thing2) + args))

def assert_greater_than(thing1, thing2):
    if thing1 <= thing2:
        raise AssertionError("%s <= %s" % (str(thing1), str(thing2)))

def assert_greater_than_or_equal(thing1, thing2):
    if thing1 < thing2:
        raise AssertionError("%s < %s" % (str(thing1), str(thing2)))

def assert_raises(exc, fun, *args, **kwds):
    assert_raises_message(exc, None, fun, *args, **kwds)

def assert_raises_message(exc, message, fun, *args, **kwds):
    try:
        fun(*args, **kwds)
    except JSONRPCException:
        raise AssertionError("Use assert_raises_rpc_error() to test RPC failures")
    except exc as e:
        if message is not None and message not in e.error['message']:
            raise AssertionError("Expected substring not found:" + e.error['message'])
    except Exception as e:
        raise AssertionError("Unexpected exception raised: " + type(e).__name__)
    else:
        raise AssertionError("No exception raised")

def assert_raises_process_error(returncode, output, fun, *args, **kwds):
    """Execute a process and asserts the process return code and output.

    Calls function `fun` with arguments `args` and `kwds`. Catches a CalledProcessError
    and verifies that the return code and output are as expected. Throws AssertionError if
    no CalledProcessError was raised or if the return code and output are not as expected.

    Args:
        returncode (int): the process return code.
        output (string): [a substring of] the process output.
        fun (function): the function to call. This should execute a process.
        args*: positional arguments for the function.
        kwds**: named arguments for the function.
    """
    try:
        fun(*args, **kwds)
    except CalledProcessError as e:
        if returncode != e.returncode:
            raise AssertionError("Unexpected returncode %i" % e.returncode)
        if output not in e.output:
            raise AssertionError("Expected substring not found:" + e.output)
    else:
        raise AssertionError("No exception raised")

def assert_raises_rpc_error(code, message, fun, *args, **kwds):
    """Run an RPC and verify that a specific JSONRPC exception code and message is raised.

    Calls function `fun` with arguments `args` and `kwds`. Catches a JSONRPCException
    and verifies that the error code and message are as expected. Throws AssertionError if
    no JSONRPCException was raised or if the error code/message are not as expected.

    Args:
        code (int), optional: the error code returned by the RPC call (defined
            in src/rpc/protocol.h). Set to None if checking the error code is not required.
        message (string), optional: [a substring of] the error string returned by the
            RPC call. Set to None if checking the error string is not required.
        fun (function): the function to call. This should be the name of an RPC.
        args*: positional arguments for the function.
        kwds**: named arguments for the function.
    """
    assert try_rpc(code, message, fun, *args, **kwds), "No exception raised"

def try_rpc(code, message, fun, *args, **kwds):
    """Tries to run an rpc command.

    Test against error code and message if the rpc fails.
    Returns whether a JSONRPCException was raised."""
    try:
        fun(*args, **kwds)
    except JSONRPCException as e:
        # JSONRPCException was thrown as expected. Check the code and message values are correct.
        if (code is not None) and (code != e.error["code"]):
            raise AssertionError("Unexpected JSONRPC error code %i" % e.error["code"])
        if (message is not None) and (message not in e.error['message']):
            raise AssertionError("Expected substring not found:" + e.error['message'])
        return True
    except Exception as e:
        raise AssertionError("Unexpected exception raised: " + type(e).__name__)
    else:
        return False

def assert_is_hex_string(string):
    try:
        int(string, 16)
    except Exception as e:
        raise AssertionError(
            "Couldn't interpret %r as hexadecimal; raised: %s" % (string, e))

def assert_is_hash_string(string, length=64):
    if not isinstance(string, str):
        raise AssertionError("Expected a string, got type %r" % type(string))
    elif length and len(string) != length:
        raise AssertionError(
            "String of length %d expected; got %d" % (length, len(string)))
    elif not re.match('[abcdef0-9]+$', string):
        raise AssertionError(
            "String %r contains invalid characters for a hash." % string)

def assert_array_result(object_array, to_match, expected, should_not_find=False):
    """
        Pass in array of JSON objects, a dictionary with key/value pairs
        to match against, and another dictionary with expected key/value
        pairs.
        If the should_not_find flag is true, to_match should not be found
        in object_array
        """
    if should_not_find:
        assert_equal(expected, {})
    num_matched = 0
    for item in object_array:
        all_match = True
        for key, value in to_match.items():
            if item[key] != value:
                all_match = False
        if not all_match:
            continue
        elif should_not_find:
            num_matched = num_matched + 1
        for key, value in expected.items():
            if item[key] != value:
                raise AssertionError("%s : expected %s=%s" % (str(item), str(key), str(value)))
            num_matched = num_matched + 1
    if num_matched == 0 and not should_not_find:
        raise AssertionError("No objects matched %s" % (str(to_match)))
    if num_matched > 0 and should_not_find:
        raise AssertionError("Objects were found %s" % (str(to_match)))

# Utility functions
###################

def check_json_precision():
    """Make sure json library being used does not lose precision converting BTC values"""
    n = Decimal("20000000.00000003")
    satoshis = int(json.loads(json.dumps(float(n))) * 1.0e8)
    if satoshis != 2000000000000003:
        raise RuntimeError("JSON encode/decode loses precision")

def count_bytes(hex_string):
    return len(bytearray.fromhex(hex_string))

def hash256(byte_str):
    sha256 = hashlib.sha256()
    sha256.update(byte_str)
    sha256d = hashlib.sha256()
    sha256d.update(sha256.digest())
    return sha256d.digest()[::-1]

def hex_str_to_bytes(hex_str):
    return unhexlify(hex_str.encode('ascii'))

def str_to_b64str(string):
    return b64encode(string.encode('utf-8')).decode('ascii')

def satoshi_round(amount):
    return Decimal(amount).quantize(Decimal('0.00000001'), rounding=ROUND_DOWN)

def wait_until(predicate, *, attempts=float('inf'), timeout=float('inf'), lock=None):
    if attempts == float('inf') and timeout == float('inf'):
        timeout = 60
    attempt = 0
    time_end = time.time() + timeout

    while attempt < attempts and time.time() < time_end:
        if lock:
            with lock:
                if predicate():
                    return
        else:
            if predicate():
                return
        attempt += 1
        time.sleep(0.05)

    # Print the cause of the timeout
    predicate_source = "''''\n" + inspect.getsource(predicate) + "'''"
    logger.error("wait_until() failed. Predicate: {}".format(predicate_source))
    if attempt >= attempts:
        raise AssertionError("Predicate {} not true after {} attempts".format(predicate_source, attempts))
    elif time.time() >= time_end:
        raise AssertionError("Predicate {} not true after {} seconds".format(predicate_source, timeout))
    raise RuntimeError('Unreachable')

# RPC/P2P connection constants and functions
############################################

# The maximum number of nodes a single test can spawn
MAX_NODES = 12
# Don't assign rpc or p2p ports lower than this
PORT_MIN = 11000
# The number of ports to "reserve" for p2p and rpc, each
PORT_RANGE = 5000

class PortSeed:
    # Must be initialized with a unique integer for each process
    n = None

def get_rpc_proxy(url, node_number, timeout=None, coveragedir=None):
    """
    Args:
        url (str): URL of the RPC server to call
        node_number (int): the node number (or id) that this calls to

    Kwargs:
        timeout (int): HTTP timeout in seconds

    Returns:
        AuthServiceProxy. convenience object for making RPC calls.

    """
    proxy_kwargs = {}
    if timeout is not None:
        proxy_kwargs['timeout'] = timeout

    proxy = AuthServiceProxy(url, **proxy_kwargs)
    proxy.url = url  # store URL on proxy for info

    coverage_logfile = coverage.get_filename(
        coveragedir, node_number) if coveragedir else None

    return coverage.AuthServiceProxyWrapper(proxy, coverage_logfile)

def p2p_port(n):
    assert n <= MAX_NODES
    return PORT_MIN + n + (MAX_NODES * PortSeed.n) % (PORT_RANGE - 1 - MAX_NODES)

def rpc_port(n):
    return PORT_MIN + PORT_RANGE + n + (MAX_NODES * PortSeed.n) % (PORT_RANGE - 1 - MAX_NODES)

def rpc_url(datadir, i, chain, rpchost):
    rpc_u, rpc_p = get_auth_cookie(datadir, chain)
    host = '127.0.0.1'
    port = rpc_port(i)
    if rpchost:
        parts = rpchost.split(':')
        if len(parts) == 2:
            host, port = parts
        else:
            host = rpchost
    return "http://%s:%s@%s:%d" % (rpc_u, rpc_p, host, int(port))

# Node functions
################

def initialize_datadir(dirname, n, chain):
    datadir = get_datadir_path(dirname, n)
    if not os.path.isdir(datadir):
        os.makedirs(datadir)
<<<<<<< HEAD
    with open(os.path.join(datadir, config_file), 'w', encoding='utf8') as f:
        f.write("regtest=1\n")
        f.write("[regtest]\n")
=======
    with open(os.path.join(datadir, "bitcoin.conf"), 'w', encoding='utf8') as f:
        f.write("{}=1\n".format(chain))
        f.write("[{}]\n".format(chain))
>>>>>>> 0bae1177
        f.write("port=" + str(p2p_port(n)) + "\n")
        f.write("rpcport=" + str(rpc_port(n)) + "\n")
        f.write("server=1\n")
        f.write("keypool=1\n")
        f.write("discover=0\n")
        f.write("listenonion=0\n")
        f.write("printtoconsole=0\n")
        os.makedirs(os.path.join(datadir, 'stderr'), exist_ok=True)
        os.makedirs(os.path.join(datadir, 'stdout'), exist_ok=True)
    return datadir

def get_datadir_path(dirname, n):
    return os.path.join(dirname, "node" + str(n))

def append_config(datadir, options):
    with open(os.path.join(datadir, config_file), 'a', encoding='utf8') as f:
        for option in options:
            f.write(option + "\n")

def get_auth_cookie(datadir, chain):
    user = None
    password = None
    if os.path.isfile(os.path.join(datadir, config_file)):
        with open(os.path.join(datadir, config_file), 'r', encoding='utf8') as f:
            for line in f:
                if line.startswith("rpcuser="):
                    assert user is None  # Ensure that there is only one rpcuser line
                    user = line.split("=")[1].strip("\n")
                if line.startswith("rpcpassword="):
                    assert password is None  # Ensure that there is only one rpcpassword line
                    password = line.split("=")[1].strip("\n")
    try:
        with open(os.path.join(datadir, chain, ".cookie"), 'r', encoding="ascii") as f:
            userpass = f.read()
            split_userpass = userpass.split(':')
            user = split_userpass[0]
            password = split_userpass[1]
    except OSError:
        pass
    if user is None or password is None:
        raise ValueError("No RPC credentials")
    return user, password

# If a cookie file exists in the given datadir, delete it.
def delete_cookie_file(datadir, chain):
    if os.path.isfile(os.path.join(datadir, chain, ".cookie")):
        logger.debug("Deleting leftover cookie file")
        os.remove(os.path.join(datadir, chain, ".cookie"))

def get_bip9_status(node, key):
    info = node.getblockchaininfo()
    return info['bip9_softforks'][key]

def set_node_times(nodes, t):
    for node in nodes:
        node.setmocktime(t)

def disconnect_nodes(from_connection, node_num):
    for peer_id in [peer['id'] for peer in from_connection.getpeerinfo() if "testnode%d" % node_num in peer['subver']]:
        try:
            from_connection.disconnectnode(nodeid=peer_id)
        except JSONRPCException as e:
            # If this node is disconnected between calculating the peer id
            # and issuing the disconnect, don't worry about it.
            # This avoids a race condition if we're mass-disconnecting peers.
            if e.error['code'] != -29: # RPC_CLIENT_NODE_NOT_CONNECTED
                raise

    # wait to disconnect
    wait_until(lambda: [peer['id'] for peer in from_connection.getpeerinfo() if "testnode%d" % node_num in peer['subver']] == [], timeout=5)

def connect_nodes(from_connection, node_num):
    ip_port = "127.0.0.1:" + str(p2p_port(node_num))
    from_connection.addnode(ip_port, "onetry")
    # poll until version handshake complete to avoid race conditions
    # with transaction relaying
    wait_until(lambda:  all(peer['version'] != 0 for peer in from_connection.getpeerinfo()))

def connect_nodes_bi(nodes, a, b):
    connect_nodes(nodes[a], b)
    connect_nodes(nodes[b], a)

def sync_blocks(rpc_connections, *, wait=1, timeout=60):
    """
    Wait until everybody has the same tip.

    sync_blocks needs to be called with an rpc_connections set that has least
    one node already synced to the latest, stable tip, otherwise there's a
    chance it might return before all nodes are stably synced.
    """
    stop_time = time.time() + timeout
    while time.time() <= stop_time:
        best_hash = [x.getbestblockhash() for x in rpc_connections]
        if best_hash.count(best_hash[0]) == len(rpc_connections):
            return
        time.sleep(wait)
    raise AssertionError("Block sync timed out:{}".format("".join("\n  {!r}".format(b) for b in best_hash)))

def sync_mempools(rpc_connections, *, wait=1, timeout=60, flush_scheduler=True):
    """
    Wait until everybody has the same transactions in their memory
    pools
    """
    stop_time = time.time() + timeout
    while time.time() <= stop_time:
        pool = [set(r.getrawmempool()) for r in rpc_connections]
        if pool.count(pool[0]) == len(rpc_connections):
            if flush_scheduler:
                for r in rpc_connections:
                    r.syncwithvalidationinterfacequeue()
            return
        time.sleep(wait)
    raise AssertionError("Mempool sync timed out:{}".format("".join("\n  {!r}".format(m) for m in pool)))

# Transaction/Block functions
#############################

def find_output(node, txid, amount, *, blockhash=None):
    """
    Return index to output of txid with value amount
    Raises exception if there is none.
    """
    txdata = node.getrawtransaction(txid, 1, blockhash)
    for i in range(len(txdata["vout"])):
        if txdata["vout"][i]["value"] == amount:
            return i
    raise RuntimeError("find_output txid %s : %s not found" % (txid, str(amount)))

def gather_inputs(from_node, amount_needed, confirmations_required=1):
    """
    Return a random set of unspent txouts that are enough to pay amount_needed
    """
    assert confirmations_required >= 0
    utxo = from_node.listunspent(confirmations_required)
    random.shuffle(utxo)
    inputs = []
    total_in = Decimal("0.00000000")
    while total_in < amount_needed and len(utxo) > 0:
        t = utxo.pop()
        total_in += t["amount"]
        inputs.append({"txid": t["txid"], "vout": t["vout"], "address": t["address"]})
    if total_in < amount_needed:
        raise RuntimeError("Insufficient funds: need %d, have %d" % (amount_needed, total_in))
    return (total_in, inputs)

def make_change(from_node, amount_in, amount_out, fee):
    """
    Create change output(s), return them
    """
    outputs = {}
    amount = amount_out + fee
    change = amount_in - amount
    if change > amount * 2:
        # Create an extra change output to break up big inputs
        change_address = from_node.getnewaddress()
        # Split change in two, being careful of rounding:
        outputs[change_address] = Decimal(change / 2).quantize(Decimal('0.00000001'), rounding=ROUND_DOWN)
        change = amount_in - amount - outputs[change_address]
    if change > 0:
        outputs[from_node.getnewaddress()] = change
    return outputs

def random_transaction(nodes, amount, min_fee, fee_increment, fee_variants):
    """
    Create a random transaction.
    Returns (txid, hex-encoded-transaction-data, fee)
    """
    from_node = random.choice(nodes)
    to_node = random.choice(nodes)
    fee = min_fee + fee_increment * random.randint(0, fee_variants)

    (total_in, inputs) = gather_inputs(from_node, amount + fee)
    outputs = make_change(from_node, total_in, amount, fee)
    outputs[to_node.getnewaddress()] = float(amount)

    rawtx = from_node.createrawtransaction(inputs, outputs)
    signresult = from_node.signrawtransactionwithwallet(rawtx)
    txid = from_node.sendrawtransaction(signresult["hex"], 0)

    return (txid, signresult["hex"], fee)

# Helper to create at least "count" utxos
# Pass in a fee that is sufficient for relay and mining new transactions.
def create_confirmed_utxos(fee, node, count):
    to_generate = int(0.5 * count) + 101
    while to_generate > 0:
        node.generate(min(25, to_generate))
        to_generate -= 25
    utxos = node.listunspent()
    iterations = count - len(utxos)
    addr1 = node.getnewaddress()
    addr2 = node.getnewaddress()
    if iterations <= 0:
        return utxos
    for i in range(iterations):
        t = utxos.pop()
        inputs = []
        inputs.append({"txid": t["txid"], "vout": t["vout"]})
        outputs = {}
        send_value = t['amount'] - fee
        outputs[addr1] = satoshi_round(send_value / 2)
        outputs[addr2] = satoshi_round(send_value / 2)
        raw_tx = node.createrawtransaction(inputs, outputs)
        signed_tx = node.signrawtransactionwithwallet(raw_tx)["hex"]
        node.sendrawtransaction(signed_tx)

    while (node.getmempoolinfo()['size'] > 0):
        node.generate(1)

    utxos = node.listunspent()
    assert len(utxos) >= count
    return utxos

# Create large OP_RETURN txouts that can be appended to a transaction
# to make it large (helper for constructing large transactions).
def gen_return_txouts():
    # Some pre-processing to create a bunch of OP_RETURN txouts to insert into transactions we create
    # So we have big transactions (and therefore can't fit very many into each block)
    # create one script_pubkey
    script_pubkey = "6a4d0200"  # OP_RETURN OP_PUSH2 512 bytes
    for i in range(512):
        script_pubkey = script_pubkey + "01"
    # concatenate 128 txouts of above script_pubkey which we'll insert before the txout for change
    txouts = []
    from .messages import CTxOut
    txout = CTxOut()
    txout.nValue = 0
    txout.scriptPubKey = hex_str_to_bytes(script_pubkey)
    for k in range(128):
        txouts.append(txout)
    return txouts

# Create a spend of each passed-in utxo, splicing in "txouts" to each raw
# transaction to make it large.  See gen_return_txouts() above.
def create_lots_of_big_transactions(node, txouts, utxos, num, fee):
    addr = node.getnewaddress()
    txids = []
    from .messages import CTransaction
    for _ in range(num):
        t = utxos.pop()
        inputs = [{"txid": t["txid"], "vout": t["vout"]}]
        outputs = {}
        change = t['amount'] - fee
        outputs[addr] = satoshi_round(change)
        rawtx = node.createrawtransaction(inputs, outputs)
        tx = CTransaction()
        tx.deserialize(BytesIO(hex_str_to_bytes(rawtx)))
        for txout in txouts:
            tx.vout.append(txout)
        newtx = tx.serialize().hex()
        signresult = node.signrawtransactionwithwallet(newtx, None, "NONE")
        txid = node.sendrawtransaction(signresult["hex"], 0)
        txids.append(txid)
    return txids

def mine_large_block(node, utxos=None):
    # generate a 66k transaction,
    # and 14 of them is close to the 1MB block limit
    num = 14
    txouts = gen_return_txouts()
    utxos = utxos if utxos is not None else []
    if len(utxos) < num:
        utxos.clear()
        utxos.extend(node.listunspent())
    fee = 100 * node.getnetworkinfo()["relayfee"]
    create_lots_of_big_transactions(node, txouts, utxos, num, fee=fee)
    node.generate(1)

def find_vout_for_address(node, txid, addr):
    """
    Locate the vout index of the given transaction sending to the
    given address. Raises runtime error exception if not found.
    """
    tx = node.getrawtransaction(txid, True)
    for i in range(len(tx["vout"])):
        if any([addr == a for a in tx["vout"][i]["scriptPubKey"]["addresses"]]):
            return i
    raise RuntimeError("Vout not found for address: txid=%s, addr=%s" % (txid, addr))<|MERGE_RESOLUTION|>--- conflicted
+++ resolved
@@ -293,15 +293,9 @@
     datadir = get_datadir_path(dirname, n)
     if not os.path.isdir(datadir):
         os.makedirs(datadir)
-<<<<<<< HEAD
     with open(os.path.join(datadir, config_file), 'w', encoding='utf8') as f:
-        f.write("regtest=1\n")
-        f.write("[regtest]\n")
-=======
-    with open(os.path.join(datadir, "bitcoin.conf"), 'w', encoding='utf8') as f:
         f.write("{}=1\n".format(chain))
         f.write("[{}]\n".format(chain))
->>>>>>> 0bae1177
         f.write("port=" + str(p2p_port(n)) + "\n")
         f.write("rpcport=" + str(rpc_port(n)) + "\n")
         f.write("server=1\n")
