#!/usr/bin/env python3
# Copyright (c) 2015-2018 The Bitcoin Core developers
# Distributed under the MIT software license, see the accompanying
# file COPYING or http://www.opensource.org/licenses/mit-license.php.
"""Test block processing."""
import copy
import struct
import time

from test_framework.blocktools import (
    create_block,
    create_coinbase,
    create_tx_with_script,
    get_legacy_sigopcount_block,
    MAX_BLOCK_SIGOPS,
)
from test_framework.key import CECKey
from test_framework.messages import (
    CBlock,
    COIN,
    COutPoint,
    CTransaction,
    CTxIn,
    CTxOut,
    MAX_BLOCK_BASE_SIZE,
    uint256_from_compact,
    uint256_from_str,
)
from test_framework.mininode import P2PDataStore
from test_framework.script import (
    CScript,
    MAX_SCRIPT_ELEMENT_SIZE,
    OP_2DUP,
    OP_CHECKMULTISIG,
    OP_CHECKMULTISIGVERIFY,
    OP_CHECKSIG,
    OP_CHECKSIGVERIFY,
    OP_ELSE,
    OP_ENDIF,
    OP_EQUAL,
    OP_DROP,
    OP_FALSE,
    OP_HASH160,
    OP_IF,
    OP_INVALIDOPCODE,
    OP_RETURN,
    OP_TRUE,
    SIGHASH_ALL,
    SignatureHash,
    hash160,
)
from test_framework.test_framework import BitcoinTestFramework
from test_framework.util import assert_equal
<<<<<<< HEAD

MAX_BLOCK_SIGOPS = 2000
=======
from data import invalid_txs
>>>>>>> 3797cc4d

#  Use this class for tests that require behavior other than normal "mininode" behavior.
#  For now, it is used to serialize a bloated varint (b64).
class CBrokenBlock(CBlock):
    def initialize(self, base_block):
        self.vtx = copy.deepcopy(base_block.vtx)
        self.hashMerkleRoot = self.calc_merkle_root()

    def serialize(self, with_witness=False):
        r = b""
        r += super(CBlock, self).serialize()
        r += struct.pack("<BQ", 255, len(self.vtx))
        for tx in self.vtx:
            if with_witness:
                r += tx.serialize_with_witness()
            else:
                r += tx.serialize_without_witness()
        return r

    def normal_serialize(self):
        return super().serialize()

class FullBlockTest(BitcoinTestFramework):
    def set_test_params(self):
        self.num_nodes = 1
        self.setup_clean_chain = True
        self.extra_args = [[]]

    def run_test(self):
        node = self.nodes[0]  # convenience reference to the node

        self.bootstrap_p2p()  # Add one p2p connection to the node

        self.block_heights = {}
        self.coinbase_key = CECKey()
        self.coinbase_key.set_secretbytes(b"horsebattery")
        self.coinbase_pubkey = self.coinbase_key.get_pubkey()
        self.tip = None
        self.blocks = {}
        self.genesis_hash = int(self.nodes[0].getbestblockhash(), 16)
        self.block_heights[self.genesis_hash] = 0
        self.spendable_outputs = []

        # Activate P2SH at height 432.
        blocks = []
        for i in range(500):
            blocks.append(self.next_block(10000 + i))
        self.sync_blocks(blocks)

        # Create a new block
        b0 = self.next_block(0)
        self.save_spendable_output()
        self.sync_blocks([b0])

        # These constants chosen specifically to trigger an immature coinbase spend
        # at a certain time below.
        NUM_BUFFER_BLOCKS_TO_GENERATE = 99
        NUM_OUTPUTS_TO_COLLECT = 33

        # Allow the block to mature
        blocks = []
        for i in range(NUM_BUFFER_BLOCKS_TO_GENERATE):
            blocks.append(self.next_block("maturitybuffer.{}".format(i)))
            self.save_spendable_output()
        self.sync_blocks(blocks)

        # collect spendable outputs now to avoid cluttering the code later on
        out = []
        for i in range(NUM_OUTPUTS_TO_COLLECT):
            out.append(self.get_spendable_output())

        # Start by building a couple of blocks on top (which output is spent is
        # in parentheses):
        #     genesis -> b1 (0) -> b2 (1)
        b1 = self.next_block(1, spend=out[0])
        self.save_spendable_output()

        b2 = self.next_block(2, spend=out[1])
        self.save_spendable_output()

        self.sync_blocks([b1, b2], timeout=4)

        # Select a txn with an output eligible for spending. This won't actually be spent,
        # since we're testing submission of a series of blocks with invalid txns.
        attempt_spend_tx = out[2]

        # Submit blocks for rejection, each of which contains a single transaction
        # (aside from coinbase) which should be considered invalid.
        for TxTemplate in invalid_txs.iter_all_templates():
            template = TxTemplate(spend_tx=attempt_spend_tx)

            # Something about the serialization code for missing inputs creates
            # a different hash in the test client than on bitcoind, resulting
            # in a mismatching merkle root during block validation.
            # Skip until we figure out what's going on.
            if TxTemplate == invalid_txs.InputMissing:
                continue
            if template.valid_in_block:
                continue

            self.log.info("Reject block with invalid tx: %s", TxTemplate.__name__)
            blockname = "for_invalid.%s" % TxTemplate.__name__
            badblock = self.next_block(blockname)
            badtx = template.get_tx()
            self.sign_tx(badtx, attempt_spend_tx)
            badtx.rehash()
            badblock = self.update_block(blockname, [badtx])
            self.sync_blocks(
                [badblock], success=False,
                reject_reason=(template.block_reject_reason or template.reject_reason),
                reconnect=True, timeout=2)

            self.move_tip(2)

        # Fork like this:
        #
        #     genesis -> b1 (0) -> b2 (1)
        #                      \-> b3 (1)
        #
        # Nothing should happen at this point. We saw b2 first so it takes priority.
        self.log.info("Don't reorg to a chain of the same length")
        self.move_tip(1)
        b3 = self.next_block(3, spend=out[1])
        txout_b3 = b3.vtx[1]
        self.sync_blocks([b3], False)

        # Now we add another block to make the alternative chain longer.
        #
        #     genesis -> b1 (0) -> b2 (1)
        #                      \-> b3 (1) -> b4 (2)
        self.log.info("Reorg to a longer chain")
        b4 = self.next_block(4, spend=out[2])
        self.sync_blocks([b4])

        # ... and back to the first chain.
        #     genesis -> b1 (0) -> b2 (1) -> b5 (2) -> b6 (3)
        #                      \-> b3 (1) -> b4 (2)
        self.move_tip(2)
        b5 = self.next_block(5, spend=out[2])
        self.save_spendable_output()
        self.sync_blocks([b5], False)

        self.log.info("Reorg back to the original chain")
        b6 = self.next_block(6, spend=out[3])
        self.sync_blocks([b6], True)

        # Try to create a fork that double-spends
        #     genesis -> b1 (0) -> b2 (1) -> b5 (2) -> b6 (3)
        #                                          \-> b7 (2) -> b8 (4)
        #                      \-> b3 (1) -> b4 (2)
        self.log.info("Reject a chain with a double spend, even if it is longer")
        self.move_tip(5)
        b7 = self.next_block(7, spend=out[2])
        self.sync_blocks([b7], False)

        b8 = self.next_block(8, spend=out[4])
        self.sync_blocks([b8], False, reconnect=True)

        # Try to create a block that has too much fee
        #     genesis -> b1 (0) -> b2 (1) -> b5 (2) -> b6 (3)
        #                                                    \-> b9 (4)
        #                      \-> b3 (1) -> b4 (2)
        self.log.info("Reject a block where the miner creates too much coinbase reward")
        self.move_tip(6)
        b9 = self.next_block(9, spend=out[4], additional_coinbase_value=1)
        self.sync_blocks([b9], success=False, reject_reason='bad-cb-amount', reconnect=True)

        # Create a fork that ends in a block with too much fee (the one that causes the reorg)
        #     genesis -> b1 (0) -> b2 (1) -> b5 (2) -> b6  (3)
        #                                          \-> b10 (3) -> b11 (4)
        #                      \-> b3 (1) -> b4 (2)
        self.log.info("Reject a chain where the miner creates too much coinbase reward, even if the chain is longer")
        self.move_tip(5)
        b10 = self.next_block(10, spend=out[3])
        self.sync_blocks([b10], False)

        b11 = self.next_block(11, spend=out[4], additional_coinbase_value=1)
        self.sync_blocks([b11], success=False, reject_reason='bad-cb-amount', reconnect=True)

        # Try again, but with a valid fork first
        #     genesis -> b1 (0) -> b2 (1) -> b5 (2) -> b6  (3)
        #                                          \-> b12 (3) -> b13 (4) -> b14 (5)
        #                      \-> b3 (1) -> b4 (2)
        self.log.info("Reject a chain where the miner creates too much coinbase reward, even if the chain is longer (on a forked chain)")
        self.move_tip(5)
        b12 = self.next_block(12, spend=out[3])
        self.save_spendable_output()
        b13 = self.next_block(13, spend=out[4])
        self.save_spendable_output()
        b14 = self.next_block(14, spend=out[5], additional_coinbase_value=1)
        self.sync_blocks([b12, b13, b14], success=False, reject_reason='bad-cb-amount', reconnect=True)

        # New tip should be b13.
        assert_equal(node.getbestblockhash(), b13.hash)

        # Add a block with MAX_BLOCK_SIGOPS and one with one more sigop
        #     genesis -> b1 (0) -> b2 (1) -> b5 (2) -> b6  (3)
        #                                          \-> b12 (3) -> b13 (4) -> b15 (5) -> b16 (6)
        #                      \-> b3 (1) -> b4 (2)
        self.log.info("Accept a block with lots of checksigs")
        lots_of_checksigs = CScript([OP_CHECKSIG] * (MAX_BLOCK_SIGOPS - 1))
        self.move_tip(13)
        b15 = self.next_block(15, spend=out[5], script=lots_of_checksigs)
        self.save_spendable_output()
        self.sync_blocks([b15], True)

        self.log.info("Reject a block with too many checksigs")
        too_many_checksigs = CScript([OP_CHECKSIG] * (MAX_BLOCK_SIGOPS))
        b16 = self.next_block(16, spend=out[6], script=too_many_checksigs)
        self.sync_blocks([b16], success=False, reject_reason='bad-blk-sigops', reconnect=True)

        # Attempt to spend a transaction created on a different fork
        #     genesis -> b1 (0) -> b2 (1) -> b5 (2) -> b6  (3)
        #                                          \-> b12 (3) -> b13 (4) -> b15 (5) -> b17 (b3.vtx[1])
        #                      \-> b3 (1) -> b4 (2)
        self.log.info("Reject a block with a spend from a re-org'ed out tx")
        self.move_tip(15)
        b17 = self.next_block(17, spend=txout_b3)
        self.sync_blocks([b17], success=False, reject_reason='bad-txns-inputs-missingorspent', reconnect=True)

        # Attempt to spend a transaction created on a different fork (on a fork this time)
        #     genesis -> b1 (0) -> b2 (1) -> b5 (2) -> b6  (3)
        #                                          \-> b12 (3) -> b13 (4) -> b15 (5)
        #                                                                \-> b18 (b3.vtx[1]) -> b19 (6)
        #                      \-> b3 (1) -> b4 (2)
        self.log.info("Reject a block with a spend from a re-org'ed out tx (on a forked chain)")
        self.move_tip(13)
        b18 = self.next_block(18, spend=txout_b3)
        self.sync_blocks([b18], False)

        b19 = self.next_block(19, spend=out[6])
        self.sync_blocks([b19], success=False, reject_reason='bad-txns-inputs-missingorspent', reconnect=True)

        # Attempt to spend a coinbase at depth too low
        #     genesis -> b1 (0) -> b2 (1) -> b5 (2) -> b6  (3)
        #                                          \-> b12 (3) -> b13 (4) -> b15 (5) -> b20 (7)
        #                      \-> b3 (1) -> b4 (2)
        self.log.info("Reject a block spending an immature coinbase.")
        self.move_tip(15)
        b20 = self.next_block(20, spend=out[7])
        self.sync_blocks([b20], success=False, reject_reason='bad-txns-premature-spend-of-coinbase')

        # Attempt to spend a coinbase at depth too low (on a fork this time)
        #     genesis -> b1 (0) -> b2 (1) -> b5 (2) -> b6  (3)
        #                                          \-> b12 (3) -> b13 (4) -> b15 (5)
        #                                                                \-> b21 (6) -> b22 (5)
        #                      \-> b3 (1) -> b4 (2)
        self.log.info("Reject a block spending an immature coinbase (on a forked chain)")
        self.move_tip(13)
        b21 = self.next_block(21, spend=out[6])
        self.sync_blocks([b21], False)

        b22 = self.next_block(22, spend=out[5])
        self.sync_blocks([b22], success=False, reject_reason='bad-txns-premature-spend-of-coinbase')

        # Create a block on either side of MAX_BLOCK_BASE_SIZE and make sure its accepted/rejected
        #     genesis -> b1 (0) -> b2 (1) -> b5 (2) -> b6  (3)
        #                                          \-> b12 (3) -> b13 (4) -> b15 (5) -> b23 (6)
        #                                                                           \-> b24 (6) -> b25 (7)
        #                      \-> b3 (1) -> b4 (2)
        self.log.info("Accept a block of size MAX_BLOCK_BASE_SIZE")
        self.move_tip(15)
        b23 = self.next_block(23, spend=out[6])
        tx = CTransaction()
        script_length = MAX_BLOCK_BASE_SIZE - len(b23.serialize()) - 69
        script_output = CScript([b'\x00' * script_length])
        tx.vout.append(CTxOut(0, script_output))
        tx.vin.append(CTxIn(COutPoint(b23.vtx[1].sha256, 0)))
        b23 = self.update_block(23, [tx])
        # Make sure the math above worked out to produce a max-sized block
        assert_equal(len(b23.serialize()), MAX_BLOCK_BASE_SIZE)
        self.sync_blocks([b23], True)
        self.save_spendable_output()

        self.log.info("Reject a block of size MAX_BLOCK_BASE_SIZE + 1")
        self.move_tip(15)
        b24 = self.next_block(24, spend=out[6])
        script_length = MAX_BLOCK_BASE_SIZE - len(b24.serialize()) - 69
        script_output = CScript([b'\x00' * (script_length + 1)])
        tx.vout = [CTxOut(0, script_output)]
        b24 = self.update_block(24, [tx])
        assert_equal(len(b24.serialize()), MAX_BLOCK_BASE_SIZE + 1)
        self.sync_blocks([b24], success=False, reject_reason='bad-blk-length', reconnect=True)

        b25 = self.next_block(25, spend=out[7])
        self.sync_blocks([b25], False)

        # Create blocks with a coinbase input script size out of range
        #     genesis -> b1 (0) -> b2 (1) -> b5 (2) -> b6  (3)
        #                                          \-> b12 (3) -> b13 (4) -> b15 (5) -> b23 (6) -> b30 (7)
        #                                                                           \-> ... (6) -> ... (7)
        #                      \-> b3 (1) -> b4 (2)
        self.log.info("Reject a block with coinbase input script size out of range")
        self.move_tip(15)
        b26 = self.next_block(26, spend=out[6])
        b26.vtx[0].vin[0].scriptSig = b'\x00'
        b26.vtx[0].rehash()
        # update_block causes the merkle root to get updated, even with no new
        # transactions, and updates the required state.
        b26 = self.update_block(26, [])
        self.sync_blocks([b26], success=False, reject_reason='bad-cb-length', reconnect=True)

        # Extend the b26 chain to make sure bitcoind isn't accepting b26
        b27 = self.next_block(27, spend=out[7])
        self.sync_blocks([b27], False)

        # Now try a too-large-coinbase script
        self.move_tip(15)
        b28 = self.next_block(28, spend=out[6])
        b28.vtx[0].vin[0].scriptSig = b'\x00' * 101
        b28.vtx[0].rehash()
        b28 = self.update_block(28, [])
        self.sync_blocks([b28], success=False, reject_reason='bad-cb-length', reconnect=True)

        # Extend the b28 chain to make sure bitcoind isn't accepting b28
        b29 = self.next_block(29, spend=out[7])
        self.sync_blocks([b29], False)

        # b30 has a max-sized coinbase scriptSig.
        self.move_tip(23)
        b30 = self.next_block(30)
        b30.vtx[0].vin[0].scriptSig = b'\x00' * 100
        b30.vtx[0].rehash()
        b30 = self.update_block(30, [])
        self.sync_blocks([b30], True)
        self.save_spendable_output()

        # b31 - b35 - check sigops of OP_CHECKMULTISIG / OP_CHECKMULTISIGVERIFY / OP_CHECKSIGVERIFY
        #
        #     genesis -> ... -> b30 (7) -> b31 (8) -> b33 (9) -> b35 (10)
        #                                                                \-> b36 (11)
        #                                                    \-> b34 (10)
        #                                         \-> b32 (9)
        #

        # MULTISIG: each op code counts as 20 sigops.  To create the edge case, pack another 19 sigops at the end.
        self.log.info("Accept a block with the max number of OP_CHECKMULTISIG sigops")
        lots_of_multisigs = CScript([OP_CHECKMULTISIG] * ((MAX_BLOCK_SIGOPS - 1) // 20) + [OP_CHECKSIG] * 19)
        b31 = self.next_block(31, spend=out[8], script=lots_of_multisigs)
        assert_equal(get_legacy_sigopcount_block(b31), MAX_BLOCK_SIGOPS)
        self.sync_blocks([b31], True)
        self.save_spendable_output()

        # this goes over the limit because the coinbase has one sigop
        self.log.info("Reject a block with too many OP_CHECKMULTISIG sigops")
        too_many_multisigs = CScript([OP_CHECKMULTISIG] * (MAX_BLOCK_SIGOPS // 20))
        b32 = self.next_block(32, spend=out[9], script=too_many_multisigs)
        assert_equal(get_legacy_sigopcount_block(b32), MAX_BLOCK_SIGOPS + 1)
        self.sync_blocks([b32], success=False, reject_reason='bad-blk-sigops', reconnect=True)

        # CHECKMULTISIGVERIFY
        self.log.info("Accept a block with the max number of OP_CHECKMULTISIGVERIFY sigops")
        self.move_tip(31)
        lots_of_multisigs = CScript([OP_CHECKMULTISIGVERIFY] * ((MAX_BLOCK_SIGOPS - 1) // 20) + [OP_CHECKSIG] * 19)
        b33 = self.next_block(33, spend=out[9], script=lots_of_multisigs)
        self.sync_blocks([b33], True)
        self.save_spendable_output()

        self.log.info("Reject a block with too many OP_CHECKMULTISIGVERIFY sigops")
        too_many_multisigs = CScript([OP_CHECKMULTISIGVERIFY] * (MAX_BLOCK_SIGOPS // 20))
        b34 = self.next_block(34, spend=out[10], script=too_many_multisigs)
        self.sync_blocks([b34], success=False, reject_reason='bad-blk-sigops', reconnect=True)

        # CHECKSIGVERIFY
        self.log.info("Accept a block with the max number of OP_CHECKSIGVERIFY sigops")
        self.move_tip(33)
        lots_of_checksigs = CScript([OP_CHECKSIGVERIFY] * (MAX_BLOCK_SIGOPS - 1))
        b35 = self.next_block(35, spend=out[10], script=lots_of_checksigs)
        self.sync_blocks([b35], True)
        self.save_spendable_output()

        self.log.info("Reject a block with too many OP_CHECKSIGVERIFY sigops")
        too_many_checksigs = CScript([OP_CHECKSIGVERIFY] * (MAX_BLOCK_SIGOPS))
        b36 = self.next_block(36, spend=out[11], script=too_many_checksigs)
        self.sync_blocks([b36], success=False, reject_reason='bad-blk-sigops', reconnect=True)

        # Check spending of a transaction in a block which failed to connect
        #
        # b6  (3)
        # b12 (3) -> b13 (4) -> b15 (5) -> b23 (6) -> b30 (7) -> b31 (8) -> b33 (9) -> b35 (10)
        #                                                                                     \-> b37 (11)
        #                                                                                     \-> b38 (11/37)
        #

        # save 37's spendable output, but then double-spend out11 to invalidate the block
        self.log.info("Reject a block spending transaction from a block which failed to connect")
        self.move_tip(35)
        b37 = self.next_block(37, spend=out[11])
        txout_b37 = b37.vtx[1]
        tx = self.create_and_sign_transaction(out[11], 0)
        b37 = self.update_block(37, [tx])
        self.sync_blocks([b37], success=False, reject_reason='bad-txns-inputs-missingorspent', reconnect=True)

        # attempt to spend b37's first non-coinbase tx, at which point b37 was still considered valid
        self.move_tip(35)
        b38 = self.next_block(38, spend=txout_b37)
        self.sync_blocks([b38], success=False, reject_reason='bad-txns-inputs-missingorspent', reconnect=True)

        # Check P2SH SigOp counting
        #
        #
        #   13 (4) -> b15 (5) -> b23 (6) -> b30 (7) -> b31 (8) -> b33 (9) -> b35 (10) -> b39 (11) -> b41 (12)
        #                                                                                        \-> b40 (12)
        #
        # b39 - create some P2SH outputs that will require 6 sigops to spend:
        #
        #           redeem_script = COINBASE_PUBKEY, (OP_2DUP+OP_CHECKSIGVERIFY) * 5, OP_CHECKSIG
        #           p2sh_script = OP_HASH160, ripemd160(sha256(script)), OP_EQUAL
        #
        self.log.info("Check P2SH SIGOPS are correctly counted")
        self.move_tip(35)
        b39 = self.next_block(39)
        b39_outputs = 0
        b39_sigops_per_output = 6

        # Build the redeem script, hash it, use hash to create the p2sh script
        redeem_script = CScript([self.coinbase_pubkey] + [OP_2DUP, OP_CHECKSIGVERIFY] * 5 + [OP_CHECKSIG])
        redeem_script_hash = hash160(redeem_script)
        p2sh_script = CScript([OP_HASH160, redeem_script_hash, OP_EQUAL])

        # Create a transaction that spends one satoshi to the p2sh_script, the rest to OP_TRUE
        # This must be signed because it is spending a coinbase
        spend = out[11]
        tx = self.create_tx(spend, 0, 1, p2sh_script)
        tx.vout.append(CTxOut(spend.vout[0].nValue - 1, CScript([OP_TRUE])))
        self.sign_tx(tx, spend)
        tx.rehash()
        b39 = self.update_block(39, [tx])
        b39_outputs += 1

        # Until block is full, add tx's with 1 satoshi to p2sh_script, the rest to OP_TRUE
        # In Namecoin, we have to respect the BDB lock limit as well.
        # TODO: Get rid of this change once the lock limit has been removed.
        tx_new = None
        tx_last = tx
        total_size = len(b39.serialize())
        while(total_size < MAX_BLOCK_BASE_SIZE and len(b39.vtx) < 4000):
            tx_new = self.create_tx(tx_last, 1, 1, p2sh_script)
            tx_new.vout.append(CTxOut(tx_last.vout[1].nValue - 1, CScript([OP_TRUE])))
            tx_new.rehash()
            total_size += len(tx_new.serialize())
            if total_size >= MAX_BLOCK_BASE_SIZE:
                break
            b39.vtx.append(tx_new)  # add tx to block
            tx_last = tx_new
            b39_outputs += 1

        b39 = self.update_block(39, [])
        self.sync_blocks([b39], True)
        self.save_spendable_output()

        # Tests for P2SH sigop limits have been removed in Namecoin because
        # they fail the BDB lock limit.
        # TODO: Add them back once the limit is gone.

        # Fork off of b39 to create a constant base again
        #
        # b23 (6) -> b30 (7) -> b31 (8) -> b33 (9) -> b35 (10) -> b39 (11) -> b42 (12) -> b43 (13)
        #                                                                  \-> b41 (12)
        #
        self.move_tip(39)
        b42 = self.next_block(42, spend=out[12])
        self.save_spendable_output()

        b43 = self.next_block(43, spend=out[13])
        self.save_spendable_output()
        self.sync_blocks([b42, b43], True)

        # Test a number of really invalid scenarios
        #
        #  -> b31 (8) -> b33 (9) -> b35 (10) -> b39 (11) -> b42 (12) -> b43 (13) -> b44 (14)
        #                                                                                   \-> ??? (15)

        # The next few blocks are going to be created "by hand" since they'll do funky things, such as having
        # the first transaction be non-coinbase, etc.  The purpose of b44 is to make sure this works.
        self.log.info("Build block 44 manually")
        height = self.block_heights[self.tip.sha256] + 1
        coinbase = create_coinbase(height, self.coinbase_pubkey)
        b44 = CBlock()
        b44.nTime = self.tip.nTime + 1
        b44.hashPrevBlock = self.tip.sha256
        b44.powData.nBits = 0x207fffff
        b44.vtx.append(coinbase)
        b44.hashMerkleRoot = b44.calc_merkle_root()
        b44.solve()
        self.tip = b44
        self.block_heights[b44.sha256] = height
        self.blocks[44] = b44
        self.sync_blocks([b44], True)

        self.log.info("Reject a block with a non-coinbase as the first tx")
        non_coinbase = self.create_tx(out[15], 0, 1)
        b45 = CBlock()
        b45.nTime = self.tip.nTime + 1
        b45.hashPrevBlock = self.tip.sha256
        b45.powData.nBits = 0x207fffff
        b45.vtx.append(non_coinbase)
        b45.hashMerkleRoot = b45.calc_merkle_root()
        b45.calc_sha256()
        b45.solve()
        self.block_heights[b45.sha256] = self.block_heights[self.tip.sha256] + 1
        self.tip = b45
        self.blocks[45] = b45
        self.sync_blocks([b45], success=False, reject_reason='bad-cb-missing', reconnect=True)

        self.log.info("Reject a block with no transactions")
        self.move_tip(44)
        b46 = CBlock()
        b46.nTime = b44.nTime + 1
        b46.hashPrevBlock = b44.sha256
        b46.powData.nBits = 0x207fffff
        b46.vtx = []
        b46.hashMerkleRoot = 0
        b46.solve()
        self.block_heights[b46.sha256] = self.block_heights[b44.sha256] + 1
        self.tip = b46
        assert 46 not in self.blocks
        self.blocks[46] = b46
        self.sync_blocks([b46], success=False, reject_reason='bad-blk-length', reconnect=True)

        self.log.info("Reject a block with invalid work")
        self.move_tip(44)
        b47 = self.next_block(47, solve=False)
        target = uint256_from_compact(b47.powData.nBits)
        while b47.sha256 < target:
            b47.nNonce += 1
            b47.rehash()
        self.sync_blocks([b47], False, force_send=True, reject_reason='high-hash')

        self.log.info("Reject a block with a timestamp >2 hours in the future")
        self.move_tip(44)
        b48 = self.next_block(48, solve=False)
        b48.nTime = int(time.time()) + 60 * 60 * 3
        b48.solve()
        self.sync_blocks([b48], False, force_send=True, reject_reason='time-too-new')

        self.log.info("Reject a block with invalid merkle hash")
        self.move_tip(44)
        b49 = self.next_block(49)
        b49.hashMerkleRoot += 1
        b49.solve()
        self.sync_blocks([b49], success=False, reject_reason='bad-txnmrklroot', reconnect=True)

        self.log.info("Reject a block with incorrect POW limit")
        self.move_tip(44)
        b50 = self.next_block(50)
        b50.powData.nBits = b50.powData.nBits - 1
        b50.solve()
        self.sync_blocks([b50], False, force_send=True, reject_reason='bad-diffbits', reconnect=True)

        self.log.info("Reject a block with two coinbase transactions")
        self.move_tip(44)
        b51 = self.next_block(51)
        cb2 = create_coinbase(51, self.coinbase_pubkey)
        b51 = self.update_block(51, [cb2])
        self.sync_blocks([b51], success=False, reject_reason='bad-cb-multiple', reconnect=True)

        self.log.info("Reject a block with duplicate transactions")
        # Note: txns have to be in the right position in the merkle tree to trigger this error
        self.move_tip(44)
        b52 = self.next_block(52, spend=out[15])
        tx = self.create_tx(b52.vtx[1], 0, 1)
        b52 = self.update_block(52, [tx, tx])
        self.sync_blocks([b52], success=False, reject_reason='bad-txns-duplicate', reconnect=True)

        # Test block timestamps
        #  -> b31 (8) -> b33 (9) -> b35 (10) -> b39 (11) -> b42 (12) -> b43 (13) -> b53 (14) -> b55 (15)
        #                                                                                   \-> b54 (15)
        #
        self.move_tip(43)
        b53 = self.next_block(53, spend=out[14])
        self.sync_blocks([b53], False)
        self.save_spendable_output()

        self.log.info("Reject a block with timestamp before MedianTimePast")
        b54 = self.next_block(54, spend=out[15])
        b54.nTime = b35.nTime - 1
        b54.solve()
        self.sync_blocks([b54], False, force_send=True, reject_reason='time-too-old')

        # valid timestamp
        self.move_tip(53)
        b55 = self.next_block(55, spend=out[15])
        b55.nTime = b35.nTime
        self.update_block(55, [])
        self.sync_blocks([b55], True)
        self.save_spendable_output()

        # Test Merkle tree malleability
        #
        # -> b42 (12) -> b43 (13) -> b53 (14) -> b55 (15) -> b57p2 (16)
        #                                                \-> b57   (16)
        #                                                \-> b56p2 (16)
        #                                                \-> b56   (16)
        #
        # Merkle tree malleability (CVE-2012-2459): repeating sequences of transactions in a block without
        #                           affecting the merkle root of a block, while still invalidating it.
        #                           See:  src/consensus/merkle.h
        #
        #  b57 has three txns:  coinbase, tx, tx1.  The merkle root computation will duplicate tx.
        #  Result:  OK
        #
        #  b56 copies b57 but duplicates tx1 and does not recalculate the block hash.  So it has a valid merkle
        #  root but duplicate transactions.
        #  Result:  Fails
        #
        #  b57p2 has six transactions in its merkle tree:
        #       - coinbase, tx, tx1, tx2, tx3, tx4
        #  Merkle root calculation will duplicate as necessary.
        #  Result:  OK.
        #
        #  b56p2 copies b57p2 but adds both tx3 and tx4.  The purpose of the test is to make sure the code catches
        #  duplicate txns that are not next to one another with the "bad-txns-duplicate" error (which indicates
        #  that the error was caught early, avoiding a DOS vulnerability.)

        # b57 - a good block with 2 txs, don't submit until end
        self.move_tip(55)
        b57 = self.next_block(57)
        tx = self.create_and_sign_transaction(out[16], 1)
        tx1 = self.create_tx(tx, 0, 1)
        b57 = self.update_block(57, [tx, tx1])

        # b56 - copy b57, add a duplicate tx
        self.log.info("Reject a block with a duplicate transaction in the Merkle Tree (but with a valid Merkle Root)")
        self.move_tip(55)
        b56 = copy.deepcopy(b57)
        self.blocks[56] = b56
        assert_equal(len(b56.vtx), 3)
        b56 = self.update_block(56, [tx1])
        assert_equal(b56.hash, b57.hash)
        self.sync_blocks([b56], success=False, reject_reason='bad-txns-duplicate', reconnect=True)

        # b57p2 - a good block with 6 tx'es, don't submit until end
        self.move_tip(55)
        b57p2 = self.next_block("57p2")
        tx = self.create_and_sign_transaction(out[16], 1)
        tx1 = self.create_tx(tx, 0, 1)
        tx2 = self.create_tx(tx1, 0, 1)
        tx3 = self.create_tx(tx2, 0, 1)
        tx4 = self.create_tx(tx3, 0, 1)
        b57p2 = self.update_block("57p2", [tx, tx1, tx2, tx3, tx4])

        # b56p2 - copy b57p2, duplicate two non-consecutive tx's
        self.log.info("Reject a block with two duplicate transactions in the Merkle Tree (but with a valid Merkle Root)")
        self.move_tip(55)
        b56p2 = copy.deepcopy(b57p2)
        self.blocks["b56p2"] = b56p2
        assert_equal(b56p2.hash, b57p2.hash)
        assert_equal(len(b56p2.vtx), 6)
        b56p2 = self.update_block("b56p2", [tx3, tx4])
        self.sync_blocks([b56p2], success=False, reject_reason='bad-txns-duplicate', reconnect=True)

        self.move_tip("57p2")
        self.sync_blocks([b57p2], True)

        self.move_tip(57)
        self.sync_blocks([b57], False)  # The tip is not updated because 57p2 seen first
        self.save_spendable_output()

        # Test a few invalid tx types
        #
        # -> b35 (10) -> b39 (11) -> b42 (12) -> b43 (13) -> b53 (14) -> b55 (15) -> b57 (16) -> b60 (17)
        #                                                                                    \-> ??? (17)
        #

        # tx with prevout.n out of range
        self.log.info("Reject a block with a transaction with prevout.n out of range")
        self.move_tip(57)
        b58 = self.next_block(58, spend=out[17])
        tx = CTransaction()
        assert(len(out[17].vout) < 42)
        tx.vin.append(CTxIn(COutPoint(out[17].sha256, 42), CScript([OP_TRUE]), 0xffffffff))
        tx.vout.append(CTxOut(0, b""))
        tx.calc_sha256()
        b58 = self.update_block(58, [tx])
        self.sync_blocks([b58], success=False, reject_reason='bad-txns-inputs-missingorspent', reconnect=True)

        # tx with output value > input value
        self.log.info("Reject a block with a transaction with outputs > inputs")
        self.move_tip(57)
        b59 = self.next_block(59)
        tx = self.create_and_sign_transaction(out[17], 51 * COIN)
        b59 = self.update_block(59, [tx])
        self.sync_blocks([b59], success=False, reject_reason='bad-txns-in-belowout', reconnect=True)

        # reset to good chain
        self.move_tip(57)
        b60 = self.next_block(60, spend=out[17])
        self.sync_blocks([b60], True)
        self.save_spendable_output()

        # Xaya has BIP34 from the start and thus no BIP30 checks.  The test for
        # BIP30 that is here in upstream code is removed.

        # Test tx.isFinal is properly rejected (not an exhaustive tx.isFinal test, that should be in data-driven transaction tests)
        #
        #   -> b39 (11) -> b42 (12) -> b43 (13) -> b53 (14) -> b55 (15) -> b57 (16) -> b60 (17)
        #                                                                                     \-> b62 (18)
        #
        self.log.info("Reject a block with a transaction with a nonfinal locktime")
        self.move_tip(60)
        b62 = self.next_block(62)
        tx = CTransaction()
        tx.nLockTime = 0xffffffff  # this locktime is non-final
        tx.vin.append(CTxIn(COutPoint(out[18].sha256, 0)))  # don't set nSequence
        tx.vout.append(CTxOut(0, CScript([OP_TRUE])))
        assert(tx.vin[0].nSequence < 0xffffffff)
        tx.calc_sha256()
        b62 = self.update_block(62, [tx])
        self.sync_blocks([b62], success=False, reject_reason='bad-txns-nonfinal')

        # Test a non-final coinbase is also rejected
        #
        #   -> b39 (11) -> b42 (12) -> b43 (13) -> b53 (14) -> b55 (15) -> b57 (16) -> b60 (17)
        #                                                                                     \-> b63 (-)
        #
        self.log.info("Reject a block with a coinbase transaction with a nonfinal locktime")
        self.move_tip(60)
        b63 = self.next_block(63)
        b63.vtx[0].nLockTime = 0xffffffff
        b63.vtx[0].vin[0].nSequence = 0xDEADBEEF
        b63.vtx[0].rehash()
        b63 = self.update_block(63, [])
        self.sync_blocks([b63], success=False, reject_reason='bad-txns-nonfinal')

        #  This checks that a block with a bloated VARINT between the block_header and the array of tx such that
        #  the block is > MAX_BLOCK_BASE_SIZE with the bloated varint, but <= MAX_BLOCK_BASE_SIZE without the bloated varint,
        #  does not cause a subsequent, identical block with canonical encoding to be rejected.  The test does not
        #  care whether the bloated block is accepted or rejected; it only cares that the second block is accepted.
        #
        #  What matters is that the receiving node should not reject the bloated block, and then reject the canonical
        #  block on the basis that it's the same as an already-rejected block (which would be a consensus failure.)
        #
        #  -> b39 (11) -> b42 (12) -> b43 (13) -> b53 (14) -> b55 (15) -> b57 (16) -> b60 (17) -> b64 (18)
        #                                                                                        \
        #                                                                                         b64a (18)
        #  b64a is a bloated block (non-canonical varint)
        #  b64 is a good block (same as b64 but w/ canonical varint)
        #
        self.log.info("Accept a valid block even if a bloated version of the block has previously been sent")
        self.move_tip(60)
        regular_block = self.next_block("64a", spend=out[18])

        # make it a "broken_block," with non-canonical serialization
        b64a = CBrokenBlock(regular_block)
        b64a.initialize(regular_block)
        self.blocks["64a"] = b64a
        self.tip = b64a
        tx = CTransaction()

        # use canonical serialization to calculate size
        script_length = MAX_BLOCK_BASE_SIZE - len(b64a.normal_serialize()) - 69
        script_output = CScript([b'\x00' * script_length])
        tx.vout.append(CTxOut(0, script_output))
        tx.vin.append(CTxIn(COutPoint(b64a.vtx[1].sha256, 0)))
        b64a = self.update_block("64a", [tx])
        assert_equal(len(b64a.serialize()), MAX_BLOCK_BASE_SIZE + 8)
        self.sync_blocks([b64a], success=False, reject_reason='non-canonical ReadCompactSize()')

        # bitcoind doesn't disconnect us for sending a bloated block, but if we subsequently
        # resend the header message, it won't send us the getdata message again. Just
        # disconnect and reconnect and then call sync_blocks.
        # TODO: improve this test to be less dependent on P2P DOS behaviour.
        node.disconnect_p2ps()
        self.reconnect_p2p()

        self.move_tip(60)
        b64 = CBlock(b64a)
        b64.vtx = copy.deepcopy(b64a.vtx)
        assert_equal(b64.hash, b64a.hash)
        assert_equal(len(b64.serialize()), MAX_BLOCK_BASE_SIZE)
        self.blocks[64] = b64
        b64 = self.update_block(64, [])
        self.sync_blocks([b64], True)
        self.save_spendable_output()

        # Spend an output created in the block itself
        #
        # -> b42 (12) -> b43 (13) -> b53 (14) -> b55 (15) -> b57 (16) -> b60 (17) -> b64 (18) -> b65 (19)
        #
        self.log.info("Accept a block with a transaction spending an output created in the same block")
        self.move_tip(64)
        b65 = self.next_block(65)
        tx1 = self.create_and_sign_transaction(out[19], out[19].vout[0].nValue)
        tx2 = self.create_and_sign_transaction(tx1, 0)
        b65 = self.update_block(65, [tx1, tx2])
        self.sync_blocks([b65], True)
        self.save_spendable_output()

        # Attempt to spend an output created later in the same block
        #
        # -> b43 (13) -> b53 (14) -> b55 (15) -> b57 (16) -> b60 (17) -> b64 (18) -> b65 (19)
        #                                                                                    \-> b66 (20)
        self.log.info("Reject a block with a transaction spending an output created later in the same block")
        self.move_tip(65)
        b66 = self.next_block(66)
        tx1 = self.create_and_sign_transaction(out[20], out[20].vout[0].nValue)
        tx2 = self.create_and_sign_transaction(tx1, 1)
        b66 = self.update_block(66, [tx2, tx1])
        self.sync_blocks([b66], success=False, reject_reason='bad-txns-inputs-missingorspent', reconnect=True)

        # Attempt to double-spend a transaction created in a block
        #
        # -> b43 (13) -> b53 (14) -> b55 (15) -> b57 (16) -> b60 (17) -> b64 (18) -> b65 (19)
        #                                                                                    \-> b67 (20)
        #
        #
        self.log.info("Reject a block with a transaction double spending a transaction creted in the same block")
        self.move_tip(65)
        b67 = self.next_block(67)
        tx1 = self.create_and_sign_transaction(out[20], out[20].vout[0].nValue)
        tx2 = self.create_and_sign_transaction(tx1, 1)
        tx3 = self.create_and_sign_transaction(tx1, 2)
        b67 = self.update_block(67, [tx1, tx2, tx3])
        self.sync_blocks([b67], success=False, reject_reason='bad-txns-inputs-missingorspent', reconnect=True)

        # More tests of block subsidy
        #
        # -> b43 (13) -> b53 (14) -> b55 (15) -> b57 (16) -> b60 (17) -> b64 (18) -> b65 (19) -> b69 (20)
        #                                                                                    \-> b68 (20)
        #
        # b68 - coinbase with an extra 10 satoshis,
        #       creates a tx that has 9 satoshis from out[20] go to fees
        #       this fails because the coinbase is trying to claim 1 satoshi too much in fees
        #
        # b69 - coinbase with extra 10 satoshis, and a tx that gives a 10 satoshi fee
        #       this succeeds
        #
        self.log.info("Reject a block trying to claim too much subsidy in the coinbase transaction")
        self.move_tip(65)
        b68 = self.next_block(68, additional_coinbase_value=10)
        tx = self.create_and_sign_transaction(out[20], out[20].vout[0].nValue - 9)
        b68 = self.update_block(68, [tx])
        self.sync_blocks([b68], success=False, reject_reason='bad-cb-amount', reconnect=True)

        self.log.info("Accept a block claiming the correct subsidy in the coinbase transaction")
        self.move_tip(65)
        b69 = self.next_block(69, additional_coinbase_value=10)
        tx = self.create_and_sign_transaction(out[20], out[20].vout[0].nValue - 10)
        self.update_block(69, [tx])
        self.sync_blocks([b69], True)
        self.save_spendable_output()

        # Test spending the outpoint of a non-existent transaction
        #
        # -> b53 (14) -> b55 (15) -> b57 (16) -> b60 (17) -> b64 (18) -> b65 (19) -> b69 (20)
        #                                                                                    \-> b70 (21)
        #
        self.log.info("Reject a block containing a transaction spending from a non-existent input")
        self.move_tip(69)
        b70 = self.next_block(70, spend=out[21])
        bogus_tx = CTransaction()
        bogus_tx.sha256 = uint256_from_str(b"23c70ed7c0506e9178fc1a987f40a33946d4ad4c962b5ae3a52546da53af0c5c")
        tx = CTransaction()
        tx.vin.append(CTxIn(COutPoint(bogus_tx.sha256, 0), b"", 0xffffffff))
        tx.vout.append(CTxOut(1, b""))
        b70 = self.update_block(70, [tx])
        self.sync_blocks([b70], success=False, reject_reason='bad-txns-inputs-missingorspent', reconnect=True)

        # Test accepting an invalid block which has the same hash as a valid one (via merkle tree tricks)
        #
        #  -> b53 (14) -> b55 (15) -> b57 (16) -> b60 (17) -> b64 (18) -> b65 (19) -> b69 (20) -> b72 (21)
        #                                                                                      \-> b71 (21)
        #
        # b72 is a good block.
        # b71 is a copy of 72, but re-adds one of its transactions.  However, it has the same hash as b72.
        self.log.info("Reject a block containing a duplicate transaction but with the same Merkle root (Merkle tree malleability")
        self.move_tip(69)
        b72 = self.next_block(72)
        tx1 = self.create_and_sign_transaction(out[21], 2)
        tx2 = self.create_and_sign_transaction(tx1, 1)
        b72 = self.update_block(72, [tx1, tx2])  # now tip is 72
        b71 = copy.deepcopy(b72)
        b71.vtx.append(tx2)   # add duplicate tx2
        self.block_heights[b71.sha256] = self.block_heights[b69.sha256] + 1  # b71 builds off b69
        self.blocks[71] = b71

        assert_equal(len(b71.vtx), 4)
        assert_equal(len(b72.vtx), 3)
        assert_equal(b72.sha256, b71.sha256)

        self.move_tip(71)
        self.sync_blocks([b71], success=False, reject_reason='bad-txns-duplicate', reconnect=True)

        self.move_tip(72)
        self.sync_blocks([b72], True)
        self.save_spendable_output()

        # Test some invalid scripts and MAX_BLOCK_SIGOPS
        #
        # -> b55 (15) -> b57 (16) -> b60 (17) -> b64 (18) -> b65 (19) -> b69 (20) -> b72 (21)
        #                                                                                    \-> b** (22)
        #

        # b73 - tx with excessive sigops that are placed after an excessively large script element.
        #       The purpose of the test is to make sure those sigops are counted.
        #
        #       script is a bytearray of size 20,526
        #
        #       bytearray[0-19,998]     : OP_CHECKSIG
        #       bytearray[19,999]       : OP_PUSHDATA4
        #       bytearray[20,000-20,003]: 521  (max_script_element_size+1, in little-endian format)
        #       bytearray[20,004-20,525]: unread data (script_element)
        #       bytearray[20,526]       : OP_CHECKSIG (this puts us over the limit)
        self.log.info("Reject a block containing too many sigops after a large script element")
        self.move_tip(72)
        b73 = self.next_block(73)
        size = MAX_BLOCK_SIGOPS - 1 + MAX_SCRIPT_ELEMENT_SIZE + 1 + 5 + 1
        a = bytearray([OP_CHECKSIG] * size)
        a[MAX_BLOCK_SIGOPS - 1] = int("4e", 16)  # OP_PUSHDATA4

        element_size = MAX_SCRIPT_ELEMENT_SIZE + 1
        a[MAX_BLOCK_SIGOPS] = element_size % 256
        a[MAX_BLOCK_SIGOPS + 1] = element_size // 256
        a[MAX_BLOCK_SIGOPS + 2] = 0
        a[MAX_BLOCK_SIGOPS + 3] = 0

        tx = self.create_and_sign_transaction(out[22], 1, CScript(a))
        b73 = self.update_block(73, [tx])
        assert_equal(get_legacy_sigopcount_block(b73), MAX_BLOCK_SIGOPS + 1)
        self.sync_blocks([b73], success=False, reject_reason='bad-blk-sigops', reconnect=True)

        # b74/75 - if we push an invalid script element, all previous sigops are counted,
        #          but sigops after the element are not counted.
        #
        #       The invalid script element is that the push_data indicates that
        #       there will be a large amount of data (0xffffff bytes), but we only
        #       provide a much smaller number.  These bytes are CHECKSIGS so they would
        #       cause b75 to fail for excessive sigops, if those bytes were counted.
        #
        #       b74 fails because we put MAX_BLOCK_SIGOPS+1 before the element
        #       b75 succeeds because we put MAX_BLOCK_SIGOPS before the element
        self.log.info("Check sigops are counted correctly after an invalid script element")
        self.move_tip(72)
        b74 = self.next_block(74)
        size = MAX_BLOCK_SIGOPS - 1 + MAX_SCRIPT_ELEMENT_SIZE + 42  # total = 20,561
        a = bytearray([OP_CHECKSIG] * size)
        a[MAX_BLOCK_SIGOPS] = 0x4e
        a[MAX_BLOCK_SIGOPS + 1] = 0xfe
        a[MAX_BLOCK_SIGOPS + 2] = 0xff
        a[MAX_BLOCK_SIGOPS + 3] = 0xff
        a[MAX_BLOCK_SIGOPS + 4] = 0xff
        tx = self.create_and_sign_transaction(out[22], 1, CScript(a))
        b74 = self.update_block(74, [tx])
        self.sync_blocks([b74], success=False, reject_reason='bad-blk-sigops', reconnect=True)

        self.move_tip(72)
        b75 = self.next_block(75)
        size = MAX_BLOCK_SIGOPS - 1 + MAX_SCRIPT_ELEMENT_SIZE + 42
        a = bytearray([OP_CHECKSIG] * size)
        a[MAX_BLOCK_SIGOPS - 1] = 0x4e
        a[MAX_BLOCK_SIGOPS] = 0xff
        a[MAX_BLOCK_SIGOPS + 1] = 0xff
        a[MAX_BLOCK_SIGOPS + 2] = 0xff
        a[MAX_BLOCK_SIGOPS + 3] = 0xff
        tx = self.create_and_sign_transaction(out[22], 1, CScript(a))
        b75 = self.update_block(75, [tx])
        self.sync_blocks([b75], True)
        self.save_spendable_output()

        # Check that if we push an element filled with CHECKSIGs, they are not counted
        self.move_tip(75)
        b76 = self.next_block(76)
        size = MAX_BLOCK_SIGOPS - 1 + MAX_SCRIPT_ELEMENT_SIZE + 1 + 5
        a = bytearray([OP_CHECKSIG] * size)
        a[MAX_BLOCK_SIGOPS - 1] = 0x4e  # PUSHDATA4, but leave the following bytes as just checksigs
        tx = self.create_and_sign_transaction(out[23], 1, CScript(a))
        b76 = self.update_block(76, [tx])
        self.sync_blocks([b76], True)
        self.save_spendable_output()

        # Test transaction resurrection
        #
        # -> b77 (24) -> b78 (25) -> b79 (26)
        #            \-> b80 (25) -> b81 (26) -> b82 (27)
        #
        #    b78 creates a tx, which is spent in b79. After b82, both should be in mempool
        #
        #    The tx'es must be unsigned and pass the node's mempool policy.  It is unsigned for the
        #    rather obscure reason that the Python signature code does not distinguish between
        #    Low-S and High-S values (whereas the bitcoin code has custom code which does so);
        #    as a result of which, the odds are 50% that the python code will use the right
        #    value and the transaction will be accepted into the mempool. Until we modify the
        #    test framework to support low-S signing, we are out of luck.
        #
        #    To get around this issue, we construct transactions which are not signed and which
        #    spend to OP_TRUE.  If the standard-ness rules change, this test would need to be
        #    updated.  (Perhaps to spend to a P2SH OP_TRUE script)
        self.log.info("Test transaction resurrection during a re-org")
        self.move_tip(76)
        b77 = self.next_block(77)
        tx77 = self.create_and_sign_transaction(out[24], 5 * COIN)
        b77 = self.update_block(77, [tx77])
        self.sync_blocks([b77], True)
        self.save_spendable_output()

        b78 = self.next_block(78)
        tx78 = self.create_tx(tx77, 0, 4 * COIN)
        b78 = self.update_block(78, [tx78])
        self.sync_blocks([b78], True)

        b79 = self.next_block(79)
        tx79 = self.create_tx(tx78, 0, 3 * COIN)
        b79 = self.update_block(79, [tx79])
        self.sync_blocks([b79], True)

        # mempool should be empty
        assert_equal(len(self.nodes[0].getrawmempool()), 0)

        self.move_tip(77)
        b80 = self.next_block(80, spend=out[25])
        self.sync_blocks([b80], False, force_send=True)
        self.save_spendable_output()

        b81 = self.next_block(81, spend=out[26])
        self.sync_blocks([b81], False, force_send=True)  # other chain is same length
        self.save_spendable_output()

        b82 = self.next_block(82, spend=out[27])
        self.sync_blocks([b82], True)  # now this chain is longer, triggers re-org
        self.save_spendable_output()

        # now check that tx78 and tx79 have been put back into the peer's mempool
        mempool = self.nodes[0].getrawmempool()
        assert_equal(len(mempool), 2)
        assert(tx78.hash in mempool)
        assert(tx79.hash in mempool)

        # Test invalid opcodes in dead execution paths.
        #
        #  -> b81 (26) -> b82 (27) -> b83 (28)
        #
        self.log.info("Accept a block with invalid opcodes in dead execution paths")
        b83 = self.next_block(83)
        op_codes = [OP_IF, OP_INVALIDOPCODE, OP_ELSE, OP_TRUE, OP_ENDIF]
        script = CScript(op_codes)
        tx1 = self.create_and_sign_transaction(out[28], out[28].vout[0].nValue, script)

        tx2 = self.create_and_sign_transaction(tx1, 0, CScript([OP_TRUE]))
        tx2.vin[0].scriptSig = CScript([OP_FALSE])
        tx2.rehash()

        b83 = self.update_block(83, [tx1, tx2])
        self.sync_blocks([b83], True)
        self.save_spendable_output()

        # Reorg on/off blocks that have OP_RETURN in them (and try to spend them)
        #
        #  -> b81 (26) -> b82 (27) -> b83 (28) -> b84 (29) -> b87 (30) -> b88 (31)
        #                                    \-> b85 (29) -> b86 (30)            \-> b89a (32)
        #
        self.log.info("Test re-orging blocks with OP_RETURN in them")
        b84 = self.next_block(84)
        tx1 = self.create_tx(out[29], 0, 0, CScript([OP_RETURN]))
        tx1.vout.append(CTxOut(0, CScript([OP_TRUE])))
        tx1.vout.append(CTxOut(0, CScript([OP_TRUE])))
        tx1.vout.append(CTxOut(0, CScript([OP_TRUE])))
        tx1.vout.append(CTxOut(0, CScript([OP_TRUE])))
        tx1.calc_sha256()
        self.sign_tx(tx1, out[29])
        tx1.rehash()
        tx2 = self.create_tx(tx1, 1, 0, CScript([OP_RETURN]))
        tx2.vout.append(CTxOut(0, CScript([OP_RETURN])))
        tx3 = self.create_tx(tx1, 2, 0, CScript([OP_RETURN]))
        tx3.vout.append(CTxOut(0, CScript([OP_TRUE])))
        tx4 = self.create_tx(tx1, 3, 0, CScript([OP_TRUE]))
        tx4.vout.append(CTxOut(0, CScript([OP_RETURN])))
        tx5 = self.create_tx(tx1, 4, 0, CScript([OP_RETURN]))

        b84 = self.update_block(84, [tx1, tx2, tx3, tx4, tx5])
        self.sync_blocks([b84], True)
        self.save_spendable_output()

        self.move_tip(83)
        b85 = self.next_block(85, spend=out[29])
        self.sync_blocks([b85], False)  # other chain is same length

        b86 = self.next_block(86, spend=out[30])
        self.sync_blocks([b86], True)

        self.move_tip(84)
        b87 = self.next_block(87, spend=out[30])
        self.sync_blocks([b87], False)  # other chain is same length
        self.save_spendable_output()

        b88 = self.next_block(88, spend=out[31])
        self.sync_blocks([b88], True)
        self.save_spendable_output()

        # trying to spend the OP_RETURN output is rejected
        b89a = self.next_block("89a", spend=out[32])
        tx = self.create_tx(tx1, 0, 0, CScript([OP_TRUE]))
        b89a = self.update_block("89a", [tx])
        self.sync_blocks([b89a], success=False, reject_reason='bad-txns-inputs-missingorspent', reconnect=True)

        self.log.info("Test a re-org of one day's worth of blocks (144 blocks)")

        self.move_tip(88)
        LARGE_REORG_SIZE = 144
        blocks = []
        spend = out[32]
        for i in range(89, LARGE_REORG_SIZE + 89):
            b = self.next_block(i, spend)
            tx = CTransaction()
            script_length = MAX_BLOCK_BASE_SIZE - len(b.serialize()) - 69
            script_output = CScript([b'\x00' * script_length])
            tx.vout.append(CTxOut(0, script_output))
            tx.vin.append(CTxIn(COutPoint(b.vtx[1].sha256, 0)))
            b = self.update_block(i, [tx])
            assert_equal(len(b.serialize()), MAX_BLOCK_BASE_SIZE)
            blocks.append(b)
            self.save_spendable_output()
            spend = self.get_spendable_output()

        self.sync_blocks(blocks, True, timeout=480)
        chain1_tip = i

        # now create alt chain of same length
        self.move_tip(88)
        blocks2 = []
        for i in range(89, LARGE_REORG_SIZE + 89):
            blocks2.append(self.next_block("alt" + str(i)))
        self.sync_blocks(blocks2, False, force_send=True)

        # extend alt chain to trigger re-org
        block = self.next_block("alt" + str(chain1_tip + 1))
        self.sync_blocks([block], True, timeout=480)

        # ... and re-org back to the first chain
        self.move_tip(chain1_tip)
        block = self.next_block(chain1_tip + 1)
        self.sync_blocks([block], False, force_send=True)
        block = self.next_block(chain1_tip + 2)
        self.sync_blocks([block], True, timeout=480)

    # Helper methods
    ################

    def add_transactions_to_block(self, block, tx_list):
        [tx.rehash() for tx in tx_list]
        block.vtx.extend(tx_list)

    # this is a little handier to use than the version in blocktools.py
    def create_tx(self, spend_tx, n, value, script=CScript([OP_TRUE, OP_DROP] * 15 + [OP_TRUE])):
        return create_tx_with_script(spend_tx, n, amount=value, script_pub_key=script)

    # sign a transaction, using the key we know about
    # this signs input 0 in tx, which is assumed to be spending output n in spend_tx
    def sign_tx(self, tx, spend_tx):
        scriptPubKey = bytearray(spend_tx.vout[0].scriptPubKey)
        if (scriptPubKey[0] == OP_TRUE):  # an anyone-can-spend
            tx.vin[0].scriptSig = CScript()
            return
        (sighash, err) = SignatureHash(spend_tx.vout[0].scriptPubKey, tx, 0, SIGHASH_ALL)
        tx.vin[0].scriptSig = CScript([self.coinbase_key.sign(sighash) + bytes(bytearray([SIGHASH_ALL]))])

    def create_and_sign_transaction(self, spend_tx, value, script=CScript([OP_TRUE])):
        tx = self.create_tx(spend_tx, 0, value, script)
        self.sign_tx(tx, spend_tx)
        tx.rehash()
        return tx

    def next_block(self, number, spend=None, additional_coinbase_value=0, script=CScript([OP_TRUE]), solve=True):
        if self.tip is None:
            base_block_hash = self.genesis_hash
            block_time = int(time.time()) + 1
        else:
            base_block_hash = self.tip.sha256
            block_time = self.tip.nTime + 1
        # First create the coinbase
        height = self.block_heights[base_block_hash] + 1
        coinbase = create_coinbase(height, self.coinbase_pubkey)
        coinbase.vout[0].nValue += additional_coinbase_value
        coinbase.rehash()
        if spend is None:
            block = create_block(base_block_hash, coinbase, block_time)
        else:
            coinbase.vout[0].nValue += spend.vout[0].nValue - 1  # all but one satoshi to fees
            coinbase.rehash()
            block = create_block(base_block_hash, coinbase, block_time)
            tx = self.create_tx(spend, 0, 1, script)  # spend 1 satoshi
            self.sign_tx(tx, spend)
            self.add_transactions_to_block(block, [tx])
            block.hashMerkleRoot = block.calc_merkle_root()
        if solve:
            block.solve()
        self.tip = block
        self.block_heights[block.sha256] = height
        assert number not in self.blocks
        self.blocks[number] = block
        return block

    # save the current tip so it can be spent by a later block
    def save_spendable_output(self):
        self.log.debug("saving spendable output %s" % self.tip.vtx[0])
        self.spendable_outputs.append(self.tip)

    # get an output that we previously marked as spendable
    def get_spendable_output(self):
        self.log.debug("getting spendable output %s" % self.spendable_outputs[0].vtx[0])
        return self.spendable_outputs.pop(0).vtx[0]

    # move the tip back to a previous block
    def move_tip(self, number):
        self.tip = self.blocks[number]

    # adds transactions to the block and updates state
    def update_block(self, block_number, new_transactions):
        block = self.blocks[block_number]
        self.add_transactions_to_block(block, new_transactions)
        old_sha256 = block.sha256
        block.hashMerkleRoot = block.calc_merkle_root()
        block.solve()
        # Update the internal state just like in next_block
        self.tip = block
        if block.sha256 != old_sha256:
            self.block_heights[block.sha256] = self.block_heights[old_sha256]
            del self.block_heights[old_sha256]
        self.blocks[block_number] = block
        return block

    def bootstrap_p2p(self, timeout=10):
        """Add a P2P connection to the node.

        Helper to connect and wait for version handshake."""
        self.nodes[0].add_p2p_connection(P2PDataStore())
        # We need to wait for the initial getheaders from the peer before we
        # start populating our blockstore. If we don't, then we may run ahead
        # to the next subtest before we receive the getheaders. We'd then send
        # an INV for the next block and receive two getheaders - one for the
        # IBD and one for the INV. We'd respond to both and could get
        # unexpectedly disconnected if the DoS score for that error is 50.
        self.nodes[0].p2p.wait_for_getheaders(timeout=timeout)

    def reconnect_p2p(self, timeout=60):
        """Tear down and bootstrap the P2P connection to the node.

        The node gets disconnected several times in this test. This helper
        method reconnects the p2p and restarts the network thread."""
        self.nodes[0].disconnect_p2ps()
        self.bootstrap_p2p(timeout=timeout)

    def sync_blocks(self, blocks, success=True, reject_reason=None, force_send=False, reconnect=False, timeout=60):
        """Sends blocks to test node. Syncs and verifies that tip has advanced to most recent block.

        Call with success = False if the tip shouldn't advance to the most recent block."""
        self.nodes[0].p2p.send_blocks_and_test(blocks, self.nodes[0], success=success, reject_reason=reject_reason, force_send=force_send, timeout=timeout, expect_disconnect=reconnect)

        if reconnect:
            self.reconnect_p2p(timeout=timeout)


if __name__ == '__main__':
    FullBlockTest().main()<|MERGE_RESOLUTION|>--- conflicted
+++ resolved
@@ -51,12 +51,7 @@
 )
 from test_framework.test_framework import BitcoinTestFramework
 from test_framework.util import assert_equal
-<<<<<<< HEAD
-
-MAX_BLOCK_SIGOPS = 2000
-=======
 from data import invalid_txs
->>>>>>> 3797cc4d
 
 #  Use this class for tests that require behavior other than normal "mininode" behavior.
 #  For now, it is used to serialize a bloated varint (b64).
