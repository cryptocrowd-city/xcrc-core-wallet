--- conflicted
+++ resolved
@@ -35,12 +35,8 @@
     def set_test_params(self):
         self.setup_clean_chain = True
         self.num_nodes = 1
-<<<<<<< HEAD
         self.extra_args = [["-maxuploadtarget=80", "-acceptnonstdtxn=1"]]
-=======
-        self.extra_args = [["-maxuploadtarget=800", "-acceptnonstdtxn=1"]]
         self.supports_cli = False
->>>>>>> 04f6f04e
 
         # Cache for utxos, as the listunspent may take a long time later in the test
         self.utxo_cache = []
