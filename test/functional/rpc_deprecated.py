#!/usr/bin/env python3
# Copyright (c) 2017-2018 The Bitcoin Core developers
# Distributed under the MIT software license, see the accompanying
# file COPYING or http://www.opensource.org/licenses/mit-license.php.
"""Test deprecation of RPC calls."""
from test_framework.test_framework import BitcoinTestFramework

class DeprecatedRpcTest(BitcoinTestFramework):
    def set_test_params(self):
        self.num_nodes = 2
        self.setup_clean_chain = True
        self.extra_args = [[], ["-deprecatedrpc=validateaddress"]]

    def run_test(self):
        # This test should be used to verify correct behaviour of deprecated
        # RPC methods with and without the -deprecatedrpc flags. For example:
        #
        # self.log.info("Make sure that -deprecatedrpc=createmultisig allows it to take addresses")
        # assert_raises_rpc_error(-5, "Invalid public key", self.nodes[0].createmultisig, 1, [self.nodes[0].getnewaddress()])
        # self.nodes[1].createmultisig(1, [self.nodes[1].getnewaddress()])
<<<<<<< HEAD

        self.log.info("Test validateaddress deprecation")
        SOME_ADDRESS = "cY9Q5z7R3D4wK16786ekeGNywq7MGxBYYS"  # This is just some random address to pass as a parameter to validateaddress
        dep_validate_address = self.nodes[0].validateaddress(SOME_ADDRESS)
        assert "ismine" not in dep_validate_address
        not_dep_val = self.nodes[1].validateaddress(SOME_ADDRESS)
        assert "ismine" in not_dep_val
=======
        pass
>>>>>>> 25ad914f

if __name__ == '__main__':
    DeprecatedRpcTest().main()<|MERGE_RESOLUTION|>--- conflicted
+++ resolved
@@ -18,17 +18,7 @@
         # self.log.info("Make sure that -deprecatedrpc=createmultisig allows it to take addresses")
         # assert_raises_rpc_error(-5, "Invalid public key", self.nodes[0].createmultisig, 1, [self.nodes[0].getnewaddress()])
         # self.nodes[1].createmultisig(1, [self.nodes[1].getnewaddress()])
-<<<<<<< HEAD
-
-        self.log.info("Test validateaddress deprecation")
-        SOME_ADDRESS = "cY9Q5z7R3D4wK16786ekeGNywq7MGxBYYS"  # This is just some random address to pass as a parameter to validateaddress
-        dep_validate_address = self.nodes[0].validateaddress(SOME_ADDRESS)
-        assert "ismine" not in dep_validate_address
-        not_dep_val = self.nodes[1].validateaddress(SOME_ADDRESS)
-        assert "ismine" in not_dep_val
-=======
         pass
->>>>>>> 25ad914f
 
 if __name__ == '__main__':
     DeprecatedRpcTest().main()