--- conflicted
+++ resolved
@@ -91,13 +91,8 @@
         assert(tmpl['sigoplimit'] == 2000)
         assert(tmpl['transactions'][0]['hash'] == txid)
         assert(tmpl['transactions'][0]['sigops'] == 2)
-<<<<<<< HEAD
-        tmpl = self.nodes[0].getblocktemplate({'rules':['segwit']})
+        tmpl = self.nodes[0].getblocktemplate({'rules': ['segwit']})
         assert(tmpl['sizelimit'] == 100000)
-=======
-        tmpl = self.nodes[0].getblocktemplate({'rules': ['segwit']})
-        assert(tmpl['sizelimit'] == 1000000)
->>>>>>> b3efed85
         assert('weightlimit' not in tmpl)
         assert(tmpl['sigoplimit'] == 2000)
         assert(tmpl['transactions'][0]['hash'] == txid)
@@ -194,17 +189,10 @@
 
         self.log.info("Verify sigops are counted in GBT with BIP141 rules after the fork")
         txid = self.nodes[0].sendtoaddress(self.nodes[0].getnewaddress(), 1)
-<<<<<<< HEAD
-        tmpl = self.nodes[0].getblocktemplate({'rules':['segwit']})
+        tmpl = self.nodes[0].getblocktemplate({'rules': ['segwit']})
         assert(tmpl['sizelimit'] >= 390000)  # actual maximum size is lower due to minimum mandatory non-witness data
         assert(tmpl['weightlimit'] == 400000)
         assert(tmpl['sigoplimit'] == 8000)
-=======
-        tmpl = self.nodes[0].getblocktemplate({'rules': ['segwit']})
-        assert(tmpl['sizelimit'] >= 3999577)  # actual maximum size is lower due to minimum mandatory non-witness data
-        assert(tmpl['weightlimit'] == 4000000)
-        assert(tmpl['sigoplimit'] == 80000)
->>>>>>> b3efed85
         assert(tmpl['transactions'][0]['txid'] == txid)
         assert(tmpl['transactions'][0]['sigops'] == 8)
 
@@ -264,7 +252,6 @@
 
         # Some public keys to be used later
         pubkeys = [
-<<<<<<< HEAD
             "0363D44AABD0F1699138239DF2F042C3282C0671CC7A76826A55C8203D90E39242", # b4Vfz2Ly8GAubXRrhpSGF9ctmorBYVzdokEQcDrbV2EmnzB5LonH
             "02D3E626B3E616FC8662B489C123349FECBFC611E778E5BE739B257EAE4721E5BF", # b4bVUqL7X7ZJpqzDnF6Ks32YM9GXbVdrEbmznQMRXcTixRM1AbGA
             "04A47F2CBCEFFA7B9BCDA184E7D5668D3DA6F9079AD41E422FA5FD7B2D458F2538A62F5BD8EC85C2477F39650BD391EA6250207065B2A81DA8B009FC891E898F0E", # 8iW8cP2tV3YUkc8XrPz3v7CvFjV5VkhpzgKos82q1LWshZEooJo
@@ -279,26 +266,8 @@
         uncompressed_spendable_address = ["cg37jZdKe7YsxJMUVZNKD36EuaDpPdbZqe"]
         self.nodes[0].importprivkey("b2yTVwqY6fX1PqXUEqWbUCYAaUo4YFQc8nRZavfUt9Ki77ewQaDr")
         compressed_spendable_address = ["cWjYG6zbUdBfsULfCHD8xQF928QYxcy4ZZ"]
-        assert ((self.nodes[0].getaddressinfo(uncompressed_spendable_address[0])['iscompressed'] == False))
-        assert ((self.nodes[0].getaddressinfo(compressed_spendable_address[0])['iscompressed'] == True))
-=======
-            "0363D44AABD0F1699138239DF2F042C3282C0671CC7A76826A55C8203D90E39242",  # cPiM8Ub4heR9NBYmgVzJQiUH1if44GSBGiqaeJySuL2BKxubvgwb
-            "02D3E626B3E616FC8662B489C123349FECBFC611E778E5BE739B257EAE4721E5BF",  # cPpAdHaD6VoYbW78kveN2bsvb45Q7G5PhaPApVUGwvF8VQ9brD97
-            "04A47F2CBCEFFA7B9BCDA184E7D5668D3DA6F9079AD41E422FA5FD7B2D458F2538A62F5BD8EC85C2477F39650BD391EA6250207065B2A81DA8B009FC891E898F0E",  # 91zqCU5B9sdWxzMt1ca3VzbtVm2YM6Hi5Rxn4UDtxEaN9C9nzXV
-            "02A47F2CBCEFFA7B9BCDA184E7D5668D3DA6F9079AD41E422FA5FD7B2D458F2538",  # cPQFjcVRpAUBG8BA9hzr2yEzHwKoMgLkJZBBtK9vJnvGJgMjzTbd
-            "036722F784214129FEB9E8129D626324F3F6716555B603FFE8300BBCB882151228",  # cQGtcm34xiLjB1v7bkRa4V3aAc9tS2UTuBZ1UnZGeSeNy627fN66
-            "0266A8396EE936BF6D99D17920DB21C6C7B1AB14C639D5CD72B300297E416FD2EC",  # cTW5mR5M45vHxXkeChZdtSPozrFwFgmEvTNnanCW6wrqwaCZ1X7K
-            "0450A38BD7F0AC212FEBA77354A9B036A32E0F7C81FC4E0C5ADCA7C549C4505D2522458C2D9AE3CEFD684E039194B72C8A10F9CB9D4764AB26FCC2718D421D3B84",  # 92h2XPssjBpsJN5CqSP7v9a7cf2kgDunBC6PDFwJHMACM1rrVBJ
-        ]
-
-        # Import a compressed key and an uncompressed key, generate some multisig addresses
-        self.nodes[0].importprivkey("92e6XLo5jVAVwrQKPNTs93oQco8f8sDNBcpv73Dsrs397fQtFQn")
-        uncompressed_spendable_address = ["mvozP4UwyGD2mGZU4D2eMvMLPB9WkMmMQu"]
-        self.nodes[0].importprivkey("cNC8eQ5dg3mFAVePDX4ddmPYpPbw41r9bm2jd1nLJT77e6RrzTRR")
-        compressed_spendable_address = ["mmWQubrDomqpgSYekvsU7HWEVjLFHAakLe"]
         assert not self.nodes[0].getaddressinfo(uncompressed_spendable_address[0])['iscompressed']
         assert self.nodes[0].getaddressinfo(compressed_spendable_address[0])['iscompressed']
->>>>>>> b3efed85
 
         self.nodes[0].importpubkey(pubkeys[0])
         compressed_solvable_address = [key_to_p2pkh(pubkeys[0])]
@@ -320,10 +289,6 @@
         uncompressed_solvable_address.append(self.nodes[0].addmultisigaddress(2, [compressed_spendable_address[0], uncompressed_solvable_address[0]])['address'])
         compressed_solvable_address.append(self.nodes[0].addmultisigaddress(2, [compressed_spendable_address[0], compressed_solvable_address[0]])['address'])
         compressed_solvable_address.append(self.nodes[0].addmultisigaddress(2, [compressed_solvable_address[0], compressed_solvable_address[1]])['address'])
-<<<<<<< HEAD
-        unknown_address = ["cdYTLJRxGc5wq6cptTiFCECCMnZBmhcdhq", "dZZ7MpuczL1VXDwHygXvpowoAZGxRs6dJs"]
-=======
->>>>>>> b3efed85
 
         # Test multisig_without_privkey
         # We have 2 public keys without private keys, use addmultisigaddress to add to wallet.
@@ -403,12 +368,7 @@
 
         op1 = CScript([OP_1])
         op0 = CScript([OP_0])
-<<<<<<< HEAD
         # dTXLAVZMSwCLfWDF4us6U6F1FWbyWyBYwK is the P2SH(P2PKH) version of cV2MQNbEFyXpjGihDYNqf4s1RQGbS94jVC
-        unsolvable_address = ["cV2MQNbEFyXpjGihDYNqf4s1RQGbS94jVC", "dTXLAVZMSwCLfWDF4us6U6F1FWbyWyBYwK", script_to_p2sh(op1), script_to_p2sh(op0)]
-=======
-        # 2N7MGY19ti4KDMSzRfPAssP6Pxyuxoi6jLe is the P2SH(P2PKH) version of mjoE3sSrb8ByYEvgnC3Aox86u1CHnfJA4V
->>>>>>> b3efed85
         unsolvable_address_key = hex_str_to_bytes("02341AEC7587A51CDE5279E0630A531AEA2615A9F80B17E8D9376327BAEAA59E3D")
         unsolvablep2pkh = CScript([OP_DUP, OP_HASH160, hash160(unsolvable_address_key), OP_EQUALVERIFY, OP_CHECKSIG])
         unsolvablep2wshp2pkh = CScript([OP_0, sha256(unsolvablep2pkh)])
