#!/usr/bin/env python3
<<<<<<< HEAD
# Copyright (c) 2014-2018 Daniel Kraft
=======
# Copyright (c) 2014-2019 Daniel Kraft
>>>>>>> 2af0e0a5
# Distributed under the MIT/X11 software license, see the accompanying
# file COPYING or http://www.opensource.org/licenses/mit-license.php.

# Test that reorgs (undoing) work for names.  This also checks that
# cleaning the mempool with respect to conflicting name registrations works.

from test_framework.names import NameTestFramework, val
from test_framework.util import *

class NameRegistrationTest (NameTestFramework):

  def set_test_params (self):
    self.setup_clean_chain = True
    self.setup_name_test ([["-namehistory"]] * 4)

  def run_test (self):
    self.generate (0, 25)
    self.generate (1, 25)
    self.generate (2, 25)
    self.generate (3, 25)
    self.generate (0, 100)

    # Register a name prior to forking the chain.  This is used
    # to test unrolling of updates (as opposed to registrations).
    self.nodes[3].name_register ("x/a", val ("initial value"))
    self.generate (0, 1)

    # Split the network.
    self.split_network ()

    # Build a long chain that registers "b" (to clash with
    # the same registration on the short chain).
    self.generate (0, 2)
    self.nodes[0].name_register ("x/b", val ("b long"))
    self.generate (0, 2)
    self.checkName (0, "x/a", val ("initial value"))
    self.checkName (0, "x/b", val ("b long"))
    self.checkNameHistory (1, "x/a", [val ("initial value")])
    self.checkNameHistory (1, "x/b", [val ("b long")])

    # Build a short chain with an update to "a" and registrations.
    self.generate (3, 1)
    txidB = self.nodes[3].name_register ("x/b", val ("b short"))
    self.nodes[3].name_register ("x/c", val ("c registered"))
    self.nodes[3].name_update ("x/a", val ("changed value"))
    self.generate (3, 1)
    self.checkName (3, "x/a", val ("changed value"))
    self.checkName (3, "x/b", val ("b short"))
    self.checkName (3, "x/c", val ("c registered"))
    self.checkNameHistory (2, "x/a",
                           [val ("initial value"), val ("changed value")])
    self.checkNameHistory (2, "x/b", [val ("b short")])
    self.checkNameHistory (2, "x/c", [val ("c registered")])

    # Join the network and let the long chain prevail.
    self.join_network ()
    self.checkName (3, "x/a", val ("initial value"))
    self.checkName (3, "x/b", val ("b long"))
    self.checkNameHistory (2, "x/a", [val ("initial value")])
    self.checkNameHistory (2, "x/b", [val ("b long")])
    assert_raises_rpc_error (-4, 'name not found',
                             self.nodes[3].name_show, "x/c")
    assert_raises_rpc_error (-4, 'name not found',
                             self.nodes[2].name_history, "x/c")

    # Mine another block.  This should at least perform the
    # non-conflicting transactions.  It is done on node 3 so
    # that these tx are actually in the mempool.
    self.generate (3, 1, False)
    self.checkName (3, "x/a", val ("changed value"))
    self.checkName (3, "x/b", val ("b long"))
    self.checkName (3, "x/c", val ("c registered"))
    self.checkNameHistory (2, "x/a",
                           [val ("initial value"), val ("changed value")])
    self.checkNameHistory (2, "x/b", [val ("b long")])
    self.checkNameHistory (2, "x/c", [val ("c registered")])

    # Check that the conflicting tx got pruned from the mempool properly.
    assert_equal (self.nodes[0].getrawmempool (), [])
    assert_equal (self.nodes[3].getrawmempool (), [])
    data = self.nodes[3].gettransaction (txidB)
    assert data['confirmations'] <= 0

if __name__ == '__main__':
  NameRegistrationTest ().main ()<|MERGE_RESOLUTION|>--- conflicted
+++ resolved
@@ -1,9 +1,5 @@
 #!/usr/bin/env python3
-<<<<<<< HEAD
-# Copyright (c) 2014-2018 Daniel Kraft
-=======
 # Copyright (c) 2014-2019 Daniel Kraft
->>>>>>> 2af0e0a5
 # Distributed under the MIT/X11 software license, see the accompanying
 # file COPYING or http://www.opensource.org/licenses/mit-license.php.
 
