#!/usr/bin/env python3
# Copyright (c) 2014-2016 The Bitcoin Core developers
# Distributed under the MIT software license, see the accompanying
# file COPYING or http://www.opensource.org/licenses/mit-license.php.
"""Test the wallet keypool and interaction with wallet encryption/locking."""

from test_framework.test_framework import BitcoinTestFramework
from test_framework.util import *
from test_framework import auxpow

class KeyPoolTest(BitcoinTestFramework):

    def run_test(self):
        nodes = self.nodes
        addr_before_encrypting = nodes[0].getnewaddress()
        addr_before_encrypting_data = nodes[0].validateaddress(addr_before_encrypting)
        wallet_info_old = nodes[0].getwalletinfo()
        assert(addr_before_encrypting_data['hdmasterkeyid'] == wallet_info_old['hdmasterkeyid'])
        
        # Encrypt wallet and wait to terminate
        nodes[0].encryptwallet('test')
        bitcoind_processes[0].wait()
        # Restart node 0
        nodes[0] = start_node(0, self.options.tmpdir)
        # Keep creating keys
        addr = nodes[0].getnewaddress()
        addr_data = nodes[0].validateaddress(addr)
        wallet_info = nodes[0].getwalletinfo()
        assert(addr_before_encrypting_data['hdmasterkeyid'] != wallet_info['hdmasterkeyid'])
        assert(addr_data['hdmasterkeyid'] == wallet_info['hdmasterkeyid'])
        assert_raises_jsonrpc(-12, "Error: Keypool ran out, please call keypoolrefill first", nodes[0].getnewaddress)

        # put six (plus 2) new keys in the keypool (100% external-, +100% internal-keys, 1 in min)
        nodes[0].walletpassphrase('test', 12000)
        nodes[0].keypoolrefill(6)
        nodes[0].walletlock()
        wi = nodes[0].getwalletinfo()
        assert_equal(wi['keypoolsize_hd_internal'], 6)
        assert_equal(wi['keypoolsize'], 6)

        # drain the internal keys
        nodes[0].getrawchangeaddress()
        nodes[0].getrawchangeaddress()
        nodes[0].getrawchangeaddress()
        nodes[0].getrawchangeaddress()
        nodes[0].getrawchangeaddress()
        nodes[0].getrawchangeaddress()
        addr = set()
        # the next one should fail
        assert_raises_jsonrpc(-12, "Keypool ran out", nodes[0].getrawchangeaddress)

        # drain the external keys
        addr.add(nodes[0].getnewaddress())
        addr.add(nodes[0].getnewaddress())
        addr.add(nodes[0].getnewaddress())
        addr.add(nodes[0].getnewaddress())
        addr.add(nodes[0].getnewaddress())
        addr.add(nodes[0].getnewaddress())
        assert(len(addr) == 6)
        # the next one should fail
        assert_raises_jsonrpc(-12, "Error: Keypool ran out, please call keypoolrefill first", nodes[0].getnewaddress)

        # refill keypool with three new addresses
        nodes[0].walletpassphrase('test', 1)
        nodes[0].keypoolrefill(3)

        # test walletpassphrase timeout
        time.sleep(1.1)
        assert_equal(nodes[0].getwalletinfo()["unlocked_until"], 0)

        # drain them by mining
        nodes[0].generate(1)
        nodes[0].generate(1)
        nodes[0].generate(1)
        assert_raises_jsonrpc(-12, "Keypool ran out", nodes[0].generate, 1)

        # test draining with getauxblock
        test_auxpow(nodes)

        nodes[0].walletpassphrase('test', 100)
        nodes[0].keypoolrefill(100)
        wi = nodes[0].getwalletinfo()
        assert_equal(wi['keypoolsize_hd_internal'], 100)
        assert_equal(wi['keypoolsize'], 100)

    def __init__(self):
        super().__init__()
        self.setup_clean_chain = False
        self.num_nodes = 1

<<<<<<< HEAD
    def setup_network(self):
        self.nodes = self.setup_nodes()

def test_auxpow(nodes):
    """
    Test behaviour of getauxpow.  Calling getauxpow should reserve
    a key from the pool, but it should be released again if the
    created block is not actually used.  On the other hand, if the
    auxpow is submitted and turned into a block, the keypool should
    be drained.
    """

    nodes[0].walletpassphrase('test', 12000)
    nodes[0].keypoolrefill(2)
    nodes[0].walletlock()
    assert_equal (nodes[0].getwalletinfo()['keypoolsize'], 2)

    nodes[0].getauxblock()
    assert_equal (nodes[0].getwalletinfo()['keypoolsize'], 2)
    nodes[0].generate(1)
    assert_equal (nodes[0].getwalletinfo()['keypoolsize'], 1)
    auxblock = nodes[0].getauxblock()
    assert_equal (nodes[0].getwalletinfo()['keypoolsize'], 1)

    target = auxpow.reverseHex(auxblock['_target'])
    solved = auxpow.computeAuxpow(auxblock['hash'], target, True)
    res = nodes[0].getauxblock(auxblock['hash'], solved)
    assert res
    assert_equal(nodes[0].getwalletinfo()['keypoolsize'], 0)

    try:
        nodes[0].getauxblock()
        raise AssertionError('Keypool should be exhausted by getauxblock')
    except JSONRPCException as e:
        assert(e.error['code']==-12)

=======
>>>>>>> 35da2aee
if __name__ == '__main__':
    KeyPoolTest().main()<|MERGE_RESOLUTION|>--- conflicted
+++ resolved
@@ -88,10 +88,6 @@
         self.setup_clean_chain = False
         self.num_nodes = 1
 
-<<<<<<< HEAD
-    def setup_network(self):
-        self.nodes = self.setup_nodes()
-
 def test_auxpow(nodes):
     """
     Test behaviour of getauxpow.  Calling getauxpow should reserve
@@ -125,7 +121,5 @@
     except JSONRPCException as e:
         assert(e.error['code']==-12)
 
-=======
->>>>>>> 35da2aee
 if __name__ == '__main__':
     KeyPoolTest().main()