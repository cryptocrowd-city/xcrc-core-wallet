sudo: required
dist: trusty
os: linux
language: generic
cache:
  directories:
  - depends/built
  - depends/sdk-sources
  - $HOME/.ccache
env:
  global:
    - MAKEJOBS=-j3
    - RUN_TESTS=false
    - CHECK_DOC=0
    - BOOST_TEST_RANDOM=1$TRAVIS_BUILD_ID
    - CCACHE_SIZE=100M
    - CCACHE_TEMPDIR=/tmp/.ccache-temp
    - CCACHE_COMPRESS=1
    - BASE_OUTDIR=$TRAVIS_BUILD_DIR/out
    - SDK_URL=https://bitcoincore.org/depends-sources/sdks
    - PYTHON_DEBUG=1
    - WINEDEBUG=fixme-all
  matrix:
# ARM
    - HOST=arm-linux-gnueabihf PACKAGES="g++-arm-linux-gnueabihf" DEP_OPTS="NO_QT=1" CHECK_DOC=1 GOAL="install" BITCOIN_CONFIG="--enable-glibc-back-compat --enable-reduce-exports"
# Win32
    - HOST=i686-w64-mingw32 DPKG_ADD_ARCH="i386" DEP_OPTS="NO_QT=1" PACKAGES="python3 nsis g++-mingw-w64-i686 wine1.6" RUN_TESTS=true GOAL="install" BITCOIN_CONFIG="--enable-reduce-exports"
# Qt4 & system libs
    - HOST=x86_64-unknown-linux-gnu PACKAGES="python3-zmq qt4-dev-tools libssl-dev libevent-dev bsdmainutils libboost-system-dev libboost-filesystem-dev libboost-chrono-dev libboost-program-options-dev libboost-test-dev libboost-thread-dev libdb5.1++-dev libminiupnpc-dev libzmq3-dev libprotobuf-dev protobuf-compiler libqrencode-dev xvfb" NO_DEPENDS=1 NEED_XVFB=1 RUN_TESTS=true GOAL="install" BITCOIN_CONFIG="--enable-zmq --with-incompatible-bdb --enable-glibc-back-compat --enable-reduce-exports --with-gui=qt4 CPPFLAGS=-DDEBUG_LOCKORDER"
# 32-bit + dash
    - HOST=i686-pc-linux-gnu PACKAGES="g++-multilib python3-zmq" DEP_OPTS="NO_QT=1" RUN_TESTS=true GOAL="install" BITCOIN_CONFIG="--enable-zmq --enable-glibc-back-compat --enable-reduce-exports LDFLAGS=-static-libstdc++" USE_SHELL="/bin/dash"
# Win64
    - HOST=x86_64-w64-mingw32 DPKG_ADD_ARCH="i386" DEP_OPTS="NO_QT=1" PACKAGES="python3 nsis g++-mingw-w64-x86-64 wine1.6" RUN_TESTS=true GOAL="install" BITCOIN_CONFIG="--enable-reduce-exports"
# x86_64 Linux (uses qt5 dev package instead of depends Qt to speed up build and avoid timeout)
    - HOST=x86_64-unknown-linux-gnu PACKAGES="python3-zmq qtbase5-dev qttools5-dev-tools protobuf-compiler libdbus-1-dev libharfbuzz-dev" DEP_OPTS="NO_QT=1 NO_UPNP=1 DEBUG=1 ALLOW_HOST_PACKAGES=1" RUN_TESTS=true GOAL="install" BITCOIN_CONFIG="--enable-zmq --with-gui=qt5 --enable-glibc-back-compat --enable-reduce-exports CPPFLAGS=-DDEBUG_LOCKORDER"
# x86_64 Linux, No wallet
    - HOST=x86_64-unknown-linux-gnu PACKAGES="python3" DEP_OPTS="NO_WALLET=1" RUN_TESTS=true GOAL="install" BITCOIN_CONFIG="--enable-glibc-back-compat --enable-reduce-exports"
# Cross-Mac
    - HOST=x86_64-apple-darwin11 PACKAGES="cmake imagemagick libcap-dev librsvg2-bin libz-dev libbz2-dev libtiff-tools python-dev" BITCOIN_CONFIG="--enable-gui --enable-reduce-exports --enable-werror" OSX_SDK=10.11 GOAL="deploy"

before_install:
    - export PATH=$(echo $PATH | tr ':' "\n" | sed '/\/opt\/python/d' | tr "\n" ":" | sed "s|::|:|g")
    - export PATH=$(echo $PATH | tr ':' "\n" | sed '/\/opt\/pyenv/d' | tr "\n" ":" | sed "s|::|:|g")
install:
    - if [ -n "$DPKG_ADD_ARCH" ]; then sudo dpkg --add-architecture "$DPKG_ADD_ARCH" ; fi
    - if [ -n "$PACKAGES" ]; then travis_retry sudo apt-get update; fi
    - if [ -n "$PACKAGES" ]; then travis_retry sudo apt-get install --no-install-recommends --no-upgrade -qq $PACKAGES; fi
before_script:
    - if [ "$CHECK_DOC" = 1 -a "$TRAVIS_EVENT_TYPE" = "pull_request" ]; then contrib/devtools/commit-script-check.sh $TRAVIS_COMMIT_RANGE; fi
    - if [ "$CHECK_DOC" = 1 ]; then contrib/devtools/check-doc.py; fi
    - if [ "$CHECK_DOC" = 1 ]; then contrib/devtools/check-rpc-mappings.py .; fi
    - if [ "$CHECK_DOC" = 1 ]; then contrib/devtools/lint-all.sh; fi
    - unset CC; unset CXX
    - mkdir -p depends/SDKs depends/sdk-sources
    - if [ -n "$OSX_SDK" -a ! -f depends/sdk-sources/MacOSX${OSX_SDK}.sdk.tar.gz ]; then curl --location --fail $SDK_URL/MacOSX${OSX_SDK}.sdk.tar.gz -o depends/sdk-sources/MacOSX${OSX_SDK}.sdk.tar.gz; fi
    - if [ -n "$OSX_SDK" -a -f depends/sdk-sources/MacOSX${OSX_SDK}.sdk.tar.gz ]; then tar -C depends/SDKs -xf depends/sdk-sources/MacOSX${OSX_SDK}.sdk.tar.gz; fi
    - if [ -z "$NO_DEPENDS" ]; then make $MAKEJOBS -C depends HOST=$HOST $DEP_OPTS; fi
    # Start xvfb if needed, as documented at https://docs.travis-ci.com/user/gui-and-headless-browsers/#Using-xvfb-to-Run-Tests-That-Require-a-GUI
    - if [ "$NEED_XVFB" = 1 ]; then export DISPLAY=:99.0; /sbin/start-stop-daemon --start --pidfile /tmp/custom_xvfb_99.pid --make-pidfile --background --exec /usr/bin/Xvfb -- :99 -ac; fi
script:
    - if [ "$CHECK_DOC" = 1 -a "$TRAVIS_REPO_SLUG" = "bitcoin/bitcoin" -a "$TRAVIS_PULL_REQUEST" = "false" ]; then while read LINE; do travis_retry gpg --keyserver hkp://subset.pool.sks-keyservers.net --recv-keys $LINE; done < contrib/verify-commits/trusted-keys; fi
    - if [ "$CHECK_DOC" = 1 -a "$TRAVIS_REPO_SLUG" = "bitcoin/bitcoin" -a "$TRAVIS_PULL_REQUEST" = "false" ]; then git fetch --unshallow; fi
    - if [ "$CHECK_DOC" = 1 -a "$TRAVIS_REPO_SLUG" = "bitcoin/bitcoin" -a "$TRAVIS_PULL_REQUEST" = "false" ]; then contrib/verify-commits/verify-commits.sh; fi
    - export TRAVIS_COMMIT_LOG=`git log --format=fuller -1`
    - if [ -n "$USE_SHELL" ]; then export CONFIG_SHELL="$USE_SHELL"; fi
    - OUTDIR=$BASE_OUTDIR/$TRAVIS_PULL_REQUEST/$TRAVIS_JOB_NUMBER-$HOST
<<<<<<< HEAD
    - BITCOIN_CONFIG_ALL="--disable-dependency-tracking --prefix=$TRAVIS_BUILD_DIR/depends/$HOST --bindir=$OUTDIR/bin --libdir=$OUTDIR/lib --without-comparison-tool"
    - depends/$HOST/native/bin/ccache --max-size=$CCACHE_SIZE
=======
    - BITCOIN_CONFIG_ALL="--disable-dependency-tracking --prefix=$TRAVIS_BUILD_DIR/depends/$HOST --bindir=$OUTDIR/bin --libdir=$OUTDIR/lib"
    - if [ -z "$NO_DEPENDS" ]; then depends/$HOST/native/bin/ccache --max-size=$CCACHE_SIZE; fi
>>>>>>> 0f399a9f
    - test -n "$USE_SHELL" && eval '"$USE_SHELL" -c "./autogen.sh"' || ./autogen.sh
    - mkdir build && cd build
    - ../configure --cache-file=config.cache $BITCOIN_CONFIG_ALL $BITCOIN_CONFIG || ( cat config.log && false)
    - make distdir VERSION=$HOST
    - cd bitcoin-$HOST
    - ./configure --cache-file=../config.cache $BITCOIN_CONFIG_ALL $BITCOIN_CONFIG || ( cat config.log && false)
    - make $MAKEJOBS $GOAL || ( echo "Build failure. Verbose build follows." && make $GOAL V=1 ; false )
    - export LD_LIBRARY_PATH=$TRAVIS_BUILD_DIR/depends/$HOST/lib
    - if [ "$RUN_TESTS" = "true" ]; then travis_wait 30 make $MAKEJOBS check VERBOSE=1; fi
    - if [ "$TRAVIS_EVENT_TYPE" = "cron" ]; then extended="--extended --exclude pruning,dbcrash"; fi
    - if [ "$RUN_TESTS" = "true" ]; then test/functional/test_runner.py --coverage --quiet ${extended}; fi
after_script:
    - echo $TRAVIS_COMMIT_RANGE
    - echo $TRAVIS_COMMIT_LOG<|MERGE_RESOLUTION|>--- conflicted
+++ resolved
@@ -64,13 +64,8 @@
     - export TRAVIS_COMMIT_LOG=`git log --format=fuller -1`
     - if [ -n "$USE_SHELL" ]; then export CONFIG_SHELL="$USE_SHELL"; fi
     - OUTDIR=$BASE_OUTDIR/$TRAVIS_PULL_REQUEST/$TRAVIS_JOB_NUMBER-$HOST
-<<<<<<< HEAD
     - BITCOIN_CONFIG_ALL="--disable-dependency-tracking --prefix=$TRAVIS_BUILD_DIR/depends/$HOST --bindir=$OUTDIR/bin --libdir=$OUTDIR/lib --without-comparison-tool"
-    - depends/$HOST/native/bin/ccache --max-size=$CCACHE_SIZE
-=======
-    - BITCOIN_CONFIG_ALL="--disable-dependency-tracking --prefix=$TRAVIS_BUILD_DIR/depends/$HOST --bindir=$OUTDIR/bin --libdir=$OUTDIR/lib"
     - if [ -z "$NO_DEPENDS" ]; then depends/$HOST/native/bin/ccache --max-size=$CCACHE_SIZE; fi
->>>>>>> 0f399a9f
     - test -n "$USE_SHELL" && eval '"$USE_SHELL" -c "./autogen.sh"' || ./autogen.sh
     - mkdir build && cd build
     - ../configure --cache-file=config.cache $BITCOIN_CONFIG_ALL $BITCOIN_CONFIG || ( cat config.log && false)
