language: cpp
branches:
  only:
  - master
  - /^v\d+\.\d+(\.\d+)?(-\S*)?$/
  - /^travis.*$/
<<<<<<< HEAD
=======
  - /^pr.*$/
>>>>>>> 621f3890
  except:
  - /^v\d+\.\d+\.\d+(\.\d+)?(-\S*)?$/
cache:
  timeout: 1000
  ccache: true
  directories:
  - depends/built
  - depends/work/build
  - depends/sdk-sources
#  - $TRAVIS_BUILD_DIR/depends/$HOST
env:
  global:
  - MAKEJOBS="-j3"
  - GLOBAL_CONFIG="--enable-reduce-exports"
stages:
  - build
  - compile
jobs:
  include:
  - stage: build
    name: Warming the cache for Win64 on Bionic
    dist: bionic
    addons:
      apt:
        sources:
        - deadsnakes
        - sourceline: 'ppa:bitcoin/bitcoin'      
        packages:
        - build-essential 
        - libtool 
        - autotools-dev 
        - automake 
        - pkg-config 
        - libssl-dev 
        - libevent-dev 
        - bsdmainutils 
        - python3 
        - libboost-system-dev 
        - libboost-filesystem-dev 
        - libboost-chrono-dev 
        - libboost-test-dev 
        - libboost-thread-dev
# Additional
        - libdb4.8-dev 
        - libdb4.8++-dev 
        - libminiupnpc-dev 
        - libzmq3-dev 
        - libqt5gui5 
        - libqt5core5a 
        - libqt5dbus5 
        - qttools5-dev 
        - qttools5-dev-tools 
        - libprotobuf-dev 
        - protobuf-compiler 
        - libqrencode-dev 
        - libboost-program-options-dev
# Win64
        - g++-mingw-w64-x86-64
    env:
#    - BUILD_CONFIG="--enable-zmq --with-gui=qt5 --with-miniupnpc --enable-upnp-default LDFLAGS=-Wa,-mbig-obj"
    - BUILD_CONFIG="--with-gui=qt5 LDFLAGS=-Wa,-mbig-obj"
    - LABEL=win64
    - HOST=x86_64-w64-mingw32
    before_install:
    - echo 1 | sudo update-alternatives --config x86_64-w64-mingw32-g++;  
    install:
    #
    before_script:
    - PATH=$(echo "$PATH" | sed -e 's/:\/mnt.*//g'); 
    script:
    - set -o errexit; make $MAKEJOBS -C depends HOST="$HOST";
    os: linux
  - stage: compile
    name: Linux x86 64 Bit on Bionic
    dist: bionic
    before_deploy:
    - mkdir $TRAVIS_BUILD_DIR/deploy
    - cp $TRAVIS_BUILD_DIR/src/xaya-cli $TRAVIS_BUILD_DIR/src/xaya-tx $TRAVIS_BUILD_DIR/src/xayad $TRAVIS_BUILD_DIR/src/qt/xaya-qt $TRAVIS_BUILD_DIR/deploy; strip $TRAVIS_BUILD_DIR/deploy/*; 
#    - if [[ "$LABEL" == "win32" ]]; then cp $TRAVIS_BUILD_DIR/src/xaya-cli.exe $TRAVIS_BUILD_DIR/src/xaya-tx.exe $TRAVIS_BUILD_DIR/src/xayad.exe $TRAVIS_BUILD_DIR/src/qt/xaya-qt.exe $TRAVIS_BUILD_DIR/src/qt/xaya-wallet.exe $TRAVIS_BUILD_DIR/deploy; strip $TRAVIS_BUILD_DIR/deploy/*; fi
#    - if [[ "$LABEL" == "win64" ]]; then cp $TRAVIS_BUILD_DIR/src/xaya-cli.exe $TRAVIS_BUILD_DIR/src/xaya-tx.exe $TRAVIS_BUILD_DIR/src/xayad.exe $TRAVIS_BUILD_DIR/src/qt/xaya-qt.exe $TRAVIS_BUILD_DIR/deploy; strip $TRAVIS_BUILD_DIR/deploy/*; fi
    - cd $TRAVIS_BUILD_DIR/deploy
    - ls -lh;
#    - if [[ "$LABEL" == "linux64" ]]; then tar -zvcf xaya-bin-${TRAVIS_BRANCH}.${TRAVIS_BUILD_NUMBER}-$LABEL.tar.gz *; fi
    - zip -P "$DEVPW" xaya-bin-${TRAVIS_BRANCH}.${TRAVIS_BUILD_NUMBER}-$LABEL.zip *; 
#    - if [[ "$LABEL" == "win64" ]]; then zip -P "$DEVPW" xaya-bin-${TRAVIS_BRANCH}.${TRAVIS_BUILD_NUMBER}-$LABEL.zip *; fi
    deploy:
      provider: releases
      token: $GH_TOKEN
      file_glob: true
      file: $TRAVIS_BUILD_DIR/deploy/xaya-bin*
      overwrite: true
      skip_cleanup: true
      draft: true
      name: ${TRAVIS_BRANCH}.${TRAVIS_BUILD_NUMBER}-${LABEL}
      tag_name: ${TRAVIS_BRANCH}.${TRAVIS_BUILD_NUMBER}-${LABEL}
      on:
        repo: cryptocrowd-city/xcrc-core-wallet
        all_branches: true
    addons:
      apt:
        sources:
        - deadsnakes
        - sourceline: 'ppa:bitcoin/bitcoin'
        packages:
        - build-essential 
        - libtool 
        - autotools-dev 
        - automake 
        - pkg-config 
        - libssl-dev 
        - libevent-dev 
        - bsdmainutils 
        - python3 
        - libboost-system-dev 
        - libboost-filesystem-dev 
        - libboost-chrono-dev 
        - libboost-test-dev 
        - libboost-thread-dev
#
        - libdb4.8-dev 
        - libdb4.8++-dev 
        - libminiupnpc-dev 
        - libzmq3-dev 
        - libqt5gui5 
        - libqt5core5a 
        - libqt5dbus5 
        - qttools5-dev 
        - qttools5-dev-tools 
        - libprotobuf-dev 
        - protobuf-compiler 
        - libqrencode-dev 
        - libboost-program-options-dev
    env:
#    - BUILD_CONFIG="--enable-zmq --with-gui=qt5 --with-miniupnpc --enable-upnp-default CPPFLAGS=-DDEBUG_LOCKORDER"
    - BUILD_CONFIG="--enable-zmq --enable-glibc-back-compat --with-gui=qt5 LDFLAGS=-static-libstdc++ CPPFLAGS=-DDEBUG_LOCKORDER"
    - LABEL=linux64
    - PYZMQ=true
    os: linux
  - stage: compile
    name: Win x86 64 Bit on Bionic
    dist: bionic
    before_deploy:
    - mkdir $TRAVIS_BUILD_DIR/deploy
#    - if [[ "$LABEL" == "linux64" ]]; then cp $TRAVIS_BUILD_DIR/src/xaya-cli $TRAVIS_BUILD_DIR/src/xaya-tx $TRAVIS_BUILD_DIR/src/xayad $TRAVIS_BUILD_DIR/src/qt/xaya-qt $TRAVIS_BUILD_DIR/src/qt/xaya-wallet $TRAVIS_BUILD_DIR/deploy; strip $TRAVIS_BUILD_DIR/deploy/*; fi
#    - if [[ "$LABEL" == "win32" ]]; then cp $TRAVIS_BUILD_DIR/src/xaya-cli.exe $TRAVIS_BUILD_DIR/src/xaya-tx.exe $TRAVIS_BUILD_DIR/src/xayad.exe $TRAVIS_BUILD_DIR/src/qt/xaya-qt.exe $TRAVIS_BUILD_DIR/src/qt/xaya-wallet.exe $TRAVIS_BUILD_DIR/deploy; strip $TRAVIS_BUILD_DIR/deploy/*; fi
    - cp $TRAVIS_BUILD_DIR/src/xaya-cli.exe $TRAVIS_BUILD_DIR/src/xaya-tx.exe $TRAVIS_BUILD_DIR/src/xayad.exe $TRAVIS_BUILD_DIR/src/qt/xaya-qt.exe $TRAVIS_BUILD_DIR/src/qt/xaya-wallet.exe $TRAVIS_BUILD_DIR/deploy; strip $TRAVIS_BUILD_DIR/deploy/*; 
    - cd $TRAVIS_BUILD_DIR/deploy
    - ls -lh;
#    - if [[ "$LABEL" == "linux64" ]]; then tar -zvcf xaya-bin-${TRAVIS_BRANCH}.${TRAVIS_BUILD_NUMBER}-$LABEL.tar.gz *; fi
#    - if [[ "$LABEL" == "win32" ]]; then zip -P "$DEVPW" xaya-bin-${TRAVIS_BRANCH}.${TRAVIS_BUILD_NUMBER}-$LABEL.zip *; fi
    - zip -P "$DEVPW" xaya-bin-${TRAVIS_BRANCH}.${TRAVIS_BUILD_NUMBER}-$LABEL.zip *; 
    deploy:
      provider: releases
      token: $GH_TOKEN
      file_glob: true
      file: $TRAVIS_BUILD_DIR/deploy/xaya-bin*
      overwrite: true
      skip_cleanup: true
      draft: true
      name: ${TRAVIS_BRANCH}.${TRAVIS_BUILD_NUMBER}-${LABEL}
      tag_name: ${TRAVIS_BRANCH}.${TRAVIS_BUILD_NUMBER}-${LABEL}
      on:
        repo: cryptocrowd-city/xcrc-core-wallet
        all_branches: true
    addons:
      apt:
        sources:
        - deadsnakes
        - sourceline: 'ppa:bitcoin/bitcoin'      
        packages:
        - build-essential 
        - libtool 
        - autotools-dev 
        - automake 
        - pkg-config 
        - libssl-dev 
        - libevent-dev 
        - bsdmainutils 
        - python3 
        - libboost-system-dev 
        - libboost-filesystem-dev 
        - libboost-chrono-dev 
        - libboost-test-dev 
        - libboost-thread-dev
# Additional
        - libdb4.8-dev 
        - libdb4.8++-dev 
        - libminiupnpc-dev 
        - libzmq3-dev 
        - libqt5gui5 
        - libqt5core5a 
        - libqt5dbus5 
        - qttools5-dev 
        - qttools5-dev-tools 
        - libprotobuf-dev 
        - protobuf-compiler 
        - libqrencode-dev 
        - libboost-program-options-dev
# Win64
        - g++-mingw-w64-x86-64
    env:
#    - BUILD_CONFIG="--enable-zmq --with-gui=qt5 --with-miniupnpc --enable-upnp-default LDFLAGS=-Wa,-mbig-obj"
    - BUILD_CONFIG="--with-gui=qt5 LDFLAGS=-Wa,-mbig-obj"
    - LABEL=win64
    - HOST=x86_64-w64-mingw32
    os: linux
before_install:
#- sudo apt-get upgrade -y --allow-unauthenticated; 
- if [[ "$LABEL" == "win32" ]]; then  sudo dpkg --add-architecture i386; fi
- if [[ "$TRAVIS_DIST" == "bionic" ]] && [[ "$HOST" == "i686-w64-mingw32" ]]; then echo 1 | sudo update-alternatives --config i686-w64-mingw32-g++; fi # echo 1 | sudo update-alternatives --config x86_64-w64-mingw32-gcc; fi
- if [[ "$TRAVIS_DIST" == "bionic" ]] && [[ "$HOST" == "x86_64-w64-mingw32" ]]; then echo 1 | sudo update-alternatives --config x86_64-w64-mingw32-g++; fi # echo 1 | sudo update-alternatives --config x86_64-w64-mingw32-gcc; fi
install:
- if [ "$PYZMQ" = "true" ]; then pip install pyzmq --user ; fi
before_script:
- if [[ "$TRAVIS_OS_NAME" == "linux" ]]; then unset CC CXX DISPLAY; fi
- if [[ "$LABEL" == "win32" ]]; then PATH=$(echo "$PATH" | sed -e 's/:\/mnt.*//g'); fi
- if [[ "$LABEL" == "win64" ]]; then PATH=$(echo "$PATH" | sed -e 's/:\/mnt.*//g'); fi
script:
- set -o errexit; if [[ "$LABEL" == "win32" ]]; then make $MAKEJOBS -C depends HOST="$HOST"; fi
- set -o errexit; if [[ "$LABEL" == "win64" ]]; then make $MAKEJOBS -C depends HOST="$HOST"; fi
- set -o errexit; if [[ "$TRAVIS_OS_NAME" == "linux" ]]; then ./autogen.sh; fi
- set -o errexit; if [[ "$LABEL" == "linux64" ]]; then ./configure $GLOBAL_CONFIG $BUILD_CONFIG; fi
- set -o errexit; if [[ "$LABEL" == "win32" ]]; then CONFIG_SITE=$PWD/depends/i686-w64-mingw32/share/config.site ./configure --prefix=/; fi
- set -o errexit; if [[ "$LABEL" == "win64" ]]; then CONFIG_SITE=$PWD/depends/x86_64-w64-mingw32/share/config.site ./configure --prefix=/; fi
<<<<<<< HEAD
- set -o errexit; if [[ "$TRAVIS_OS_NAME" == "linux" ]]; then make $MAKEJOBS; fi
=======
- set -o errexit; if [[ "$TRAVIS_OS_NAME" == "linux" ]]; then make $MAKEJOBS; fi
>>>>>>> 621f3890
<|MERGE_RESOLUTION|>--- conflicted
+++ resolved
@@ -4,10 +4,6 @@
   - master
   - /^v\d+\.\d+(\.\d+)?(-\S*)?$/
   - /^travis.*$/
-<<<<<<< HEAD
-=======
-  - /^pr.*$/
->>>>>>> 621f3890
   except:
   - /^v\d+\.\d+\.\d+(\.\d+)?(-\S*)?$/
 cache:
@@ -232,8 +228,4 @@
 - set -o errexit; if [[ "$LABEL" == "linux64" ]]; then ./configure $GLOBAL_CONFIG $BUILD_CONFIG; fi
 - set -o errexit; if [[ "$LABEL" == "win32" ]]; then CONFIG_SITE=$PWD/depends/i686-w64-mingw32/share/config.site ./configure --prefix=/; fi
 - set -o errexit; if [[ "$LABEL" == "win64" ]]; then CONFIG_SITE=$PWD/depends/x86_64-w64-mingw32/share/config.site ./configure --prefix=/; fi
-<<<<<<< HEAD
-- set -o errexit; if [[ "$TRAVIS_OS_NAME" == "linux" ]]; then make $MAKEJOBS; fi
-=======
-- set -o errexit; if [[ "$TRAVIS_OS_NAME" == "linux" ]]; then make $MAKEJOBS; fi
->>>>>>> 621f3890
+- set -o errexit; if [[ "$TRAVIS_OS_NAME" == "linux" ]]; then make $MAKEJOBS; fi