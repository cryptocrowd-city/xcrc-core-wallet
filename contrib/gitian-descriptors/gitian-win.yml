--- conflicted
+++ resolved
@@ -127,13 +127,7 @@
   mkdir -p temp
   pushd temp
   tar -xf ../$SOURCEDIST
-<<<<<<< HEAD
   find xaya-* | sort | tar --mtime="$REFERENCE_DATETIME" --no-recursion --mode='u+rw,go+r-w,a+X' --owner=0 --group=0 -c -T - | gzip -9n > ../$SOURCEDIST
-  mkdir -p $OUTDIR/src
-  cp ../$SOURCEDIST $OUTDIR/src
-=======
-  find namecoin-* | sort | tar --mtime="$REFERENCE_DATETIME" --no-recursion --mode='u+rw,go+r-w,a+X' --owner=0 --group=0 -c -T - | gzip -9n > ../$SOURCEDIST
->>>>>>> 50261551
   popd
 
   # Workaround for tarball not building with the bare tag version (prep)
@@ -159,15 +153,10 @@
     make ${MAKEOPTS} -C src check-security
     make deploy
     make install DESTDIR=${INSTALLPATH}
-<<<<<<< HEAD
-    rename 's/-setup\.exe$/-setup-unsigned.exe/' *-setup.exe
-    cp -f xaya-*setup*.exe $OUTDIR/
-=======
     (
       SETUP_EXE="$(basename "$(echo ./*-setup.exe)")"
       cp -f "$SETUP_EXE" "${OUTDIR}/${SETUP_EXE/%-setup.exe/-setup-unsigned.exe}"
     )
->>>>>>> 50261551
     cd installed
     mv ${DISTNAME}/bin/*.dll ${DISTNAME}/lib/
     find . -name "lib*.la" -delete
@@ -186,12 +175,5 @@
   cp -rf contrib/windeploy $BUILD_DIR
   cd $BUILD_DIR/windeploy
   mkdir unsigned
-<<<<<<< HEAD
   cp $OUTDIR/xaya-*setup-unsigned.exe unsigned/
-  find . | sort | tar --mtime="$REFERENCE_DATETIME" --no-recursion --mode='u+rw,go+r-w,a+X' --owner=0 --group=0 -c -T - | gzip -9n > ${OUTDIR}/${DISTNAME}-win-unsigned.tar.gz
-  mv ${OUTDIR}/${DISTNAME}-x86_64-*-debug.zip ${OUTDIR}/${DISTNAME}-win64-debug.zip
-  mv ${OUTDIR}/${DISTNAME}-x86_64-*.zip ${OUTDIR}/${DISTNAME}-win64.zip
-=======
-  cp $OUTDIR/namecoin-*setup-unsigned.exe unsigned/
-  find . | sort | tar --mtime="$REFERENCE_DATETIME" --no-recursion --mode='u+rw,go+r-w,a+X' --owner=0 --group=0 -c -T - | gzip -9n > ${OUTDIR}/${DISTNAME}-win-unsigned.tar.gz
->>>>>>> 50261551
+  find . | sort | tar --mtime="$REFERENCE_DATETIME" --no-recursion --mode='u+rw,go+r-w,a+X' --owner=0 --group=0 -c -T - | gzip -9n > ${OUTDIR}/${DISTNAME}-win-unsigned.tar.gz