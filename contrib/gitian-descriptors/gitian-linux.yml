--- conflicted
+++ resolved
@@ -149,11 +149,7 @@
   mkdir -p temp
   pushd temp
   tar -xf ../$SOURCEDIST
-<<<<<<< HEAD
-  find xaya-* | sort | tar --mtime="$REFERENCE_DATE\\\ $REFERENCE_TIME" --no-recursion --mode='u+rw,go+r-w,a+X' --owner=0 --group=0 -c -T - | gzip -9n > ../$SOURCEDIST
-=======
-  find namecoin-* | sort | tar --mtime="$REFERENCE_DATETIME" --no-recursion --mode='u+rw,go+r-w,a+X' --owner=0 --group=0 -c -T - | gzip -9n > ../$SOURCEDIST
->>>>>>> 3ceab4ab
+  find xaya-* | sort | tar --mtime="$REFERENCE_DATETIME" --no-recursion --mode='u+rw,go+r-w,a+X' --owner=0 --group=0 -c -T - | gzip -9n > ../$SOURCEDIST
   popd
 
   # Workaround for tarball not building with the bare tag version (prep)
