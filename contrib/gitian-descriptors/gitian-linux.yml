---
<<<<<<< HEAD
name: "xaya-linux-0.1"
=======
name: "namecoin-linux-0.18"
>>>>>>> 3ad782a2
enable_cache: true
suites:
- "bionic"
architectures:
- "amd64"
packages:
- "curl"
- "g++-aarch64-linux-gnu"
- "g++-8-aarch64-linux-gnu"
- "gcc-8-aarch64-linux-gnu"
- "binutils-aarch64-linux-gnu"
- "g++-arm-linux-gnueabihf"
- "g++-8-arm-linux-gnueabihf"
- "gcc-8-arm-linux-gnueabihf"
- "binutils-arm-linux-gnueabihf"
- "g++-riscv64-linux-gnu"
- "g++-8-riscv64-linux-gnu"
- "gcc-8-riscv64-linux-gnu"
- "binutils-riscv64-linux-gnu"
- "g++-8-multilib"
- "gcc-8-multilib"
- "binutils-gold"
- "git"
- "pkg-config"
- "autoconf"
- "libtool"
- "automake"
- "faketime"
- "bsdmainutils"
- "ca-certificates"
- "python"
remotes:
- "url": "https://github.com/xaya/xaya.git"
  "dir": "xaya"
files: []
script: |

  WRAP_DIR=$HOME/wrapped
  HOSTS="i686-pc-linux-gnu x86_64-linux-gnu arm-linux-gnueabihf aarch64-linux-gnu riscv64-linux-gnu"
  CONFIGFLAGS="--enable-glibc-back-compat --enable-reduce-exports --disable-bench --disable-gui-tests"
  FAKETIME_HOST_PROGS="gcc g++"
  FAKETIME_PROGS="date ar ranlib nm"
  HOST_CFLAGS="-O2 -g"
  HOST_CXXFLAGS="-O2 -g"
  HOST_LDFLAGS=-static-libstdc++

  export QT_RCC_TEST=1
  export QT_RCC_SOURCE_DATE_OVERRIDE=1
  export GZIP="-9n"
  export TAR_OPTIONS="--mtime="$REFERENCE_DATE\\\ $REFERENCE_TIME""
  export TZ="UTC"
  export BUILD_DIR=`pwd`
  mkdir -p ${WRAP_DIR}
  if test -n "$GBUILD_CACHE_ENABLED"; then
    export SOURCES_PATH=${GBUILD_COMMON_CACHE}
    export BASE_CACHE=${GBUILD_PACKAGE_CACHE}
    mkdir -p ${BASE_CACHE} ${SOURCES_PATH}
  fi

  function create_global_faketime_wrappers {
  for prog in ${FAKETIME_PROGS}; do
    echo '#!/usr/bin/env bash' > ${WRAP_DIR}/${prog}
    echo "REAL=\`which -a ${prog} | grep -v ${WRAP_DIR}/${prog} | head -1\`" >> ${WRAP_DIR}/${prog}
    echo 'export LD_PRELOAD=/usr/lib/x86_64-linux-gnu/faketime/libfaketime.so.1' >> ${WRAP_DIR}/${prog}
    echo "export FAKETIME=\"$1\"" >> ${WRAP_DIR}/${prog}
    echo "\$REAL \$@" >> $WRAP_DIR/${prog}
    chmod +x ${WRAP_DIR}/${prog}
  done
  }

  function create_per-host_faketime_wrappers {
  for i in $HOSTS; do
    for prog in ${FAKETIME_HOST_PROGS}; do
        if which ${i}-${prog}-8
        then
            echo '#!/usr/bin/env bash' > ${WRAP_DIR}/${i}-${prog}
            echo "REAL=\`which -a ${i}-${prog}-8 | grep -v ${WRAP_DIR}/${i}-${prog} | head -1\`" >> ${WRAP_DIR}/${i}-${prog}
            echo 'export LD_PRELOAD=/usr/lib/x86_64-linux-gnu/faketime/libfaketime.so.1' >> ${WRAP_DIR}/${i}-${prog}
            echo "export FAKETIME=\"$1\"" >> ${WRAP_DIR}/${i}-${prog}
            echo "\$REAL \$@" >> $WRAP_DIR/${i}-${prog}
            chmod +x ${WRAP_DIR}/${i}-${prog}
        fi
    done
  done
  }

  # Faketime for depends so intermediate results are comparable
  export PATH_orig=${PATH}
  create_global_faketime_wrappers "2000-01-01 12:00:00"
  create_per-host_faketime_wrappers "2000-01-01 12:00:00"
  export PATH=${WRAP_DIR}:${PATH}

  EXTRA_INCLUDES_BASE=$WRAP_DIR/extra_includes
  mkdir -p $EXTRA_INCLUDES_BASE

  # x86 needs /usr/include/i386-linux-gnu/asm pointed to /usr/include/x86_64-linux-gnu/asm,
  # but we can't write there. Instead, create a link here and force it to be included in the
  # search paths by wrapping gcc/g++.

  mkdir -p $EXTRA_INCLUDES_BASE/i686-pc-linux-gnu
  rm -f $WRAP_DIR/extra_includes/i686-pc-linux-gnu/asm
  ln -s /usr/include/x86_64-linux-gnu/asm $EXTRA_INCLUDES_BASE/i686-pc-linux-gnu/asm

  for prog in gcc g++; do
  rm -f ${WRAP_DIR}/${prog}
  cat << EOF > ${WRAP_DIR}/${prog}
  #!/usr/bin/env bash
  REAL="`which -a ${prog}-8 | grep -v ${WRAP_DIR}/${prog} | head -1`"
  for var in "\$@"
  do
    if [ "\$var" = "-m32" ]; then
      export C_INCLUDE_PATH="$EXTRA_INCLUDES_BASE/i686-pc-linux-gnu"
      export CPLUS_INCLUDE_PATH="$EXTRA_INCLUDES_BASE/i686-pc-linux-gnu"
      break
    fi
  done
  \$REAL \$@
  EOF
  chmod +x ${WRAP_DIR}/${prog}
  done

  cd xaya
  BASEPREFIX=`pwd`/depends
  # Build dependencies for each host
  for i in $HOSTS; do
    EXTRA_INCLUDES="$EXTRA_INCLUDES_BASE/$i"
    if [ -d "$EXTRA_INCLUDES" ]; then
      export HOST_ID_SALT="$EXTRA_INCLUDES"
    fi
    make ${MAKEOPTS} -C ${BASEPREFIX} HOST="${i}"
    unset HOST_ID_SALT
  done

  # Faketime for binaries
  export PATH=${PATH_orig}
  create_global_faketime_wrappers "${REFERENCE_DATETIME}"
  create_per-host_faketime_wrappers "${REFERENCE_DATETIME}"
  export PATH=${WRAP_DIR}:${PATH}

  # Create the release tarball using (arbitrarily) the first host
  ./autogen.sh
  CONFIG_SITE=${BASEPREFIX}/`echo "${HOSTS}" | awk '{print $1;}'`/share/config.site ./configure --prefix=/
  make dist
  SOURCEDIST=`echo xaya-*.tar.gz`
  DISTNAME=`echo ${SOURCEDIST} | sed 's/.tar.*//'`
  # Correct tar file order
  mkdir -p temp
  pushd temp
  tar xf ../$SOURCEDIST
  find xaya-* | sort | tar --no-recursion --mode='u+rw,go+r-w,a+X' --owner=0 --group=0 -c -T - | gzip -9n > ../$SOURCEDIST
  popd

  # Workaround for tarball not building with the bare tag version (prep)
  make -C src obj/build.h

  ORIGPATH="$PATH"
  # Extract the release tarball into a dir for each host and build
  for i in ${HOSTS}; do
    export PATH=${BASEPREFIX}/${i}/native/bin:${ORIGPATH}
    mkdir -p distsrc-${i}
    cd distsrc-${i}
    INSTALLPATH=`pwd`/installed/${DISTNAME}
    mkdir -p ${INSTALLPATH}
    tar --strip-components=1 -xf ../$SOURCEDIST

    # Workaround for tarball not building with the bare tag version
    echo '#!/bin/true' >share/genbuild.sh
    mkdir src/obj
    cp ../src/obj/build.h src/obj/

    CONFIG_SITE=${BASEPREFIX}/${i}/share/config.site ./configure --prefix=/ --disable-ccache --disable-maintainer-mode --disable-dependency-tracking ${CONFIGFLAGS} CFLAGS="${HOST_CFLAGS}" CXXFLAGS="${HOST_CXXFLAGS}" LDFLAGS="${HOST_LDFLAGS}"
    make ${MAKEOPTS}
    make ${MAKEOPTS} -C src check-security

    #TODO: This is a quick hack that disables symbol checking for arm.
    #      Instead, we should investigate why these are popping up.
    #      For aarch64, we'll need to bump up the min GLIBC version, as the abi
    #      support wasn't introduced until 2.17.
    case $i in
       aarch64-*) : ;;
       arm-*) : ;;
       riscv64-*) : ;;
       *) make ${MAKEOPTS} -C src check-symbols ;;
    esac

    make install DESTDIR=${INSTALLPATH}
    cd installed
    find . -name "lib*.la" -delete
    find . -name "lib*.a" -delete
    rm -rf ${DISTNAME}/lib/pkgconfig
    find ${DISTNAME}/bin -type f -executable -exec ../contrib/devtools/split-debug.sh {} {} {}.dbg \;
    find ${DISTNAME}/lib -type f -exec ../contrib/devtools/split-debug.sh {} {} {}.dbg \;
    find ${DISTNAME} -not -name "*.dbg" | sort | tar --no-recursion --mode='u+rw,go+r-w,a+X' --owner=0 --group=0 -c -T - | gzip -9n > ${OUTDIR}/${DISTNAME}-${i}.tar.gz
    find ${DISTNAME} -name "*.dbg" | sort | tar --no-recursion --mode='u+rw,go+r-w,a+X' --owner=0 --group=0 -c -T - | gzip -9n > ${OUTDIR}/${DISTNAME}-${i}-debug.tar.gz
    cd ../../
    rm -rf distsrc-${i}
  done
  mkdir -p $OUTDIR/src
  mv $SOURCEDIST $OUTDIR/src<|MERGE_RESOLUTION|>--- conflicted
+++ resolved
@@ -1,9 +1,5 @@
 ---
-<<<<<<< HEAD
 name: "xaya-linux-0.1"
-=======
-name: "namecoin-linux-0.18"
->>>>>>> 3ad782a2
 enable_cache: true
 suites:
 - "bionic"
